# mypy: allow-untyped-defs
import operator

from typing import Any, Dict, List, Optional, Set, Tuple, Union

import torch
import torch.export._trace

from torch.export.exported_program import ExportedProgram
from torch.export.graph_signature import (
    ConstantArgument,
    InputKind,
    InputSpec,
    OutputKind,
    OutputSpec,
    TensorArgument,
)
from torch.fx import subgraph_rewriter
from torch.onnx.utils import _create_jit_graph

from torchgen.model import FunctionSchema


def inplace_optimize_sym_size_div(gm: torch.fx.GraphModule):
    def pattern(im, dim, scale):
        sym_size_int = torch.ops.aten.sym_size.int(im, dim)
        scalar_tensor = torch.ops.aten.scalar_tensor(sym_size_int)
        div_scalar_mode = torch.ops.aten.div.Scalar_mode(
            scalar_tensor, scale, rounding_mode="trunc"
        )
        int_tensor = torch.ops.aten.Int.Tensor(div_scalar_mode)
        return int_tensor

    def replacement(im, dim, scale):
        sym_size_int = torch.ops.aten.sym_size.int(im, dim)
        return sym_size_int // scale

    replaced_patterns = subgraph_rewriter.replace_pattern(gm, pattern, replacement)


def normalize_name(name: str) -> str:
    return name.replace(".", "_")


def ir_name_to_func_name(name: str) -> str:
    """prim::If -> convert_prim_If"""
    name_list = name.split("::")
    return "convert_" + "_".join(name_list)


def get_node_for_param_and_buffer(fx_graph, name, is_top_level_graph):
    if is_top_level_graph:
        return fx_graph.get_attr(name)
    return fx_graph.placeholder(name)


_TORCH_DTYPE_TO_ENUM = {
    torch.uint8: 0,
    torch.int8: 1,
    torch.int16: 2,
    torch.int32: 3,
    torch.int64: 4,
    torch.float16: 5,
    torch.float32: 6,
    torch.float64: 7,
    torch.complex32: 8,
    torch.complex64: 9,
    torch.complex128: 10,
    torch.bool: 11,
    torch.bfloat16: 15,
}


def get_dtype_as_int(tensor):
    """
    prim::dtype has the signature "Tensor a) -> int", where it gets the dtype of
    the tensor and returns the integer corresponding to this dtype based on the
    enum in ScalarType.h
    """
    dtype = tensor.dtype
    if dtype not in _TORCH_DTYPE_TO_ENUM:
        raise RuntimeError(f"Unsupported dtype {dtype}")
    return _TORCH_DTYPE_TO_ENUM[dtype]


# Those operators will be automatically populated to a instance method
# of TS2FXGraphConverter with name convert_<namespace>_<opname>().
# Please check __init__ for method population implementations.
kind_to_standard_operators = {
    "prim::TupleIndex": operator.getitem,
    "aten::__is__": operator.is_,
    "aten::__isnot__": operator.is_not,
    "aten::__not__": operator.not_,
    "aten::__contains__": operator.contains,
    "prim::dtype": get_dtype_as_int,
    "aten::len": len,
}


def get_ir_value_parent_name_and_attr_name(node):
    irv_parent_name, irv_name = node.input().debugName(), node.output().debugName()
    attr_name = node.s("name")
    return irv_name, irv_parent_name, attr_name


def construct_fqn(ir, ref_map, name_map):
    name_list = []
    while ir in ref_map:
        name_list.append(name_map[ir])
        ir = ref_map[ir]
    return ".".join(reversed(name_list))


def get_block_to_lifted_attrs(graph: torch._C.Graph) -> Dict[torch._C.Block, Set[str]]:
    """
    Perform two passes to get a mapping of blocks to a set of FQNs of its lifted attributes.
    When a graph has control flow, the graph will be divided into multiple blocks. We want to convert
    each block to a graph which will be passed into torch.cond. A restriction for torch.cond is that model
    parameters/buffers are expected to be lifted as inputs to the subgraphs. Before converting the model,
    we will run this pass which will:
        1. Figure out which params/buffers are used within blocks through tracing the GetAttr calls.
        2. Process the graph bottom up to find the lifted attributes of each block by taking the union
        of the attributes used in the current block, and the lifted attributes of all its child blocks.

    Returns:
        A mapping of blocks to a set of FQNs of its lifted attributes.
    """

    # A map from a block to its expected to be lifted arguments.
    blocks_to_lifted_attrs: Dict[torch._C.Block, Set[str]] = dict()

    # Reference map stores the input (i.e., src) and output (i.e., dest) IR of a
    # GetAttr node. By traversing this reference map, we can figure out the
    # full IR aliasing pass and figure out the FQN of an attribute.
    # E.g., %2 = GetAttr(linear)[%1] --> node_to_parent_map["%2"] = "%1"
    node_to_parent_map: Dict[str, str] = dict()

    # Used for reconstructing the FQN of an attribute based on the reference map.
    # In nutshell, for each GetAttr call, GetAttr(input IR, attribute name) -> output IR
    # This name map stores which attribute name is called for a src IR --> dest IR action.
    # E.g., %2 = GetAttr(linear)[%1] --> node_to_attr_name["%2"] = "linear"
    node_to_attr_name: Dict[str, str] = dict()

    def _dfs_get_attr_dependency(entry):
        """
        First DFS path to construct reference map and name map.
        """
        for node in entry.nodes():
            if node.kind() == "prim::GetAttr":
                (
                    irv_name,
                    irv_parent_name,
                    attr_name,
                ) = get_ir_value_parent_name_and_attr_name(node)
                node_to_parent_map[irv_name] = irv_parent_name
                node_to_attr_name[irv_name] = attr_name
            for block in node.blocks():
                _dfs_get_attr_dependency(block)

    def _map_blocks_to_lifted_attrs(entry):
        """
        Walk the graph in a bottom-up fashion to build the expected to be
        lifted arguments for each block.
        """
        arguments: Set[str] = set()
        for node in entry.nodes():
            for block in node.blocks():
                # Recursively build.
                arguments = arguments.union(_map_blocks_to_lifted_attrs(block))
            if node.kind() == "prim::GetAttr":
                irv_name = node.output().debugName()
                # Skip for intermediate GetAttr, which will anyway not result a FQN.
                # E.g., node_to_parent_name: {"%3": "%2", "%2": "%1"}
                #       node_to_attr_name: {"%3": "weight", "%2": "linear", "%1": "self"}
                #       There is only one FQN %3-->%2-->%1: self.linear.weight
                #       %2-->%1 is not a FQN: self.linear
                if irv_name not in set(node_to_parent_map.values()):
                    arguments.add(
                        construct_fqn(irv_name, node_to_parent_map, node_to_attr_name)
                    )
        if not isinstance(entry, torch._C.Graph):  # Skip the top level.
            blocks_to_lifted_attrs[entry] = arguments
        return arguments

    _dfs_get_attr_dependency(graph)
    _map_blocks_to_lifted_attrs(graph)

    return blocks_to_lifted_attrs


def get_op_overload(node: torch._C.Node):
    schema_str = node.schema()
<<<<<<< HEAD
    schema = FunctionSchema.parse(schema_str)
    ns, op_name = str(schema.name.name).split("::")
    override = schema.name.overload_name
=======
    schema: torch._C.FunctionSchema = torch._C.parse_schema(schema_str)
    ns, op_name = str(schema.name).split("::")
    override = schema.overload_name
>>>>>>> e53d9590

    try:
        op_overload_mod = getattr(torch.ops, ns)
        op_overload_packet = getattr(op_overload_mod, op_name)
        if override:
            op_overload = getattr(op_overload_packet, override)
        else:
            op_overload = op_overload_packet.default
    except Exception as e:
        raise RuntimeError(
            f"Unable to find operator {node.kind()} with schema {node.schema}"
        ) from e

    return op_overload


class TS2FXGraphConverter:
    def __init__(
        self,
        ts_graph: Union[torch._C.Graph, torch._C.Block],
        name_to_param_map: Dict[str, torch.Tensor],
        name_to_buffer_map: Dict[str, torch.Tensor],
        blocks_to_lifted_attrs: Dict[torch._C.Block, Set[str]],
    ):
        self.ts_graph = ts_graph
        self.name_to_param_map = name_to_param_map
        self.name_to_buffer_map = name_to_buffer_map

        self.fx_graph: torch.fx.Graph = torch.fx.Graph()
        self.input_specs: List[InputSpec] = []
        self.output_specs: List[OutputSpec] = []

        self.name_to_node: Dict[
            str, Union[torch.fx.Node, List[torch.fx.Node], Dict[Any, torch.fx.Node]]
        ] = {}
        self.constant_map: Dict[str, Any] = {}
        self.attribute_map: Dict[str, Any] = {}
        self.tensor_constants: Dict[str, torch.Tensor] = {}

        self.subgraphs: Dict[str, torch.fx.GraphModule] = {}

        self.blocks_to_lifted_attrs = blocks_to_lifted_attrs

        # Populate methods for the standard operators.
        for k in kind_to_standard_operators.keys():
            handler_func_name = ir_name_to_func_name(k)
            # Create an indirect function call:
            # convert_<namespace>_<opname> --> lambda node: _convert_standard_operator(node)
            setattr(
                self,
                handler_func_name,
                lambda node: self._convert_standard_operators(node),
            )

    def is_top_level_graph(self):
        return isinstance(self.ts_graph, torch._C.Graph)

    def add_subgraph(self, subgraph) -> str:
        name = f"subgraph_{len(self.subgraphs)}"
        self.subgraphs[name] = subgraph
        return name

    def get_args_kwargs(self, node: torch._C.Node, schema):
        args = []
        kwargs = {}
        for input, schema_arg in zip(node.inputs(), schema.arguments):
            if schema_arg.kwarg_only:
                kwargs[schema_arg.name] = self.get_fx_value(input)
            else:
                args.append(self.get_fx_value(input))

        return tuple(args), kwargs

    def get_fx_value(self, value: torch._C.Value):
        value_name = value.debugName()
        if value_name in self.name_to_node:
            input_node = self.name_to_node[value_name]
            return input_node
        elif value_name in self.attribute_map:
            attr_name = self.attribute_map[value_name]
            if attr_name in self.name_to_node:
                input_node = self.name_to_node[attr_name]
                return input_node
            else:
                raise ValueError(f"Value {attr_name} not found")
        elif value_name in self.constant_map:
            return self.constant_map[value_name]
        else:
            raise ValueError(f"Input {value_name} not found")

    def convert(self) -> torch.fx.GraphModule:
        self.convert_graph_inputs()

        for node in self.ts_graph.nodes():
            self.convert_node(node)

        self.convert_graph_outputs()

        # Pass parameter and buffer to the root for lookup.
        gm = torch.fx.GraphModule(
            {**self.subgraphs, **self.name_to_param_map, **self.name_to_buffer_map},
            self.fx_graph,
        )

        inplace_optimize_sym_size_div(gm)

        gm.graph.lint()

        return gm

    def convert_graph_inputs(self):
        for graph_input in self.ts_graph.inputs():
            name = graph_input.debugName()
            normalized_name = normalize_name(name)

            if name in self.name_to_param_map:
                self.input_specs.append(
                    InputSpec(
                        InputKind.PARAMETER,
                        arg=TensorArgument(name=normalized_name),
                        target=name,
                    )
                )
                fx_node = get_node_for_param_and_buffer(
                    self.fx_graph, name, self.is_top_level_graph()
                )
            elif name in self.name_to_buffer_map:
                self.input_specs.append(
                    InputSpec(
                        InputKind.BUFFER,
                        arg=TensorArgument(name=normalized_name),
                        target=name,
                        persistent=True,
                    )
                )
                fx_node = get_node_for_param_and_buffer(
                    self.fx_graph, name, self.is_top_level_graph()
                )
            else:
                self.input_specs.append(
                    InputSpec(
                        InputKind.USER_INPUT,
                        arg=TensorArgument(name=normalized_name),
                        target=name,
                    )
                )
                fx_node = self.fx_graph.placeholder(normalized_name)

            self.name_to_node[name] = fx_node

    def convert_prim_Constant(self, node: torch._C.Node):
        name = node.output().debugName()

        value: Any = None
        if node.hasAttribute("value"):
            constant_kind = node.kindOf("value")
            if constant_kind == "i":
                value = node.i("value")
            elif constant_kind == "f":
                value = node.f("value")
            elif constant_kind == "s":
                value = node.s("value")
            elif constant_kind == "t":
                # lift tensor constant as a placeholder
                placeholder_name = f"constant_{name}"
                fx_node = self.fx_graph.placeholder(placeholder_name)
                self.name_to_node[name] = fx_node
                self.tensor_constants[placeholder_name] = node.t("value")

                self.input_specs.append(
                    InputSpec(
                        InputKind.CONSTANT_TENSOR,
                        arg=TensorArgument(name=placeholder_name),
                        target=placeholder_name,
                    )
                )

                value = fx_node
            elif constant_kind == "ival":
                value = node.ival("value")
            else:
                raise ValueError(f"Unsupported constant type: {node.kindOf('value')}")
        else:
            value = None

        self.constant_map[name] = value

    def convert_prim_device(self, node: torch._C.Node):
        input_type = node.input().type()
        if input_type.isSubtypeOf(torch._C.TensorType.get()):
            device = input_type.device()  # type: ignore[attr-defined]
            output_name = node.output().debugName()
            self.constant_map[output_name] = device
        else:
            raise ValueError(f"Unsupported JitType ({input_type}) when get device")

    def convert_prim_GetAttr(self, node: torch._C.Node):
        def get_attr(name: str):
            if name in self.attribute_map:
                return self.attribute_map[name]
            else:
                raise ValueError(f"Attribute {name} not found")

        output_name = node.output().debugName()

        attr_name = node.s("name")
        input_name = node.input().debugName()

        root_attr_name = get_attr(input_name)
        self.attribute_map[output_name] = (
            f"{root_attr_name}.{attr_name}" if root_attr_name else attr_name
        )

    def convert_call_function_op(self, node: torch._C.Node):
        target = get_op_overload(node)

        if target is torch.ops.aten.size.int:
            target = torch.ops.aten.sym_size.int

        args, kwargs = self.get_args_kwargs(node, target._schema)

        fx_node = self.fx_graph.call_function(target, args, kwargs)

        # TODO: covnert sourceRange() into stack_trace
        # fx_node.meta["stack_trace"] = node.sourceRange()

        output_name = node.output().debugName()
        self.name_to_node[output_name] = fx_node

    def convert_prim_TupleConstruct(self, node: torch._C.Node):
        self._convert_prim_iterator(node)

    def convert_prim_ListConstruct(self, node: torch._C.Node):
        self._convert_prim_iterator(node)

    def _convert_prim_iterator(self, node: torch._C.Node):
        output_list = []
        for inp in node.inputs():
            output_list.append(self.get_fx_value(inp))

        output_name = node.output().debugName()
        self.name_to_node[output_name] = output_list

    def convert_prim_DictConstruct(self, node: torch._C.Node):
        output_dict = {}
        k, v = None, None
        for i, inp in enumerate(node.inputs()):
            # We assume key value are stored in pair in the DictConstruct.
            # The first element is the key and the following is the value.
            if i % 2 == 0:
                k = self.get_fx_value(inp)
            else:
                v = self.get_fx_value(inp)
                assert (
                    k is not None and v is not None
                ), "DictConstruct has an empty key value pair."
                output_dict[k] = v
                k, v = None, None

        assert (
            k is None and v is None
        ), "DictConstruct has an odd number of elements (violating our assumption)."

        output_name = node.output().debugName()
        self.name_to_node[output_name] = output_dict

    def convert_prim_ListUnpack(self, node: torch._C.Node):
        self._convert_prim_unpack_iterator(node)

    def convert_prim_TupleUnpack(self, node: torch._C.Node):
        self._convert_prim_unpack_iterator(node)

    def _convert_prim_unpack_iterator(self, node: torch._C.Node):
        # Single input and multiple outputs for unpacking.
        for i, outp in enumerate(node.outputs()):
            outp_name = outp.debugName()
            inp = self.get_fx_value(node.input())
            fx_node = self.fx_graph.call_function(operator.getitem, (inp, i))
            self.name_to_node[outp_name] = fx_node

    def convert_aten_Int(self, node: torch._C.Node):
        # converts aten::Int as aten._to_copy + aten::_local_scalar_dense
        target = torch.ops.aten._to_copy.default
        args = tuple(self.get_fx_value(input) for input in node.inputs())
        to_copy_node = self.fx_graph.call_function(target, args, {"dtype": torch.int32})

        fx_node = self.fx_graph.call_function(
            torch.ops.aten._local_scalar_dense.default, (to_copy_node,)
        )

        # TODO: covnert sourceRange() into stack_trace
        # fx_node.meta["stack_trace"] = node.sourceRange()

        output_name = node.output().debugName()
        self.name_to_node[output_name] = fx_node

    def convert_prim_NumToTensor(self, node: torch._C.Node):
        # converts prim::NumToTensor as aten.scalar_tensor
        target = torch.ops.aten.scalar_tensor
        args = tuple(self.get_fx_value(input) for input in node.inputs())

        fx_node = self.fx_graph.call_function(target, args)

        output_name = node.output().debugName()
        self.name_to_node[output_name] = fx_node

    def convert_prim_CreateObject(self, node: torch._C.Node):
        output_name = node.output().debugName()
        self.attribute_map[output_name] = ""

    def convert_aten__convolution(self, node: torch._C.Node):
        # converts aten::_convolution as aten.convolution, since aten::_convolution
        # doesn't have a meta function
        target = torch.ops.aten.convolution.default
        args, kwargs = self.get_args_kwargs(node, target._schema)

        fx_node = self.fx_graph.call_function(target, args, kwargs)

        output_name = node.output().debugName()
        self.name_to_node[output_name] = fx_node

    def convert_aten_div(self, node: torch._C.Node):
        target = get_op_overload(node)
        schema = target._schema

        args, kwargs = self.get_args_kwargs(node, schema)

        # converts aten::div.Tensor_mode(x, tensor_constant)
        # as aten.div.Scalar_mode(x, tensor_constant.item())
        if schema.overload_name == "Tensor_mode":
            arg1_name = args[1].name
            if arg1_name in self.tensor_constants:
                tensor_constant = self.tensor_constants[arg1_name]
                if tensor_constant.numel() == 1:
                    updated_args = list(args)
                    updated_args[1] = self.tensor_constants[arg1_name].item()

                    fx_node = self.fx_graph.call_function(
                        torch.ops.aten.div.Scalar_mode,
                        tuple(updated_args),
                        kwargs,
                    )

                    # TODO: covnert sourceRange() into stack_trace
                    # fx_node.meta["stack_trace"] = node.sourceRange()

                    output_name = node.output().debugName()
                    self.name_to_node[output_name] = fx_node
                    return

        self.convert_call_function_op(node)

    def convert_aten___getitem__(self, node: torch._C.Node):
        input_container, index = tuple(
            self.get_fx_value(input) for input in node.inputs()
        )
        fx_node = self.fx_graph.call_function(
            operator.getitem, (input_container, index)
        )
        output_name = node.output().debugName()
        self.name_to_node[output_name] = fx_node

    def convert_prim_If(self, node: torch._C.Node):
        inputs = list(node.inputs())
        assert len(inputs) == 1
        predicate = self.get_fx_value(inputs[0])

        # Get union of inputs to blocks
        arguments = set()
        for block in node.blocks():
            block_args = set()

            # TODO: block.inputs(), not sure what theyre used for

            for block_node in block.nodes():
                for block_node_in in block_node.inputs():
                    if block_node_in.debugName() in self.name_to_node:
                        block_args.add(block_node_in.debugName())

            arguments.update(block_args)

        # Lift parameters as inputs.
        for block in node.blocks():
            arguments = arguments.union(self.blocks_to_lifted_attrs[block])

        arguments = list(arguments)

        # Convert blocks to subgraphs
        subgraph_nodes = []
        for block in node.blocks():
            subgraph_converter = TS2FXGraphConverter(
                block, dict(), dict(), self.blocks_to_lifted_attrs
            )
            subgraph_converter.constant_map = self.constant_map
            subgraph_converter.attribute_map = self.attribute_map

            for block_arg in arguments:
                normalized_block_arg_name = normalize_name(block_arg)
                placeholder_node = subgraph_converter.fx_graph.placeholder(
                    normalized_block_arg_name
                )
                subgraph_converter.name_to_node[block_arg] = placeholder_node

            subgraph = subgraph_converter.convert()
            subgraph_name = self.add_subgraph(subgraph)
            subgraph_nodes.append(self.fx_graph.get_attr(subgraph_name))

        assert len(subgraph_nodes) == 2

        fx_block_args = [self.name_to_node[arg_name] for arg_name in arguments]
        args = (
            predicate,
            subgraph_nodes[0],
            subgraph_nodes[1],
            tuple(fx_block_args),
        )

        cond_node = self.fx_graph.call_function(torch.cond, args, {})

        output_name = node.output().debugName()
        self.name_to_node[output_name] = cond_node

    def convert_aten_Bool(self, node: torch._C.Node):
        self._convert_as_noop(node)

    def _convert_as_noop(self, node: torch._C.Node):
        # Converts the node as a no-op by mapping its output node as arg[0]

        target = get_op_overload(node)
        schema = target._schema

        args, kwargs = self.get_args_kwargs(node, schema)

        output_name = node.output().debugName()
        self.name_to_node[output_name] = args[0]

    def convert_profiler__record_function_enter_new(self, node: torch._C.Node):
        target = torch.ops.profiler._record_function_enter_new
        args = tuple(self.get_fx_value(input) for input in node.inputs())
        fx_node = self.fx_graph.call_function(target, args)
        output_name = node.output().debugName()
        self.name_to_node[output_name] = fx_node

    def convert_profiler__record_function_exit(self, node: torch._C.Node):
        # _record_function_exit has side effect so we keep it in fx.graph
        # currently, _record_function_enter_new and _record_function_exit are
        # discarded during `retrace_as_exported_program`.
        target = torch.ops.profiler._record_function_exit
        args = tuple(self.get_fx_value(input) for input in node.inputs())
        self.fx_graph.call_function(target, args)

    def convert_prim_tolist(self, node: torch._C.Node):
        # prim::tolist cannot be supported by `_convert_standard_operators`
        # since it requires call_method instead of call_function.
        target = "tolist"
        args = (self.get_fx_value(next(node.inputs())),)
        fx_node = self.fx_graph.call_method(target, args)
        output_name = node.output().debugName()
        self.name_to_node[output_name] = fx_node

    def _convert_standard_operators(self, node: torch._C.Node):
        target = kind_to_standard_operators[node.kind()]
        args = tuple(self.get_fx_value(input) for input in node.inputs())
        fx_node = self.fx_graph.call_function(target, args)
        output_name = node.output().debugName()
        self.name_to_node[output_name] = fx_node

    def convert_node(self, node: torch._C.Node):
        node_kind = node.kind()

        # Get handler based on namespace and operator name.
        # Provide a default node handler as well in case we don't find
        # matching converter for that.
        handler_func_name = ir_name_to_func_name(node_kind)
        handler_func = getattr(self, handler_func_name, self.convert_call_function_op)
        handler_func(node)

    def convert_graph_outputs(self):
        args = []
        for graph_output in self.ts_graph.outputs():
            output_name = graph_output.debugName()
            if output_name in self.name_to_node:
                args.append(self.name_to_node[output_name])
                self.output_specs.append(
                    OutputSpec(
                        OutputKind.USER_OUTPUT,
                        arg=TensorArgument(name=output_name),
                        target=output_name,
                    )
                )
            elif output_name in self.constant_map:
                args.append(self.constant_map[output_name])
                self.output_specs.append(
                    OutputSpec(
                        OutputKind.USER_OUTPUT,
                        arg=ConstantArgument(
                            name=output_name, value=self.constant_map[output_name]
                        ),
                        target=output_name,
                    )
                )
            else:
                raise ValueError(f"Output {output_name} not found")

        self.fx_graph.output(
            args[0]
        )  # Get rid of an extra list wrapped around final output.


class TS2EPConverter:
    # TorchScript model to ExportedProgram converter
    def __init__(
        self,
        ts_model: Union[torch.jit.ScriptModule, torch.jit.ScriptFunction],
        sample_args: Tuple[Any, ...],
        sample_kwargs: Optional[Dict[str, Any]] = None,
    ):
        self.ts_model = ts_model
        self.ts_graph, self.params, _, _ = _create_jit_graph(ts_model, sample_args)

        self.sample_args = sample_args
        self.sample_kwargs = sample_kwargs

        self.name_to_param_map: Dict[str, torch.Tensor] = (
            dict(ts_model.named_parameters())
            if isinstance(ts_model, torch.jit.ScriptModule)
            else dict()
        )
        self.name_to_buffer_map: Dict[str, torch.Tensor] = (
            dict(ts_model.named_buffers())
            if isinstance(ts_model, torch.jit.ScriptModule)
            else dict()
        )

    def convert(self) -> ExportedProgram:
        blocks_to_lifted_attrs = get_block_to_lifted_attrs(self.ts_graph)

        graph_converter = TS2FXGraphConverter(
            self.ts_graph,
            self.name_to_param_map,
            self.name_to_buffer_map,
            blocks_to_lifted_attrs,
        )
        gm = graph_converter.convert()
        ep = self.retrace_as_exported_program(gm, graph_converter.tensor_constants)
        return ep

    def retrace_as_exported_program(self, gm: torch.fx.GraphModule, tensor_constants):
        # TODO: adjust input orders to match GraphSignature convention
        ep = torch.export._trace._export(
            gm,
            self.sample_args,
            strict=False,
            pre_dispatch=True,
        )
        return ep<|MERGE_RESOLUTION|>--- conflicted
+++ resolved
@@ -17,8 +17,6 @@
 )
 from torch.fx import subgraph_rewriter
 from torch.onnx.utils import _create_jit_graph
-
-from torchgen.model import FunctionSchema
 
 
 def inplace_optimize_sym_size_div(gm: torch.fx.GraphModule):
@@ -190,15 +188,9 @@
 
 def get_op_overload(node: torch._C.Node):
     schema_str = node.schema()
-<<<<<<< HEAD
-    schema = FunctionSchema.parse(schema_str)
-    ns, op_name = str(schema.name.name).split("::")
-    override = schema.name.overload_name
-=======
     schema: torch._C.FunctionSchema = torch._C.parse_schema(schema_str)
     ns, op_name = str(schema.name).split("::")
     override = schema.overload_name
->>>>>>> e53d9590
 
     try:
         op_overload_mod = getattr(torch.ops, ns)
@@ -299,7 +291,12 @@
 
         # Pass parameter and buffer to the root for lookup.
         gm = torch.fx.GraphModule(
-            {**self.subgraphs, **self.name_to_param_map, **self.name_to_buffer_map},
+            {
+                **self.subgraphs,
+                **self.name_to_param_map,
+                **self.name_to_buffer_map,
+                **self.tensor_constants,
+            },
             self.fx_graph,
         )
 
@@ -348,6 +345,20 @@
                 fx_node = self.fx_graph.placeholder(normalized_name)
 
             self.name_to_node[name] = fx_node
+
+    def convert_aten_tensor(self, node: torch._C.Node):
+        """aten::tensor creates a constant tensor ad-hoc --> GetAttr"""
+        args, kwargs = self.get_args_kwargs(node, torch.ops.aten.tensor.default._schema)
+        for k in kwargs:
+            if k == "requires_grad":
+                kwargs[k] = bool(kwargs[k])  # 0 -> False, 1 -> True
+        tensor = torch.tensor(*args, **kwargs)
+
+        output_name = node.output().debugName()
+        alias_name = f"lifted_tensor_{output_name}"
+        fx_node = self.fx_graph.get_attr(alias_name)
+        self.name_to_node[output_name] = fx_node
+        self.tensor_constants[alias_name] = tensor
 
     def convert_prim_Constant(self, node: torch._C.Node):
         name = node.output().debugName()
@@ -362,20 +373,11 @@
             elif constant_kind == "s":
                 value = node.s("value")
             elif constant_kind == "t":
-                # lift tensor constant as a placeholder
-                placeholder_name = f"constant_{name}"
-                fx_node = self.fx_graph.placeholder(placeholder_name)
-                self.name_to_node[name] = fx_node
-                self.tensor_constants[placeholder_name] = node.t("value")
-
-                self.input_specs.append(
-                    InputSpec(
-                        InputKind.CONSTANT_TENSOR,
-                        arg=TensorArgument(name=placeholder_name),
-                        target=placeholder_name,
-                    )
-                )
-
+                alias_name = (
+                    f"lifted_tensor_{name}"  # Follow naming convention from EP tracing.
+                )
+                fx_node = self.fx_graph.get_attr(alias_name)
+                self.tensor_constants[alias_name] = node.t("value")
                 value = fx_node
             elif constant_kind == "ival":
                 value = node.ival("value")
@@ -746,7 +748,9 @@
         ep = self.retrace_as_exported_program(gm, graph_converter.tensor_constants)
         return ep
 
-    def retrace_as_exported_program(self, gm: torch.fx.GraphModule, tensor_constants):
+    def retrace_as_exported_program(
+        self, gm: torch.fx.GraphModule, tensor_constants: Dict[str, torch.Tensor]
+    ):
         # TODO: adjust input orders to match GraphSignature convention
         ep = torch.export._trace._export(
             gm,
@@ -754,4 +758,18 @@
             strict=False,
             pre_dispatch=True,
         )
+
+        # Post-processing to make sure the ExportedProgram states are correct.
+        # Because during conversion, we set tensor constants as GetAttr,
+        # retracing cannot recognize them as tensor constants but instead
+        # treat them as buffers. We need to set them again here.
+        ep._constants = tensor_constants
+        for k in tensor_constants:
+            ep.state_dict.pop(k, None)
+        for spec in ep.graph_signature.input_specs:
+            # Mark as constant tensors for erroneously traced buffers.
+            if spec.kind == InputKind.BUFFER and spec.target in tensor_constants:
+                spec.kind = InputKind.CONSTANT_TENSOR
+        ep.verifier().check(ep)
+
         return ep