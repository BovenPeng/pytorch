from dataclasses import dataclass, field
<<<<<<< HEAD
from typing import Any, Dict, List, Optional, Sequence, Union

import torch
from torch.distributed._shard.sharded_tensor import ShardedTensor
from torch.distributed._shard.sharded_tensor.metadata import TensorProperties
=======
from enum import Enum
from typing import Any, Dict, List, Optional, Sequence, Union

import torch
>>>>>>> 796d2703
from torch.distributed.checkpoint.stateful import StatefulT

__all__ = [
    "ChunkStorageMetadata",
    "TensorStorageMetadata",
    "BytesStorageMetadata",
    "Metadata",
    "MetadataIndex",
    "TensorProperties",
]


@dataclass
class ChunkStorageMetadata:
    """
    Each chunk is expected to have the same properties of the TensorStorageMetadata
    that includes it.
    """

    offsets: torch.Size
    sizes: torch.Size


class _MEM_FORMAT_ENCODING(Enum):
    """Describe the memory format of a tensor."""

    TORCH_CONTIGUOUS_FORMAT = 0
    TORCH_CHANNELS_LAST = 1
    TORCH_PRESERVE_FORMAT = 2


@dataclass
class TensorProperties:
    """Properties used to create :class:`Tensor`"""

    # Regular tensor fields
    dtype: torch.dtype = field(default_factory=torch.get_default_dtype)
    # This field is deprecated.
    layout: torch.layout = field(default=torch.strided)
    # This field is deprecated.
    requires_grad: bool = False
    # This field is deprecated.
    memory_format: torch.memory_format = field(default=torch.contiguous_format)
    # This field is deprecated.
    pin_memory: bool = False

    def __getstate__(self):
        # Since torch.memory_format cannot be pickled!
        memory_format = self.memory_format
        if memory_format == torch.contiguous_format:
            mem_format_encoding = _MEM_FORMAT_ENCODING.TORCH_CONTIGUOUS_FORMAT
        elif memory_format == torch.channels_last:
            mem_format_encoding = _MEM_FORMAT_ENCODING.TORCH_CHANNELS_LAST
        elif memory_format == torch.preserve_format:
            mem_format_encoding = _MEM_FORMAT_ENCODING.TORCH_PRESERVE_FORMAT
        else:
            raise RuntimeError(f"Invalid torch.memory_format: {memory_format}")

        return (
            self.dtype,
            self.layout,
            self.requires_grad,
            mem_format_encoding,
            self.pin_memory,
        )

    def __setstate__(
        self,
        state,
    ):
        (
            self.dtype,
            self.layout,
            self.requires_grad,
            mem_format_encoding,
            self.pin_memory,
        ) = state

        if mem_format_encoding == _MEM_FORMAT_ENCODING.TORCH_CONTIGUOUS_FORMAT:
            memory_format = torch.contiguous_format
        elif mem_format_encoding == _MEM_FORMAT_ENCODING.TORCH_CHANNELS_LAST:
            memory_format = torch.channels_last
        elif mem_format_encoding == _MEM_FORMAT_ENCODING.TORCH_PRESERVE_FORMAT:
            memory_format = torch.preserve_format
        else:
            raise RuntimeError(
                f"Invalid torch.memory_format encoding: {mem_format_encoding}"
            )

        self.memory_format = memory_format

    @staticmethod
    def create_from_tensor(tensor: torch.Tensor) -> "TensorProperties":
        return TensorProperties(
            dtype=tensor.dtype,
            layout=tensor.layout,
            requires_grad=tensor.requires_grad,
            memory_format=torch.contiguous_format,
            pin_memory=tensor.is_pinned(),
        )


@dataclass
class TensorStorageMetadata:
    properties: TensorProperties
    size: torch.Size
    chunks: List[ChunkStorageMetadata]


@dataclass
class BytesStorageMetadata:
    pass


STORAGE_TYPES = Union[TensorStorageMetadata, BytesStorageMetadata]
STATE_DICT_TYPE = Dict[str, Union[StatefulT, Any]]


@dataclass
class Metadata:
    """This class represents the metadata of the checkpoint."""

    # Keys are the same from the `state_dict` used.
    state_dict_metadata: Dict[str, STORAGE_TYPES]
    # It is the responsibility of the planner and storage plugins to ensure
    # backward compatibility of the planner_data and storage_data. DCP will
    # also ensure the backward compatibility of the metadata in this file and
    # the metadata of the built-in planner and storage plugins.
    planner_data: Any = None
    storage_data: Any = None


@dataclass(frozen=True)
class MetadataIndex:
    """This class represents a lookup key for items in a state dict or Metadata."""

    fqn: str
    """Fully Qualified Name of the object"""

    offset: Optional[torch.Size] = None
    """If the object is a tensor, offset into the tensor we're looking for"""

    index: Optional[int] = field(hash=False, compare=False, default=None)
    """
    Index hint when searching for tensor chunk to speedup lookups (optional)

    A common representation of a sharded tensor is as a list of chunks so to
    find the index in such a list you need to linear search it.

    When constructing an instance of MetadataIndex that points to that list,
    one can provide the index as a hint and it will be probed first before
    the linear search and thus making it significantly faster.
    """

    def __init__(
        self,
        fqn: str,
        offset: Optional[Sequence[int]] = None,
        index: Optional[int] = None,
    ):
        # We must use object.__setattr__ due to frozen=True
        object.__setattr__(self, "fqn", fqn)
        object.__setattr__(self, "index", index)
        if offset is not None:
            object.__setattr__(self, "offset", torch.Size(offset))<|MERGE_RESOLUTION|>--- conflicted
+++ resolved
@@ -1,16 +1,8 @@
 from dataclasses import dataclass, field
-<<<<<<< HEAD
-from typing import Any, Dict, List, Optional, Sequence, Union
-
-import torch
-from torch.distributed._shard.sharded_tensor import ShardedTensor
-from torch.distributed._shard.sharded_tensor.metadata import TensorProperties
-=======
 from enum import Enum
 from typing import Any, Dict, List, Optional, Sequence, Union
 
 import torch
->>>>>>> 796d2703
 from torch.distributed.checkpoint.stateful import StatefulT
 
 __all__ = [
