--- conflicted
+++ resolved
@@ -3,11 +3,6 @@
 import itertools
 import logging
 
-<<<<<<< HEAD
-=======
-import torch
-import torch._dynamo.config
->>>>>>> 0dc323d7
 from torch._ops import HigherOrderOperator
 from torch.utils.checkpoint import checkpoint, CheckpointPolicy
 
@@ -157,12 +152,17 @@
         }
         return checkpoint_kwargs, gmod_kwargs
 
-    def tag_nodes(self, gmod):
+    def tag_nodes(self, gmod, is_sac):
         unique_graph_id = next(uid)
         for node in gmod.graph.nodes:
             if node.op in ("call_function", "call_method", "call_module"):
                 node.meta["ac_graph_id"] = unique_graph_id
-                node.meta["recompute"] = CheckpointPolicy.PREFER_RECOMPUTE
+                if is_sac:
+                    # For selective checkpointing, we will populate this tag later in _CachingTorchDispatchMode.
+                    node.meta["recompute"] = None
+                else:
+                    # Under vanilla activation checkpointing, all nodes should be recomputed.
+                    node.meta["recompute"] = CheckpointPolicy.PREFER_RECOMPUTE
         return gmod
 
     def __call__(self, gmod, *args, **kwargs):
@@ -170,15 +170,8 @@
         from torch.fx import Interpreter
 
         if "_checkpoint_context_fn" in gmod.meta:
-<<<<<<< HEAD
-            log.warning("""
-=======
-            assert (
-                torch._dynamo.config._experimental_support_context_fn_in_torch_utils_checkpoint
-            ), "Passing context_fn to torch.utils.checkpoint is currently not supported under torch.compile"
             log.warning(
                 """
->>>>>>> 0dc323d7
 Detected that context_fn is passed to torch.utils.checkpoint under torch.compile.
 Please make sure the checkpointed region does not contain in-place ops (e.g. torch.relu_).
 """
@@ -196,12 +189,12 @@
             kwargs["context_fn"] = gmod.meta["_checkpoint_context_fn"]
             # We first tag all nodes as "recompute" in this graph, and then we undo the "recompute" tag
             # for specific nodes in _CachingTorchDispatchMode in torch/utils/checkpoint.py.
-            gmod = self.tag_nodes(gmod)
+            gmod = self.tag_nodes(gmod, is_sac=True)
             # Using interpreter allows preservation of metadata through torch.compile stack.
             with fx_traceback.preserve_node_meta():
                 return checkpoint(Interpreter(gmod).run, *args, **kwargs)
         else:
-            gmod = self.tag_nodes(gmod)
+            gmod = self.tag_nodes(gmod, is_sac=False)
             # Using interpreter allows preservation of metadata through torch.compile stack.
             # TODO: We want to use the same `checkpoint(Interpreter(gmod).run, *args, **kwargs)` here
             # as the `context_fn != None` case, but that depends on in-place op support in TorchDispatchMode + torch.compile.
