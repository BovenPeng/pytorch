--- conflicted
+++ resolved
@@ -236,19 +236,10 @@
     for i in range(0, len(flat_true_outs)):
         true_out = flat_true_outs[i]
         false_out = flat_false_outs[i]
-<<<<<<< HEAD
-        # TODO: If a torch nn module such as Linear or GRUCell is used, then the
-        # meta data of the output is None and cannot be compared
-        # TODO: If inside the dictionary, inside the list, the first element
-        # is composed of the multiplication, then the requires_grad attribute is
-        # set to False and thus the tracing of the cond errors out.
-
-=======
 
         # Note that we need skip the check for requires_grad because we're after
         # after autograd key during tracing, so the rquires_grad attribute of the tensors
         # are no longer. See Note [invariants for node meta 'val']
->>>>>>> e0169c62
         def _same_meta_except_requires_grad(true_out, false_out):
             if true_out is None and false_out is None:
                 return True
@@ -378,8 +369,6 @@
 
 @cond_op.py_impl(DispatchKey.Autograd)
 def cond_autograd(pred, true_fn, false_fn, operands):
-<<<<<<< HEAD
-=======
     # A shortcut for the case where all inputs don't require gradient,
     # we skip tracing the forward and backward graph.
     if all(
@@ -390,7 +379,6 @@
         with torch._C._AutoDispatchBelowAutograd():
             return cond_op(pred, true_fn, false_fn, operands)
 
->>>>>>> e0169c62
     (
         fw_true_graph,
         fw_false_graph,
