--- conflicted
+++ resolved
@@ -14,9 +14,6 @@
 from ..exc import unimplemented, Unsupported
 from ..guards import GuardBuilder, install_guard
 from ..source import AttrSource, ConstantSource, DefaultsSource, GetItemSource
-<<<<<<< HEAD
-from ..utils import check_constant_args, get_first_attr, identity, istype, make_cell
-=======
 from ..utils import (
     check_constant_args,
     identity,
@@ -24,7 +21,6 @@
     istype,
     make_cell,
 )
->>>>>>> 6f275ae4
 from .base import MutableLocal, typestr, VariableTracker
 from .constant import ConstantVariable
 
@@ -606,7 +602,11 @@
 
     @classmethod
     def create_with_source(cls, value, source):
-        install_guard(source.make_guard(GuardBuilder.FUNCTION_MATCH))
+        if not is_wrapper_or_member_descriptor(value):
+            # These descriptors are not guaranteed to return the same object on
+            # attribute lookup. They are unlikely to be changed, so we can skip
+            # guarding them.
+            install_guard(source.make_guard(GuardBuilder.FUNCTION_MATCH))
         return cls(
             value,
             source=source,
