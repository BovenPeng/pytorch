# mypy: ignore-errors

import collections
import contextlib
import enum
import functools
import importlib
import inspect
import itertools
import random
import re
import sys
import threading
import types
import warnings

from typing import Dict, Generic, List

from ..bytecode_transformation import create_call_function

try:
    import numpy as np
except ModuleNotFoundError:
    np = None

try:
    from torch.utils._cxx_pytree import PyTreeSpec
except ImportError:
    PyTreeSpec = type(None)

import torch._dynamo.config

import torch.nn
from torch._guards import TracingContext

from .. import variables
from ..exc import unimplemented
from ..guards import GuardBuilder, install_guard
from ..source import AttrSource, GetItemSource, ODictGetItemSource, RandomValueSource
from ..utils import (
    all_hook_names,
    build_checkpoint_variable,
    check_constant_args,
    get_custom_getattr,
    has_torch_function,
    is_namedtuple_cls,
    is_utils_checkpoint,
    istype,
    namedtuple_fields,
    object_has_getattribute,
    proxy_args_kwargs,
    tensortype_to_dtype,
)
from .base import MutableLocal, VariableTracker
from .ctx_manager import GenericContextWrappingVariable, NullContextVariable
from .dicts import DefaultDictVariable


def is_standard_setattr(val):
    return val in (
        object.__setattr__,
        torch.nn.Module.__setattr__,
    )


class UserDefinedVariable(VariableTracker):
    pass


class UserDefinedClassVariable(UserDefinedVariable):
    def __init__(self, value, **kwargs):
        super().__init__(**kwargs)
        self.value = value

    def as_python_constant(self):
        return self.value

    def python_type(self):
        return type(self.value)

    def as_proxy(self):
        return self.value

    def __str__(self):
        return f"UserDefinedClassVariable({self.value})"

    @staticmethod
    @functools.lru_cache(None)
    def _constant_fold_classes():
        return {
            torch.device,
            torch.finfo,
            torch.iinfo,
            torch.Size,
        }

    @staticmethod
    @functools.lru_cache(None)
    def _in_graph_classes():
        return set(tensortype_to_dtype.keys()) | {
            torch.Tensor,
            torch.cuda.Stream,
            torch.cuda.Event,
        }

    def can_constant_fold_through(self):
        return self.value in self._constant_fold_classes()

    def var_getattr(self, tx, name: str) -> "VariableTracker":
        from .. import trace_rules
        from . import ConstantVariable, EnumVariable
        from .builder import VariableBuilder

        if name == "__name__":
            return ConstantVariable.create(self.value.__name__)
        elif name == "__qualname__":
            return ConstantVariable.create(self.value.__qualname__)

        source = AttrSource(self.source, name) if self.source is not None else None
        try:
            obj = inspect.getattr_static(self.value, name)
        except AttributeError:
            obj = None

        if isinstance(obj, staticmethod):
            func = obj.__get__(self.value)
            if source is not None:
                return trace_rules.lookup(func).create_with_source(func, source=source)
            else:
                return trace_rules.lookup(func)(func)
        elif isinstance(obj, classmethod):
            return variables.UserMethodVariable(obj.__func__, self, source=source)
        elif source:
            # __mro__ is a member in < 3.12, an attribute in >= 3.12
            if inspect.ismemberdescriptor(obj) or (
                sys.version_info >= (3, 12) and name == "__mro__"
            ):
                return VariableBuilder(tx, source)(obj.__get__(self.value))

        # Special handling of collections.OrderedDict.fromkeys()
        # Wrap it as GetAttrVariable(collections.OrderedDict, "fromkeys") to make it consistent with
        # collections.defaultdict, and both will be handled at UserDefinedClassVariable.call_method().
        # Otherwise, it would be wrapped as UserDefinedObjectVariable(collections.OrderedDict.fromkeys),
        # and we need duplicate code to handle both cases.
        if self.value is collections.OrderedDict and name == "fromkeys":
            return super().var_getattr(tx, name)

        if ConstantVariable.is_literal(obj):
            return ConstantVariable.create(obj)
        elif isinstance(obj, enum.Enum):
            return EnumVariable(obj)
        elif name in getattr(self.value, "__dict__", {}) or (
            self.value.__module__.startswith("torch.")
            or self.value.__module__ == "torch"
        ):
            if source:
                return VariableBuilder(tx, source)(obj)

        return super().var_getattr(tx, name)

    def _call_cross_entropy_loss(self, tx, args, kwargs):
        """
        functional: input, target, weight=None, size_average=None, ignore_index=- 100, reduce=None, reduction='mean',
        label_smoothing=0.0

        non functional ctor: weight=None, size_average=None, ignore_index=- 100, reduce=None, reduction='mean',
        label_smoothing=0.0

        non functional loss call: input, target, optional_output
        """
        from . import ConstantVariable

        def normalize_args(
            weight=ConstantVariable.create(None),
            size_average=ConstantVariable.create(None),
            ignore_index=ConstantVariable.create(-100),
            reduce=ConstantVariable.create(None),
            reduction=ConstantVariable.create("mean"),
            label_smoothing=ConstantVariable.create(0.0),
        ):
            return (
                weight,
                size_average,
                ignore_index,
                reduce,
                reduction,
                label_smoothing,
            )

        (
            weight,
            size_average,
            ignore_index,
            reduce_arg,
            reduction,
            label_smoothing,
        ) = normalize_args(*args, **kwargs)

        def fake_cross_entropy_loss(input, target):
            from .builder import wrap_fx_proxy

            return wrap_fx_proxy(
                tx=tx,
                proxy=tx.output.create_proxy(
                    "call_function",
                    torch.nn.functional.cross_entropy,
                    *proxy_args_kwargs(
                        [
                            input,
                            target,
                            weight,
                            size_average,
                            ignore_index,
                            reduce_arg,
                            reduction,
                            label_smoothing,
                        ],
                        {},
                    ),
                ),
            )

        return variables.LambdaVariable(fake_cross_entropy_loss)

    def call_method(
        self,
        tx,
        name,
        args: "List[VariableTracker]",
        kwargs: "Dict[str, VariableTracker]",
    ) -> "VariableTracker":
        if (
            name == "__subclasses__"
            and len(args) == 0
            and not kwargs
            and "__subclasses__" not in self.value.__dict__
        ):
            options = {"mutable_local": MutableLocal()}
            subs_as_vars: List[VariableTracker] = list()
            for sub in self.value.__subclasses__():
                source = AttrSource(tx.import_source(sub.__module__), sub.__name__)
                subs_as_vars.append(
                    variables.UserDefinedClassVariable(sub, source=source)
                )

            return variables.ListVariable(subs_as_vars, **options)
        elif (
            self.value in {collections.OrderedDict, collections.defaultdict}
            and name == "fromkeys"
        ):
            from .builtin import BuiltinVariable

            return BuiltinVariable.call_custom_dict_fromkeys(
                tx, self.value, *args, **kwargs
            )
        elif name == "__eq__" and len(args) == 1 and hasattr(args[0], "value"):
            return variables.ConstantVariable(self.value == args[0].value)
        elif name == "__ne__" and len(args) == 1 and hasattr(args[0], "value"):
            return variables.ConstantVariable(self.value != args[0].value)

        return super().call_method(tx, name, args, kwargs)

    def call_function(
        self, tx, args: "List[VariableTracker]", kwargs: "Dict[str, VariableTracker]"
    ) -> "VariableTracker":
        from ..side_effects import SideEffects
        from .builder import SourcelessBuilder, wrap_fx_proxy
        from .builtin import BuiltinVariable

        constant_args = check_constant_args(args, kwargs)

        if self.can_constant_fold_through() and constant_args:
            # constant fold
            return variables.ConstantVariable.create(
                self.as_python_constant()(
                    *[x.as_python_constant() for x in args],
                    **{k: v.as_python_constant() for k, v in kwargs.items()},
                ),
            )
        elif self.value is torch.nn.CrossEntropyLoss:
            return self._call_cross_entropy_loss(tx, args, kwargs)
        elif self.value is contextlib.nullcontext:
            return NullContextVariable()
        elif self.value is collections.OrderedDict:
            return BuiltinVariable.call_custom_dict(
                tx, collections.OrderedDict, *args, **kwargs
            )
        elif (
            self.value is collections.defaultdict
            and len(args) <= 1
            and DefaultDictVariable.is_supported_arg(args[0])
        ):
            return DefaultDictVariable(
                {},
                collections.defaultdict,
                args[0],
                mutable_local=MutableLocal(),
            )
        elif self.value is collections.deque and not kwargs:
            if len(args) == 0:
                items = []
            elif len(args) == 1 and args[0].has_unpack_var_sequence(tx):
                items = args[0].unpack_var_sequence(tx)
            else:
                unimplemented("deque() with more than 1 arg not supported")
            return variables.lists.DequeVariable(items, mutable_local=MutableLocal())
        elif self.value is functools.partial:
            if not args:
                unimplemented("functools.partial malformed")
            # The first arg, a callable (the ctor below will assert on types)
            fn = args[0]
            rest_args = args[1:]
            # guards for the produced FunctoolsPartialVariable are installed in FunctoolsPartialVariable ctor from the
            # args and keywords
            return variables.functions.FunctoolsPartialVariable(
                fn, args=rest_args, keywords=kwargs
            )
        elif self.value is warnings.catch_warnings and not args:
            return variables.CatchWarningsCtxManagerVariable.create(tx, kwargs)
        elif (
            issubclass(type(self.value), type)
            and hasattr(
                self.value, "__enter__"
            )  # TODO(voz): These can invoke user code!
            and hasattr(
                self.value, "__exit__"
            )  # TODO(voz): These can invoke user code!
            and check_constant_args(args, kwargs)
            and self.value.__init__ == object.__init__
            and len(kwargs) == 0  # TODO(ybliang): support kwargs
        ):
            unwrapped_args = [x.as_python_constant() for x in args]
            return GenericContextWrappingVariable(
                unwrapped_args,
                cm_obj=self.value(*unwrapped_args),
            )

        elif is_namedtuple_cls(self.value):
            fields = namedtuple_fields(self.value)
            # check if this a quasi-namedtuple or a real one
            if self.value.__module__ == "torch.return_types":
                # create pseudo-defaults from values of the quasi-namedtuple
                field_defaults = dict(zip(fields, args[0].items))
            else:
                field_defaults = self.value._field_defaults

            items = list(args)
            items.extend([None] * (len(fields) - len(items)))

            var_tracker_kwargs = {}
            for field_name, var_tracker in zip(fields, items):
                if var_tracker is None:
                    if field_name in kwargs:
                        field_var = kwargs[field_name]
                    else:
                        assert field_name in field_defaults
                        field_var = SourcelessBuilder.create(
                            tx, field_defaults[field_name]
                        )
                    var_tracker_kwargs[field_name] = field_var

            for name, value in var_tracker_kwargs.items():
                assert name in fields
                items[fields.index(name)] = value

            assert all(x is not None for x in items)
            return variables.NamedTupleVariable(items, self.value)
        elif (
            self.is_standard_new()
            and SideEffects.cls_supports_mutation_side_effects(self.value)
            and self.source
        ):
            var = tx.output.side_effects.track_object_new(
                self.source,
                self.value,
                variables.UnspecializedNNModuleVariable
                if issubclass(self.value, torch.nn.Module)
                else UserDefinedObjectVariable,
                {},
            )
            if (
                inspect.getattr_static(self.value, "__init__", None)
                is torch.nn.Module.__init__
            ):
                tx.output.side_effects.store_attr(
                    var,
                    "__call_nn_module_init",
                    variables.ConstantVariable.create(True),
                )
                return var
            else:
                var.call_method(tx, "__init__", args, kwargs)
                return var
        elif variables.CustomizedDictVariable.is_matching_cls(self.value):
            options = {"mutable_local": MutableLocal()}
            return variables.CustomizedDictVariable.create(
                self.value, args, kwargs, options
            )
        elif variables.DataClassVariable.is_matching_cls(self.value):
            options = {"mutable_local": MutableLocal()}
            return variables.DataClassVariable.create(self.value, args, kwargs, options)
        elif (
            variables.RestrictedListSubclassVariable.is_matching_cls(self.value)
            and self.source
        ):
            return variables.RestrictedListSubclassVariable(
                variables.BuiltinVariable(list).call_function(tx, args, kwargs).items,
                user_cls=self.value,
                user_cls_source=self.source,
                mutable_local=MutableLocal(),
            )
        elif self.value in self._in_graph_classes():
            # torch.LongTensor cannot accept a list of FakeTensors.
            # So we stack the list of FakeTensors instead.
            if (
                np
                and self.value in tensortype_to_dtype
                and len(args) == 1
                and isinstance(args[0], variables.ListVariable)
                and len(args[0].items) > 1
                and all(isinstance(x, variables.TensorVariable) for x in args[0].items)
            ):
                # Stack FakeTensor
                stacked = wrap_fx_proxy(
                    tx=tx,
                    proxy=tx.output.create_proxy(
                        "call_function",
                        torch.stack,
                        *proxy_args_kwargs(args, kwargs),
                    ),
                )
                args = [stacked]

            tensor_variable = wrap_fx_proxy(
                tx=tx,
                proxy=tx.output.create_proxy(
                    "call_function",
                    self.value,
                    *proxy_args_kwargs(args, kwargs),
                ),
            )

            return tensor_variable
        elif issubclass(self.value, enum.Enum) and len(args) == 1 and not kwargs:
            options = {"mutable_local": MutableLocal()}
            return variables.EnumVariable.create(self.value, args[0], options)

        return super().call_function(tx, args, kwargs)

    def is_standard_new(self):
        """Check for __new__ being overridden"""
        new_fn = inspect.getattr_static(self.value, "__new__", None)
        if isinstance(new_fn, staticmethod):
            new_fn = new_fn.__func__
        return new_fn in (object.__new__, Generic.__new__)

    def call_hasattr(self, tx, name: str) -> "VariableTracker":
        if self.source:
            source = AttrSource(self.source, name)
            install_guard(source.make_guard(GuardBuilder.HASATTR))
            return variables.ConstantVariable(hasattr(self.value, name))
        return super().call_hasattr(tx, name)

    def const_getattr(self, tx, name):
        if name == "__name__":
            return self.value.__name__
        return super().const_getattr(tx, name)


class NO_SUCH_SUBOBJ:
    pass


class UserDefinedObjectVariable(UserDefinedVariable):
    """
    Mostly objects of defined type.  Catch-all for something where we only know the type.
    """

    _nonvar_fields = {"value", "value_type", *UserDefinedVariable._nonvar_fields}

    def __init__(self, value, value_type=None, **kwargs):
        super().__init__(**kwargs)
        self.value = value
        self.value_type = value_type or type(value)
        assert type(value) is self.value_type

    def __str__(self):
        inner = self.value_type.__name__
        if inner in [
            "builtin_function_or_method",
            "getset_descriptor",
            "method_descriptor",
            "method",
        ]:
            inner = str(getattr(self.value, "__name__", None))
        return f"{self.__class__.__name__}({inner})"

    def python_type(self):
        return self.value_type

    def guard_as_python_constant(self):
        if self.source:
            install_guard(self.source.make_guard(GuardBuilder.ID_MATCH))
            return self.value
        return super().guard_as_python_constant()

    def torch_function_check(self):
        assert has_torch_function(
            self
        ), f"calling torch function on object without __torch_function__ {self}"

    def get_torch_fn(self, tx):
        self.torch_function_check()
        from .torch_function import build_torch_function_fn

        return build_torch_function_fn(tx, self.value, self.source)

    def call_torch_function(self, tx, fn, types, args, kwargs):
        self.torch_function_check()

        from .torch_function import _get_subclass_type_var, call_torch_function

        return call_torch_function(
            tx,
            _get_subclass_type_var(tx, self),
            self.get_torch_fn(tx),
            fn,
            types,
            args,
            kwargs,
        )

    @staticmethod
    @functools.lru_cache(None)
    def _supported_random_functions():
        fns = {
            random.random,
            random.randint,
            random.randrange,
            random.uniform,
        }
        return fns

    def _maybe_get_baseclass_method(self, name):
        if name not in getattr(self.value, "__dict__", {}):
            try:
                return inspect.getattr_static(type(self.value), name)
            except AttributeError:
                pass
        return None

    def call_method(
        self,
        tx,
        name,
        args: "List[VariableTracker]",
        kwargs: "Dict[str, VariableTracker]",
    ) -> "VariableTracker":
        from . import (
            BuiltinVariable,
            ConstantVariable,
            TupleVariable,
            UserMethodVariable,
        )

        method = self._maybe_get_baseclass_method(name)
        if method is not None:
            if method is object.__init__:
                return ConstantVariable.create(None)

            if is_standard_setattr(method):
                return self.method_setattr_standard(tx, *args, **kwargs)

            # [NOTE] OrderedDict, dict subtypes must always have source
            # We cannot instantiate such subtypes in-graph due to builtin __new__
            if method is collections.OrderedDict.keys:
                # subclass of OrderedDict
                assert not (args or kwargs)
                assert self.source  # OrderedDict, dict subtypes must always have source
                keys = list(self.value.keys())
                assert all(map(ConstantVariable.is_literal, keys))
                install_guard(self.source.make_guard(GuardBuilder.DICT_CONST_KEYS))
                tx.output.guard_on_key_order.add(self.source.name())
                return TupleVariable([ConstantVariable.create(k) for k in keys])

            if (
                method in (collections.OrderedDict.__contains__, dict.__contains__)
                and len(args) == 1
                and isinstance(args[0], (ConstantVariable, BuiltinVariable))
                and inspect.getattr_static(type(self.value), "keys")
                in (collections.OrderedDict.keys, dict.keys)
            ):
                assert not kwargs
                assert self.source  # OrderedDict, dict subtypes must always have source

                # TODO(anijain2305) - Why do we need to guard on all keys?
                install_guard(self.source.make_guard(GuardBuilder.DICT_CONST_KEYS))
                return ConstantVariable.create(
                    args[0].as_python_constant() in self.value
                )

            if method is collections.OrderedDict.items and isinstance(
                self.value, collections.OrderedDict
            ):
                assert self.source  # OrderedDict, dict subtypes must always have source
                assert not (args or kwargs)
                items = []
                keys = self.call_method(tx, "keys", [], {})
                for key in keys.unpack_var_sequence(tx):
                    items.append(
                        TupleVariable(
                            [key, self.odict_getitem(tx, key)],
                        )
                    )
                tx.output.guard_on_key_order.add(self.source.name())
                return TupleVariable(items)

            if method is collections.OrderedDict.__getitem__ and len(args) == 1:
                assert not kwargs
                assert self.source  # OrderedDict, dict subtypes must always have source
                return self.odict_getitem(tx, args[0])

            if (
                method in (object.__ne__, object.__eq__)
                and len(args) == 1
                and not kwargs
                and hasattr(args[0], "value")
            ):
                return ConstantVariable(
                    (self.value is args[0].value) is (method is object.__eq__)
                )

            # check for methods implemented in C++
            if isinstance(method, types.FunctionType):
                source = (
                    None
                    if self.source is None
                    else AttrSource(AttrSource(self.source, "__class__"), name)
                )
                # TODO(jansel): add a guard to check for monkey patching?
                return UserMethodVariable(method, self, source=source).call_function(
                    tx, args, kwargs
                )

            if method is list.__len__ and self.source and not (args or kwargs):
                install_guard(self.source.make_guard(GuardBuilder.SEQUENCE_LENGTH))
                return ConstantVariable(len(self.value))

        return super().call_method(tx, name, args, kwargs)

    def method_setattr_standard(self, tx, name, value):
        try:
            name = name.as_python_constant()
        except NotImplementedError:
            unimplemented(f"non-const setattr name: {name}")
        if not tx.output.side_effects.is_attribute_mutation(self):
            unimplemented(f"setattr({self}, {name}, ...)")

        tx.output.side_effects.store_attr(self, name, value)
        return variables.ConstantVariable(None)

    def needs_slow_setattr(self):
        return not is_standard_setattr(
            inspect.getattr_static(self.value, "__setattr__", None)
        )

    def unpack_var_sequence(self, tx):
        if (
            self.source
            and self._maybe_get_baseclass_method("__iter__") is list.__iter__
            and self._maybe_get_baseclass_method("__len__") is list.__len__
            and self._maybe_get_baseclass_method("__getitem__") is list.__getitem__
        ):
            install_guard(self.source.make_guard(GuardBuilder.SEQUENCE_LENGTH))
            return [
                variables.LazyVariableTracker.create(
                    self.value[k],
                    source=GetItemSource(self.source, k),
                )
                for k in range(len(self.value))
            ]
        return super().unpack_var_sequence(tx)

    def next_variable(self, tx):
        return self.call_method(tx, "__next__", [], {})

    def is_supported_random(self):
        try:
            return self.value in self._supported_random_functions()
        except TypeError:
            # TypeError: unhashable type
            return False

    def call_function(
        self, tx, args: "List[VariableTracker]", kwargs: "Dict[str, VariableTracker]"
    ) -> "VariableTracker":
        from .. import trace_rules
        from .builder import VariableBuilder

        if (
            self.is_supported_random()
            and all(k.is_python_constant() for k in args)
            and all(v.is_python_constant() for v in kwargs.values())
        ):
            args = [x.as_python_constant() for x in args]
            kwargs = {k: v.as_python_constant() for k, v in kwargs.items()}
            random_call_index = len(tx.output.random_calls)
            example_value = self.value(*args, **kwargs)
            source = RandomValueSource(random_call_index)
            tx.output.random_calls.append((self.value, args, kwargs))
            # TODO: arguably, this should route to wrap_symint/wrap_symfloat
            # (currently hypothetical), but I'm not going to poke my hand in
            # this nest for now
            return VariableBuilder(tx, source).wrap_unspecialized_primitive(
                example_value
            )
        elif istype(self.value, types.MethodType):
            func = self.value.__func__
            obj = self.value.__self__
            if (
                func is torch.utils._contextlib._DecoratorContextManager.clone
                and variables.TorchCtxManagerClassVariable.is_matching_cls(
                    obj.__class__
                )
                and not (args or kwargs)
            ):
                return variables.TorchCtxManagerClassVariable(
                    obj.__class__
                ).call_function(tx, args, kwargs)

            if (
                func is torch.autograd.grad_mode.inference_mode.clone
                and obj.__class__ is torch.autograd.grad_mode.inference_mode
            ):
                # simulate the inference_mode.clone implementation
                var = variables.ConstantVariable(obj.mode)
                return variables.TorchCtxManagerClassVariable(
                    obj.__class__
                ).call_function(tx, [var], kwargs)

            if self.source is None:
                unimplemented(
                    "Sourceless UserDefinedObjectVariable method not supported"
                )
            func_src = AttrSource(self.source, "__func__")
            func_var = VariableBuilder(tx, func_src)(func)
            obj_src = AttrSource(self.source, "__self__")
            obj_var = VariableBuilder(tx, obj_src)(obj)
            return func_var.call_function(tx, [obj_var] + args, kwargs)
        elif (
            istype(self.value, functools.partial)
            and trace_rules.lookup(self.value.func)
            == variables.TorchInGraphFunctionVariable
            and all(
                variables.ConstantVariable.is_literal(v)
                for v in itertools.chain(self.value.args, self.value.keywords.values())
            )
        ):
            if self.source:
                install_guard(
                    AttrSource(self.source, "func").make_guard(GuardBuilder.ID_MATCH),
                    AttrSource(self.source, "args").make_guard(
                        GuardBuilder.CONSTANT_MATCH
                    ),
                    AttrSource(self.source, "keywords").make_guard(
                        GuardBuilder.CONSTANT_MATCH
                    ),
                )

            partial_args = [
                variables.ConstantVariable.create(v) for v in self.value.args
            ]
            partial_args.extend(args)
            partial_kwargs = {
                k: variables.ConstantVariable.create(v)
                for k, v in self.value.keywords.items()
            }
            partial_kwargs.update(kwargs)
            if is_utils_checkpoint(self.value.func):
                return build_checkpoint_variable().call_function(
                    tx, partial_args, partial_kwargs
                )
            return variables.TorchInGraphFunctionVariable(
                self.value.func
            ).call_function(tx, partial_args, partial_kwargs)
        elif callable(self.value):
            if self.source:
                install_guard(self.source.make_guard(GuardBuilder.FUNCTION_MATCH))
            return self.call_method(tx, "__call__", args, kwargs)

        return super().call_function(tx, args, kwargs)

    def _check_for_getattribute(self):
        if object_has_getattribute(self.value):
            unimplemented("UserDefinedObjectVariable with custom __getattribute__")

    def _check_for_getattr(self):
        return get_custom_getattr(self.value)

    def _getattr_static(self, name):
        if (
            (
                isinstance(self.value, torch.nn.Module)
                and self.value.__getattr__ is torch.nn.Module.__getattr__
            )
            or isinstance(self.value, PyTreeSpec)
            or "__slots__" in self.value.__class__.__dict__
            or type(self.value) == threading.local
        ):
            try:
                cls_var = inspect.getattr_static(
                    self.value.__class__, name, NO_SUCH_SUBOBJ
                )
                if cls_var is not NO_SUCH_SUBOBJ and name not in self.value.__dict__:
                    # maybe user-defined @property that we need to inline
                    return cls_var
            except AttributeError:
                pass  # __slots__
            # this might call torch.nn.Module.__getattr__
            subobj = getattr(self.value, name)
        else:
            subobj = inspect.getattr_static(self.value, name)
        return subobj

    def has_key_in_generic_dict(self, tx, key):
        self._check_for_getattribute()
        if tx.output.side_effects.has_pending_mutation_of_attr(self, key):
            mutated_attr = tx.output.side_effects.load_attr(self, key, deleted_ok=True)
            return not isinstance(mutated_attr, variables.DeletedVariable)

        return key in self.value.__dict__

    def var_getattr(self, tx, name):
        from .. import trace_rules
        from . import ConstantVariable
        from .builder import VariableBuilder

        value = self.value
        source = AttrSource(self.source, name) if self.source else None
        self._check_for_getattribute()

        if tx.output.side_effects.has_pending_mutation_of_attr(self, name):
            return tx.output.side_effects.load_attr(self, name)

        if name == "__dict__":
<<<<<<< HEAD
            if self.source:
                dict_source = AttrSource(self.source, "__dict__")
                return VariableBuilder(tx, dict_source)(self.value.__dict__)
            else:
                from .builder import SourcelessBuilder

                return SourcelessBuilder.create(tx, self.value.__dict__)
=======
            options = {"source": source}
            return variables.GetAttrVariable(self, name, **options)
>>>>>>> 6b0a2aca

        try:
            subobj = self._getattr_static(name)
        except AttributeError:
            subobj = NO_SUCH_SUBOBJ
            getattr_fn = self._check_for_getattr()
            if isinstance(getattr_fn, types.FunctionType):
                # Dynamo is going to trace the __getattr__ function with
                # args=name. Set the source accordingly.
                new_source = None
                if self.source:
                    new_source = AttrSource(self.source, "__getattr__")
                return variables.UserMethodVariable(
                    getattr_fn, self, source=new_source
                ).call_function(tx, [ConstantVariable.create(name)], {})
            elif getattr_fn is not None:
                unimplemented("UserDefined with non-function __getattr__")

        if isinstance(subobj, property):
            if self.source:
                # Read the class attribute to reach the property
                source = AttrSource(AttrSource(self.source, "__class__"), name)
                # Get the getter function
                source = AttrSource(source, "fget")
            return variables.UserMethodVariable(
                subobj.fget, self, source=source
            ).call_function(tx, [], {})
        elif isinstance(subobj, torch.distributions.utils.lazy_property):
            subobj_var = UserDefinedObjectVariable(subobj, source=source)
            return variables.UserMethodVariable(
                subobj.__get__.__func__, subobj_var, source=source
            ).call_function(tx, [self], {})
        elif isinstance(subobj, staticmethod):
            func = subobj.__get__(self.value)
            if source is not None:
                return trace_rules.lookup(func).create_with_source(func, source=source)
            else:
                return trace_rules.lookup(func)(func)
        elif isinstance(subobj, classmethod):
            return variables.UserMethodVariable(
                subobj.__func__, self.var_getattr(tx, "__class__"), source=source
            )
        elif isinstance(subobj, types.FunctionType) or (
            isinstance(subobj, types.MethodType)
            and isinstance(self.value, torch.nn.Module)
        ):
            # Since we get subobj via self._getattr_static, which may not trigger dynamic lookup.
            # Static lookup can't tell us it's a method or function correctly,
            # so we trigger dynamic lookup here to get the correct type.
            dynamic_subobj = getattr(self.value, name)

            while dynamic_subobj is subobj and hasattr(subobj, "_torchdynamo_inline"):
                subobj = subobj._torchdynamo_inline
                dynamic_subobj = subobj
                source = AttrSource(source, "_torchdynamo_inline") if source else None

            if isinstance(subobj, types.MethodType):
                if dynamic_subobj.__self__ is not self.value:
                    unimplemented("__self__ mismatch for bound method")
                func = subobj.__func__
            else:
                assert isinstance(subobj, types.FunctionType)
                func = subobj

            if inspect.ismethod(dynamic_subobj):
                return variables.UserMethodVariable(func, self, source=source)
            elif inspect.isfunction(dynamic_subobj):
                if is_utils_checkpoint(func):
                    return build_checkpoint_variable(source=source)
                elif source is not None:
                    return trace_rules.lookup(func).create_with_source(
                        func, source=source
                    )
                else:
                    return trace_rules.lookup(func)(func)

        if (
            name in getattr(value, "__dict__", {})
            or ConstantVariable.is_literal(subobj)
            or isinstance(
                subobj,
                (
                    torch.Tensor,
                    torch.nn.Module,
                    re.Pattern,
                ),
            )
        ):
            if source:
                install_guard(source.make_guard(GuardBuilder.HASATTR))
                return VariableBuilder(tx, source)(subobj)
            elif ConstantVariable.is_literal(subobj):
                return ConstantVariable.create(subobj)
            elif (
                type(subobj) == torch.utils._pytree.TreeSpec
                or type(subobj) == torch.utils._pytree.LeafSpec
                or type(value) == torch.utils._pytree.TreeSpec
            ):
                from .builder import SourcelessBuilder

                return SourcelessBuilder.create(tx, subobj)

        if (
            name not in getattr(value, "__dict__", {})
            and (
                type(value).__module__.startswith("torch.")
                or isinstance(subobj, re.Pattern)
            )
            and "torch.optim" not in type(value).__module__
            and not callable(value)
            and not isinstance(subobj, types.MethodDescriptorType)
        ):
            if not source:
                assert getattr(
                    importlib.import_module(type(value).__module__),
                    type(value).__name__,
                ) is type(value)
                source = AttrSource(
                    AttrSource(
                        tx.import_source(type(value).__module__), type(value).__name__
                    ),
                    name,
                )

            return VariableBuilder(tx, source)(subobj)
        options = {"source": source}
        if isinstance(
            subobj,
            (
                torch.distributions.constraints._Interval,
                torch.distributions.constraints._Real,
                torch.distributions.constraints.Constraint,
            ),
        ):
            return UserDefinedObjectVariable(subobj, **options)
        elif isinstance(self.value, torch.nn.Module) and name in all_hook_names:
            assert isinstance(subobj, collections.OrderedDict)
            if not subobj:
                return variables.ConstDictVariable(
                    subobj, collections.OrderedDict, **options
                )

        if name == "__class__":
            return UserDefinedClassVariable(type(self.value), **options)

        return variables.GetAttrVariable(self, name, **options)

    def call_hasattr(self, tx, name: str) -> "VariableTracker":
        if tx.output.side_effects.is_attribute_mutation(self):
            try:
                result = tx.output.side_effects.load_attr(self, name, deleted_ok=True)
                return variables.ConstantVariable.create(
                    not isinstance(result, variables.DeletedVariable)
                )
            except KeyError:
                pass
        if self.source:
            install_guard(
                AttrSource(self.source, name).make_guard(GuardBuilder.HASATTR)
            )

        self._check_for_getattribute()

        try:
            subobj = self._getattr_static(name)
            return variables.ConstantVariable.create(True)
        except AttributeError:
            subobj = NO_SUCH_SUBOBJ
            getattr_fn = self._check_for_getattr()
            if isinstance(getattr_fn, types.FunctionType):
                # Dynamo is going to trace the __getattr__ function with
                # args=name. Set the source accordingly.
                new_source = None
                if self.source:
                    new_source = AttrSource(self.source, "__getattr__")

                variables.UserMethodVariable(
                    getattr_fn, self, source=new_source
                ).call_function(tx, [variables.ConstantVariable.create(name)], {})

                # Reaching here means that the __getattr__ function returned a
                # value, which means the attribute is present.
                return variables.ConstantVariable.create(True)
            elif getattr_fn is not None:
                unimplemented("UserDefined with non-function __getattr__")
            else:
                # attribute not present in the object
                return variables.ConstantVariable.create(False)

    def odict_getitem(self, tx, key):
        from .builder import VariableBuilder
        from .dicts import is_hashable

        # TODO this should probably be merged with the dict handling

        index = (
            key.source
            if is_hashable(key) and key.source is not None
            else key.as_python_constant()
        )

        return VariableBuilder(
            tx,
            ODictGetItemSource(self.source, index),
        )(collections.OrderedDict.__getitem__(self.value, key.as_python_constant()))


class SourcelessGraphModuleVariable(UserDefinedObjectVariable):
    def __init__(
        self,
        value,
        **kwargs,
    ):
        super().__init__(value, **kwargs)

    def call_method(
        self,
        tx,
        name,
        args: "List[VariableTracker]",
        kwargs: "Dict[str, VariableTracker]",
    ) -> "VariableTracker":
        fn_variable = variables.UserFunctionVariable(self.value.forward.__func__)
        args = [self] + args
        return tx.inline_user_function_return(
            fn_variable,
            args,
            kwargs,
        )


class KeyedJaggedTensorVariable(UserDefinedObjectVariable):
    @staticmethod
    def is_matching_object(obj):
        mod = sys.modules.get("torchrec.sparse.jagged_tensor")
        return mod is not None and type(obj) is mod.KeyedJaggedTensor

    def __init__(self, value, **kwargs):
        from torchrec.sparse.jagged_tensor import KeyedJaggedTensor

        assert type(value) is KeyedJaggedTensor
        super().__init__(value, **kwargs)

    def var_getattr(self, tx, name):
        if (
            torch._dynamo.config.force_unspec_int_unbacked_size_like_on_torchrec_kjt
            and self.source is not None
            and name in ("_length_per_key", "_offset_per_key")
        ):
            with TracingContext.patch(force_unspec_int_unbacked_size_like=True):
                return super().var_getattr(tx, name)
        return super().var_getattr(tx, name)


class RemovableHandleVariable(VariableTracker):
    REMOVED = -1

    def __init__(
        self,
        mutable_local=None,
        # index of the registration in the side_effects owned register_hook/handle list, used during removal.
        idx=None,
        **kwargs,
    ):
        super().__init__(**kwargs)
        self.mutable_local = mutable_local
        self.idx = idx

    def call_method(self, tx, method_name, args, kwargs):
        if method_name == "remove":
            if self.idx != self.REMOVED:
                tx.output.side_effects.remove_hook(self.idx)
                self.idx = self.REMOVED
            return variables.ConstantVariable.create(None)
        super().call_method(tx, method_name, args, kwargs)

    def reconstruct(self, codegen):
        if self.idx == self.REMOVED:
            # Hook has already been removed, return a dummy handle
            codegen.load_import_from("torch._dynamo.utils", "invalid_removeable_handle")
            codegen.extend_output(create_call_function(0, True))
            return
        # unreachable due to codegen.add_cache() when the hook is installed
        super().reconstruct(codegen)<|MERGE_RESOLUTION|>--- conflicted
+++ resolved
@@ -799,11 +799,7 @@
 
     def _getattr_static(self, name):
         if (
-            (
-                isinstance(self.value, torch.nn.Module)
-                and self.value.__getattr__ is torch.nn.Module.__getattr__
-            )
-            or isinstance(self.value, PyTreeSpec)
+            isinstance(self.value, (torch.nn.Module, PyTreeSpec))
             or "__slots__" in self.value.__class__.__dict__
             or type(self.value) == threading.local
         ):
@@ -843,18 +839,8 @@
             return tx.output.side_effects.load_attr(self, name)
 
         if name == "__dict__":
-<<<<<<< HEAD
-            if self.source:
-                dict_source = AttrSource(self.source, "__dict__")
-                return VariableBuilder(tx, dict_source)(self.value.__dict__)
-            else:
-                from .builder import SourcelessBuilder
-
-                return SourcelessBuilder.create(tx, self.value.__dict__)
-=======
             options = {"source": source}
             return variables.GetAttrVariable(self, name, **options)
->>>>>>> 6b0a2aca
 
         try:
             subobj = self._getattr_static(name)
@@ -1015,34 +1001,14 @@
             install_guard(
                 AttrSource(self.source, name).make_guard(GuardBuilder.HASATTR)
             )
-
-        self._check_for_getattribute()
+        if self._check_for_getattribute() or self._check_for_getattr():
+            unimplemented("hasattr with custom __getattr__")
 
         try:
-            subobj = self._getattr_static(name)
+            self._getattr_static(name)
             return variables.ConstantVariable.create(True)
         except AttributeError:
-            subobj = NO_SUCH_SUBOBJ
-            getattr_fn = self._check_for_getattr()
-            if isinstance(getattr_fn, types.FunctionType):
-                # Dynamo is going to trace the __getattr__ function with
-                # args=name. Set the source accordingly.
-                new_source = None
-                if self.source:
-                    new_source = AttrSource(self.source, "__getattr__")
-
-                variables.UserMethodVariable(
-                    getattr_fn, self, source=new_source
-                ).call_function(tx, [variables.ConstantVariable.create(name)], {})
-
-                # Reaching here means that the __getattr__ function returned a
-                # value, which means the attribute is present.
-                return variables.ConstantVariable.create(True)
-            elif getattr_fn is not None:
-                unimplemented("UserDefined with non-function __getattr__")
-            else:
-                # attribute not present in the object
-                return variables.ConstantVariable.create(False)
+            return variables.ConstantVariable.create(False)
 
     def odict_getitem(self, tx, key):
         from .builder import VariableBuilder
