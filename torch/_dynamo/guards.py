# mypy: allow-untyped-defs
from __future__ import annotations

import ast
import builtins
import collections
import dataclasses
import enum
import functools
import importlib
import inspect
import itertools
import logging
import math
import os
import re
import sys
import textwrap
import types
import weakref
from contextlib import contextmanager
from copy import deepcopy
from inspect import currentframe, getframeinfo
from typing import (
    Any,
    Callable,
    Dict,
    List,
    Optional,
    Set,
    Tuple,
    Type,
    TYPE_CHECKING,
    Union,
)
from weakref import ReferenceType


try:
    import numpy as np
except ModuleNotFoundError:
    np = None  # type: ignore[assignment]

import torch
import torch.utils._device
from torch._dynamo.source import (
    is_from_flatten_script_object_source,
    is_from_local_source,
    is_from_optimizer_source,
    TensorProperty,
    TensorPropertySource,
)
from torch._guards import (
    CompileContext,
    CompileId,
    DuplicateInputs,
    Guard,
    GuardBuilderBase,
    GuardEnvExpr,
    GuardSource,
    Source,
)

from torch._logging import structured
from torch.fx.experimental.symbolic_shapes import (
    EqualityConstraint,
    is_symbolic,
    SYMPY_INTERP,
)
from torch.utils._traceback import format_frame, report_compile_source_on_error
from torch.utils.weak import TensorWeakRef

from . import config, convert_frame, exc, mutation_guard
from .eval_frame import set_guard_error_hook

from .source import (
    AttrSource,
    ChainedSource,
    ConstDictKeySource,
    DefaultsSource,
    FlattenScriptObjectSource,
    FSDPNNModuleSource,
    GetItemSource,
    GlobalSource,
    GlobalStateSource,
    GlobalWeakRefSource,
    GradSource,
    is_unspecialized_builtin_nnmodule_attr,
    LocalSource,
    NNModuleSource,
    NumpyTensorSource,
    ODictGetItemSource,
    OptimizerSource,
    ScriptObjectQualifiedNameSource,
    ShapeEnvSource,
    SubclassAttrListSource,
    TupleIteratorGetItemSource,
    TypeSource,
    UnspecializedBuiltinNNModuleSource,
    UnspecializedNNModuleSource,
    WeakRefCallSource,
)
from .types import CacheEntry, ExtraState, GuardedCode, GuardFail, GuardFn  # noqa: F401
from .utils import (
    common_constant_types,
    dict_keys_repr,
    get_custom_getattr,
    guard_failures,
    istype,
    key_is_id,
    key_to_id,
    orig_code_map,
    tensor_always_has_static_shape,
    tuple_iterator_getitem,
    tuple_iterator_len,
<<<<<<< HEAD
    verify_guard_fn_signature,
=======
    unpatched_nn_module_getattr,
>>>>>>> ea1d41a6
)

if TYPE_CHECKING:
    from sympy import Symbol

log = logging.getLogger(__name__)
guards_log = torch._logging.getArtifactLogger(__name__, "guards")
recompiles_log = torch._logging.getArtifactLogger(__name__, "recompiles")
recompiles_verbose_log = torch._logging.getArtifactLogger(
    __name__, "recompiles_verbose"
)
verbose_guards_log = torch._logging.getArtifactLogger(__name__, "verbose_guards")

TensorGuards = torch._C._dynamo.guards.TensorGuards
check_obj_id = torch._C._dynamo.guards.check_obj_id
check_type_id = torch._C._dynamo.guards.check_type_id
dict_version = torch._C._dynamo.guards.dict_version

RootGuardManager = torch._C._dynamo.guards.RootGuardManager
DictGuardManager = torch._C._dynamo.guards.DictGuardManager
install_tensor_aliasing_guard = torch._C._dynamo.guards.install_tensor_aliasing_guard
install_no_tensor_aliasing_guard = (
    torch._C._dynamo.guards.install_no_tensor_aliasing_guard
)


class GuardManager:
    """
    A helper class that contains the root guard manager. An instance of this
    class is stored in the Dynamo cache entry, so that the cache entry can
    access the RootGuardManager stored in the "root" attribute and directly call
    the check_nopybind from C++.
    """

    def __init__(self):
        self.root = RootGuardManager()

        self.closure_vars = None
        self.args = None
        self.code_parts = None
        self.verbose_code_parts = None
        self.global_scope = None
        self.guard_fail_fn = None
        self.cache_entry = None
        self.extra_state = None
        self.id_matched_objs = None
        self.no_tensor_aliasing_sources = []

        self.print_no_tensor_aliasing_guard = True

    @contextmanager
    def _preserve_print_no_tensor_aliasing_flag(self):
        self.print_no_tensor_aliasing_guard = True
        try:
            yield
        finally:
            self.print_no_tensor_aliasing_guard = True

    def get_guard_lines(self, guard):
        guard_name = guard.__class__.__name__
        parts = guard.verbose_code_parts()
        parts = [guard_name + ": " + part for part in parts]
        return parts

    def get_manager_line(self, guard_manager, accessor_str=None):
        source = guard_manager.get_source()
        t = guard_manager.__class__.__name__
        s = t + ": source=" + source
        if accessor_str:
            s += ", " + accessor_str
        return s

    def construct_dict_manager_string(self, mgr, body):
        for idx, (key_mgr, val_mgr) in sorted(mgr.get_key_value_managers().items()):
            body.writeline(f"KeyValueManager pair at index={idx}")
            with body.indent():
                if key_mgr:
                    body.writeline(f"KeyManager: {self.get_manager_line(key_mgr)}")
                    self.construct_manager_string(key_mgr, body)

                if val_mgr:
                    body.writeline(f"ValueManager: {self.get_manager_line(val_mgr)}")
                    self.construct_manager_string(val_mgr, body)

    def construct_manager_string(self, mgr, body):
        with body.indent():
            for guard in mgr.get_leaf_guards():
                if isinstance(guard, torch._C._dynamo.guards.NO_TENSOR_ALIASING):  # type: ignore[attr-defined]
                    if self.print_no_tensor_aliasing_guard:
                        self.print_no_tensor_aliasing_guard = False
                        body.writelines(self.get_guard_lines(guard))
                    else:
                        body.writelines(
                            [
                                guard.__class__.__name__,
                            ]
                        )
                else:
                    body.writelines(self.get_guard_lines(guard))

            # This works for both DictGuardManager and SubclassedDictGuardManager
            if isinstance(mgr, DictGuardManager):
                self.construct_dict_manager_string(mgr, body)

            # General case of GuardManager/RootGuardManager
            for accessor, child_mgr in zip(
                mgr.get_accessors(), mgr.get_child_managers()
            ):
                body.writeline(
                    self.get_manager_line(child_mgr, f"accessed_by={accessor.repr()}")
                )
                self.construct_manager_string(child_mgr, body)

    def __str__(self):
        from torch._inductor.utils import IndentedBuffer

        class IndentedBufferWithPrefix(IndentedBuffer):
            def prefix(self):
                return "| " * (self._indent * self.tabwidth)

            def writeline(self, line, skip_prefix=False):
                if skip_prefix:
                    super().writeline(line)
                else:
                    super().writeline("+- " + line)

        with self._preserve_print_no_tensor_aliasing_flag():
            body = IndentedBufferWithPrefix()
            body.tabwidth = 1
            body.writeline("", skip_prefix=True)
            body.writeline("TREE_GUARD_MANAGER:", skip_prefix=True)
            body.writeline("RootGuardManager")
            self.construct_manager_string(self.root, body)
            for guard in self.root.get_epilogue_lambda_guards():
                body.writelines(self.get_guard_lines(guard))
            return body.getvalue()

    def check(self, x):
        # Only needed for debugging purposes.
        return self.root.check(x)

    def check_verbose(self, x):
        # Only needed for debugging purposes.
        return self.root.check_verbose(x)


def from_numpy(a):
    # If not numpy array, piggy back on e.g. tensor guards to check type
    return torch.as_tensor(a) if isinstance(a, (np.generic, np.ndarray)) else a


# For user stack printing
@functools.lru_cache(None)
def uninteresting_files():
    import torch._dynamo.external_utils

    mods = [
        torch._dynamo.external_utils,
    ]
    return {inspect.getfile(m) for m in mods}


CLOSURE_VARS = {
    "___check_type_id": check_type_id,
    "___check_obj_id": check_obj_id,
    "___odict_getitem": collections.OrderedDict.__getitem__,
    "___key_to_id": key_to_id,
    "___dict_version": dict_version,
    "___dict_contains": lambda a, b: a in b,
    "___tuple_iterator_len": tuple_iterator_len,
    "___tuple_iterator_getitem": tuple_iterator_getitem,
    "__math_isnan": math.isnan,
    "__numpy_isnan": None if np is None else np.isnan,
    "inf": float("inf"),
    "__load_module": importlib.import_module,
    "utils_device": torch.utils._device,
    "device": torch.device,
    "___from_numpy": from_numpy,
    "___as_tensor": torch.as_tensor,
    "torch": torch,
    "inspect": inspect,
}

if sys.version_info[:2] <= (3, 8):
    # [Note: Python Version <= 3.8]
    # This branch should be dropped when we drop support for Python 3.8.
    # Reason: 'ast.unparse' function was introduced in Python 3.9.

    try:
        import astunparse  # type: ignore[import]

        def _ast_unparse(node: ast.AST) -> str:
            return astunparse.unparse(node).replace("\n", "")

        HAS_UNPARSE_FUNCTIONS = True
    except ImportError:
        HAS_UNPARSE_FUNCTIONS = False
        pass
else:
    HAS_UNPARSE_FUNCTIONS = True

    def _ast_unparse(node: ast.AST) -> str:
        return ast.unparse(node).replace("\n", "")


def strip_function_call(name):
    """
    "___odict_getitem(a, 1)" => "a"
    "a.layers[slice(2)][0]._xyz" ==> "a"
    "getattr(a.layers[slice(2)][0]._abc, '0')" ==> "a"
    "getattr(getattr(a.x[3], '0'), '3')" ==> "a"
    "a.layers[slice(None, -1, None)][0]._xyz" ==> "a"
    """
    # recursively find valid object name in function
    valid_name = re.compile("[A-Za-z_].*")
    curr = ""
    for char in name:
        if char in " (":
            curr = ""
        elif char in "),[]":
            if curr and curr != "None" and valid_name.match(curr):
                return strip_function_call(curr)
        else:
            curr += char

    return strip_getattr_getitem(name)


def strip_getattr_getitem(name):
    """
    "a[1]" => "a"
    "a.foo" => "a"
    """
    return re.split(r"[.\[]", name)[0]


def get_verbose_code_part(code_part: str, guard: Guard) -> str:
    extra = ""
    if guard.user_stack:
        for fs in reversed(guard.user_stack):
            if fs.filename not in uninteresting_files():
                extra = f"  # {format_frame(fs, line=True)}"
                break
    elif guard.stack:
        extra = f"  # {format_frame(guard.stack.summary()[-1])}"

    return f"{code_part:<60}{extra}"


def get_verbose_code_parts(
    code_parts: Union[str | List[str]], guard: Guard
) -> List[str]:
    if not isinstance(code_parts, list):
        code_parts = [code_parts]
    return [get_verbose_code_part(code_part, guard) for code_part in code_parts]


def convert_to_concrete_values(size_or_stride):
    converted: List[Optional[int]] = []
    for dim in size_or_stride:
        if not is_symbolic(dim):
            converted.append(dim)
        else:
            assert isinstance(dim, torch.SymInt)
            converted.append(dim.node.maybe_as_int())
    return converted


def get_tensor_guard_code_part(value, name, sizes, strides):
    pytype = type(value)
    dispatch_key = (
        torch._C._dispatch_keys(value) | torch._C._dispatch_tls_local_include_set()
    ) - torch._C._dispatch_tls_local_exclude_set()
    dtype = value.dtype
    device_index = value.device.index
    requires_grad = value.requires_grad
    guard_str = (
        f"check_tensor({name}, {pytype.__qualname__}, {dispatch_key}, {dtype}, "
        f"device={device_index}, requires_grad={requires_grad}, size={sizes}, stride={strides})"
    )
    return guard_str


def get_key_index(dct, key):
    return list(dct.keys()).index(key)


def get_key_index_source(source, index):
    return f"list({source}.keys())[{index}]"


@dataclasses.dataclass(frozen=True)
class NNModuleAttrAccessorInfo:
    # Represents where is the attr name is present in the nn module attribute
    # access

    # Tells that the attribute can be accessed via __dict__
    present_in_generic_dict: bool = False

    # Either the actual name or _parameters/_buffers/_modules
    l1_key: Optional[str] = None

    # Actual paramter/buffer/submodule name
    l2_key: Optional[str] = None


def getitem_on_dict_manager(
    source, base_guard_manager, base_example_value, example_value, guard_manager_enum
):
    base_source_name = source.base.name()
    source_name = source.name()
    if isinstance(source.index, ConstDictKeySource):
        index = source.index.index
    else:
        assert isinstance(base_example_value, dict)
        index = get_key_index(base_example_value, source.index)

    key_source = get_key_index_source(base_source_name, index)
    key_example_value = list(base_example_value.keys())[index]
    if isinstance(key_example_value, (int, str)):
        value_source = f"{base_source_name}[{key_example_value!r}]"
    else:
        value_source = f"{base_source_name}[{key_source}]"
    if not isinstance(source.index, ConstDictKeySource):
        # We have to insert a key manager guard here
        # TODO - source debug string is probably wrong here.
        base_guard_manager.get_key_manager(
            index=index,
            source=key_source,
            example_value=source.index,
            guard_manager_enum=GuardManagerType.GUARD_MANAGER,
        ).add_equals_match_guard(
            source.index, [f"{key_source} == {key_example_value!r}"]
        )

    return base_guard_manager.get_value_manager(
        index=index,
        source=value_source,
        example_value=example_value,
        guard_manager_enum=guard_manager_enum,
    )


def match_on_id_for_tensor(guard):
    source = guard.originating_source
    return source.is_dict_key() and not isinstance(source, GradSource)


# The ready to eval generated code (possibly multiple parts) for a guard, plus
# the original guard object that created it for provenance
@dataclasses.dataclass
class GuardCodeList:
    code_list: List[str]
    guard: Guard


class GuardManagerType(enum.Enum):
    GUARD_MANAGER = 1
    DICT_GUARD_MANAGER = 2
    DICT_SUBCLASS_GUARD_MANAGER = 3


class GuardBuilder(GuardBuilderBase):
    def __init__(
        self,
        id_ref: Callable[[Any], str],
        source_ref: Callable[[Source], str],
        lookup_weakrefs: Callable[[object], ReferenceType[object]],
        local_scope: Dict[str, object],
        global_scope: Dict[str, object],
        guard_manager: Optional[GuardManager],
        check_fn_manager: CheckFunctionManager,
    ):
        self.id_ref = id_ref
        self.source_ref = source_ref
        self.lookup_weakrefs = lookup_weakrefs
        self.scope: Dict[str, Dict[str, object]] = {"L": local_scope, "G": global_scope}
        self.scope["__builtins__"] = builtins.__dict__.copy()
        for (
            name,
            package_module,
        ) in torch.package.package_importer._package_imported_modules.items():
            name = name.replace(">", "_").replace("<", "_").replace(".", "_dot_")
            # Write the package module into the scope so that we can import it
            self.scope["__builtins__"][name] = package_module
            # Write the demangled name to the scope so that we can use it
            self.scope[name] = package_module
        self.guard_manager = guard_manager

        self.argnames: List[str] = []
        # Code is python expression strings generated for each guard
        self.code: List[GuardCodeList] = []
        # shape_env_code is only used by builder and is used for
        # shape env code.  This exists only because we need to make sure
        # shape env guards get run after tensor match guards (since the
        # tensor match guards make sure we actually have tensors)
        self.shape_env_code: List[GuardCodeList] = []

        # [Note - On Eager Tensor Guards]
        # Most of the time, we generate Python code in a guard to directly
        # check various properties.  However, tensors are a bit special;
        # it is too slow to check their properties one-by-one in Python.
        # Instead, there is a C++ function TensorGuards.check which takes
        # all of the tensor arguments and checks them all against compile-time
        # examples entirely in C++.  Thus, every time we process a
        # TENSOR_MATCH guard, we just add another entry to
        # tensor_check_names/tensor_check_examples, saying "for this local,
        # check it against this example", and it all ends up getting
        # swept up into a single call to ___check_tensors.  Invariant:
        # len(tensor_check_names) == len(tensor_check_examples).
        # TODO: something here
        self.tensor_check_names: List[str] = []
        self.tensor_check_examples: List[torch.Tensor] = []
        self.tensor_check_guards: List[Guard] = []
        self.tensor_check_guard_managers: List[GuardManager] = []

        self.check_fn_manager: CheckFunctionManager = check_fn_manager

        # Collect the ids of dicts which need key order guarding. source_name is
        # not sufficient because for nn modules, we can have different sources
        # to access the same object - self._module["param"] is same as
        # self.param.
        self.key_order_guarded_dict_ids = set()
        for source_name in self.check_fn_manager.output_graph.guard_on_key_order:
            self.key_order_guarded_dict_ids.add(id(self.get(source_name)))

        # Keep track of weak references of objects with ID_MATCH guard. This
        # info is stored alongside optimized_code and check_fn and is used to
        # limit the number of cache entries with same ID_MATCH'd object.
        self.id_matched_objs: Dict[str, ReferenceType[object]] = {}

        # Save the guard managers to avoid repeatedly traversing sources.
        self._cached_guard_managers: Dict[
            str, torch._C._dynamo.guards.GuardManager
        ] = {}

    def guard_on_dict_keys_and_ignore_order(self, example_value, guard):
        dict_mgr = self.get_guard_manager(guard)
        if isinstance(dict_mgr, DictGuardManager):
            raise NotImplementedError(
                "Not expecting a DictGuardManager. Seems like Dynamo incorrectly "
                f"added the dict to tx.output.guard_on_key_order for {guard.name}"
            )

        # Iterate over the dicts and install a dict_getitem_manager.
        dict_source = guard.originating_source.name()
        for key in example_value.keys():
            value = example_value[key]
            value_source = GetItemSource(guard.originating_source, index=key)
            guard_manager_enum = self.get_guard_manager_type(
                value_source, example_value
            )
            dict_mgr.dict_getitem_manager(
                key=key,
                source=f"{dict_source}[{key!r}]",
                example_value=value,
                guard_manager_enum=guard_manager_enum,
            )

    def guard_on_dict_keys_and_order(self, value, guard):
        # Add key managers for the DictGuardManager. Then add either an
        # ID_MATCH or EQUALS_MATCH guard on the key.
        dict_mgr = self.get_guard_manager(guard)
        if not isinstance(dict_mgr, DictGuardManager):
            raise NotImplementedError(
                "Expecting a DictGuardManager. Seems like Dynamo forgot "
                f"to set the right guard manager enum for {guard.name}"
            )
        assert isinstance(dict_mgr, DictGuardManager)

        for idx, key in enumerate(value.keys()):
            key_source = get_key_index_source(guard.name, idx)
            key_manager = dict_mgr.get_key_manager(
                index=idx,
                source=key_source,
                example_value=key,
                guard_manager_enum=GuardManagerType.GUARD_MANAGER,
            )
            if key_is_id(key):
                # Install ID_MATCH guard
                id_val = self.id_ref(key)
                key_manager.add_id_match_guard(
                    id_val,
                    get_verbose_code_parts(
                        f"__check_obj_id({key_source}, {id_val})", guard
                    ),
                )
            else:
                # Install EQUALS_MATCH guard
                key_manager.add_equals_match_guard(
                    key, get_verbose_code_parts(f"{key_source} == {key!r}", guard)
                )

    def getattr_on_nn_module(
        self,
        source,
        base_guard_manager,
        base_example_value,
        example_value,
        base_source_name,
        source_name,
        guard_manager_enum,
    ):
        """
        This tries to avoid calling the expensive nn module custom getattr method by
        checking if the attribute is accessible via __dict__. For attributes that
        are not accessible via __dict__ (like descriptors), we fallback to
        PyObject_GetAttr.

        There are two cases that we optimize for
        1) attributes present directly in __dict__, e.g training.
        2) parameters/buffers/modules - they can be accessed via _parameters,
        _buffers, _modules keys in __dict__. For example, mod.linear can be
        accessed as mod.__dict__["_parameters"]["linear"]

        The most common and expensive case for nn module guards is of type
        mod.submod1.submod2.submod3.training. We avoid the python getattr of nn
        modules by going through the __dict__.
        """

        def getitem_on_dict_mgr(
            mgr, key, source_name, base_example_value, example_value, guard_manager_enum
        ):
            if isinstance(mgr, DictGuardManager):
                # Case where the user code relies on key order, e.g.,
                # named_parameters
                index = get_key_index(base_example_value, key)

                # Install the key manager and add equals match guard
                key_source = f"list({source_name}.keys())[{index!r}]"
                mgr.get_key_manager(
                    index=index,
                    source=key_source,
                    example_value=key,
                    guard_manager_enum=GuardManagerType.GUARD_MANAGER,
                ).add_equals_match_guard(key, [f"{key_source} == {key!r}"])

                # Install the value manager
                return mgr.get_value_manager(
                    index=index,
                    source=source_name,
                    example_value=example_value,
                    guard_manager_enum=guard_manager_enum,
                )
            else:
                return mgr.dict_getitem_manager(
                    key=key,
                    source=source_name,
                    example_value=example_value,
                    guard_manager_enum=guard_manager_enum,
                )

        attr_name = source.member
        mod_dict = base_example_value.__dict__

        all_class_attribute_names: Set[str] = set()
        for x in inspect.getmro(base_example_value.__class__):
            all_class_attribute_names.update(x.__dict__.keys())

        accessor_info = NNModuleAttrAccessorInfo(False, None, None)

        if attr_name in mod_dict:
            accessor_info = NNModuleAttrAccessorInfo(True, attr_name, None)
        elif "_parameters" in mod_dict and attr_name in mod_dict["_parameters"]:
            accessor_info = NNModuleAttrAccessorInfo(True, "_parameters", attr_name)
        elif "_buffers" in mod_dict and attr_name in mod_dict["_buffers"]:
            accessor_info = NNModuleAttrAccessorInfo(True, "_buffers", attr_name)
        elif (
            attr_name not in all_class_attribute_names
            and "_modules" in mod_dict
            and attr_name in mod_dict["_modules"]
        ):
            # Check test_attr_precedence test - instance attributes always take precedence unless its an nn.Module.
            accessor_info = NNModuleAttrAccessorInfo(True, "_modules", attr_name)

        if not accessor_info.present_in_generic_dict:
            # The attribute can be accessed by __getattribute__ call, so rely on
            # PyObject_GetAttr
            return base_guard_manager.getattr_manager(
                attr=source.member,
                source=source_name,
                example_value=example_value,
                guard_manager_enum=guard_manager_enum,
            )
        else:
            assert accessor_info.l1_key
            l1_key = accessor_info.l1_key
            l2_key = accessor_info.l2_key

            # Set source strings for debug info
            mod_dict_source = f"{base_source_name}.__dict__"
            l1_source_name = l2_source_name = None
            l1_value = l2_value = None
            l1_guard_manager_enum = l2_guard_manager_enum = None
            if l2_key:
                l1_source = AttrSource(source.base, l1_key)
                l1_source_name = l1_source.name()
                l1_value = mod_dict[l1_key]
                # do not guard on key order for _parameters etc unless the user code
                # actually needs the key order (e.g. calling named_parameters)
                l1_guard_manager_enum = self.get_guard_manager_type(l1_source, l1_value)

                l2_source_name = source_name
                l2_value = example_value
                l2_guard_manager_enum = self.get_guard_manager_type(
                    source, example_value
                )
            else:
                l1_source_name = source_name
                l1_value = example_value
                l1_guard_manager_enum = self.get_guard_manager_type(
                    source, example_value
                )

            # Get __dict__ accessor. No need to guard on dict key order, so use base
            # Guard Manager
            mod_generic_dict_manager = base_guard_manager.get_generic_dict_manager(
                source=mod_dict_source,
                example_value=mod_dict,
                guard_manager_enum=GuardManagerType.GUARD_MANAGER,
            )

            l1_mgr = getitem_on_dict_mgr(
                mgr=mod_generic_dict_manager,
                key=l1_key,
                source_name=l1_source_name,
                base_example_value=mod_dict,
                example_value=l1_value,
                guard_manager_enum=l1_guard_manager_enum,
            )

            if l2_key:
                return getitem_on_dict_mgr(
                    mgr=l1_mgr,
                    key=l2_key,
                    source_name=l2_source_name,
                    base_example_value=l1_value,
                    example_value=l2_value,
                    guard_manager_enum=l2_guard_manager_enum,
                )
            return l1_mgr

    def requires_key_order_guarding(self, source):
        source_name = source.name()
        if source_name == "":
            return False
        obj_id = id(self.get(source_name))
        return obj_id in self.key_order_guarded_dict_ids

    def get_guard_manager_type(self, source, example_value):
        guard_manager_enum = GuardManagerType.GUARD_MANAGER
        if self.requires_key_order_guarding(source):
            assert isinstance(example_value, dict)
            # If keys method is not overriden, we can use PyDict_Next to get key
            # orderings. Read more in guards.cpp
            if type(example_value).keys is type({}).keys:
                guard_manager_enum = GuardManagerType.DICT_GUARD_MANAGER
            else:
                guard_manager_enum = GuardManagerType.DICT_SUBCLASS_GUARD_MANAGER
        return guard_manager_enum

    def manager_guards_on_keys(self, mgr_enum):
        return (
            mgr_enum == GuardManagerType.DICT_GUARD_MANAGER
            or mgr_enum == GuardManagerType.DICT_SUBCLASS_GUARD_MANAGER
        )

    def get_global_guard_manager(self):
        assert self.guard_manager  # to make mypy happy
        return self.guard_manager.root.globals_dict_manager(
            f_globals=self.scope["G"],
            source="G",
            example_value=self.scope["G"],
            guard_manager_enum=GuardManagerType.GUARD_MANAGER,
        )

    def get_guard_manager_from_source(self, source):
        assert self.guard_manager  # to make mypy happy
        root_guard_manager = self.guard_manager.root

        example_value = None
        source_name = source.name()

        if source_name != "" and source_name in self._cached_guard_managers:
            return self._cached_guard_managers[source_name]

        if source_name != "":
            example_value = self.get(source_name)

        guard_manager_enum = self.get_guard_manager_type(source, example_value)

        # Get base manager related information
        base_source_name = None
        base_example_value = None
        base_guard_manager = None
        base_guard_manager_enum = GuardManagerType.GUARD_MANAGER
        if isinstance(source, ChainedSource):
            base_source_name = source.base.name()
            base_example_value = self.get(base_source_name)
            base_guard_manager = self.get_guard_manager_from_source(source.base)
            base_guard_manager_enum = self.get_guard_manager_type(
                source.base, base_example_value
            )

        # Use istype instead of isinstance to check for exact type of source.
        if istype(source, LocalSource):
            # RootGuardManager accepts a dict but still its not a
            # DictGuardManager because we will eventually move to
            # fastlocals.
            out = root_guard_manager.dict_getitem_manager(
                key=source.local_name,
                source=source_name,
                example_value=example_value,
                guard_manager_enum=guard_manager_enum,
            )
        elif istype(source, GlobalSource):
            # Global manager accepts a dict but it is not a DictGuardManager
            # because globals dict is big and we typically guard on a very
            # selected items on globals.
            out = self.get_global_guard_manager().dict_getitem_manager(
                key=source.global_name,
                source=source_name,
                example_value=example_value,
                guard_manager_enum=guard_manager_enum,
            )
        elif istype(source, GlobalWeakRefSource):
            out = self.get_global_guard_manager().global_weakref_manager(
                global_name=source.global_name,
                source=source_name,
                example_value=example_value,
                guard_manager_enum=guard_manager_enum,
            )
        elif istype(source, GlobalStateSource):
            # Don't do anything here. We guard on global state completely in
            # C++. So just return the root mgr.
            return root_guard_manager
        elif istype(source, ShapeEnvSource):
            return root_guard_manager
        elif istype(source, TypeSource):
            assert base_guard_manager  # to make mypy happy
            out = base_guard_manager.type_manager(
                source=source_name,
                example_value=example_value,
                guard_manager_enum=guard_manager_enum,
            )
        elif istype(
            source,
            (
                OptimizerSource,
                NNModuleSource,
                UnspecializedNNModuleSource,
                FSDPNNModuleSource,
                UnspecializedBuiltinNNModuleSource,
            ),
        ):
            assert base_guard_manager  # to make mypy happy
            out = base_guard_manager
        elif istype(source, GradSource):
            assert base_guard_manager  # to make mypy happy
            out = base_guard_manager.grad_manager(
                source=source_name,
                example_value=example_value,
                guard_manager_enum=guard_manager_enum,
            )
        elif istype(source, AttrSource):
            assert base_guard_manager  # to make mypy happy

            if (
                isinstance(base_example_value, torch.nn.Module)
                and get_custom_getattr(base_example_value)
                is unpatched_nn_module_getattr
            ):
                out = self.getattr_on_nn_module(
                    source,
                    base_guard_manager,
                    base_example_value,
                    example_value,
                    base_source_name,
                    source_name,
                    guard_manager_enum,
                )
            else:
                out = base_guard_manager.getattr_manager(
                    attr=source.member,
                    source=source_name,
                    example_value=example_value,
                    guard_manager_enum=guard_manager_enum,
                )
        elif istype(source, GetItemSource):
            assert base_guard_manager  # to make mypy happy
            if isinstance(base_example_value, (dict, collections.OrderedDict)):
                # TODO(anijain2305) - Consider isolating GetItemSource and
                # DictGetItemSource (or maybe use ODictGetItemSource for
                # dicts) so that GetItemSource is only for non dict objects.
                if isinstance(base_guard_manager, DictGuardManager):
                    assert self.manager_guards_on_keys(base_guard_manager_enum)
                    out = getitem_on_dict_manager(
                        source,
                        base_guard_manager,
                        base_example_value,
                        example_value,
                        guard_manager_enum,
                    )
                else:
                    if isinstance(source.index, ConstDictKeySource):
                        raise RuntimeError(
                            "Expecting clean index here. Likely Dynamo forgot to mark"
                            " a dict as guard_on_key_order"
                        )
                    out = base_guard_manager.dict_getitem_manager(
                        key=source.index,
                        source=source_name,
                        example_value=example_value,
                        guard_manager_enum=guard_manager_enum,
                    )
            elif isinstance(base_example_value, list) and not source.index_is_slice:
                out = base_guard_manager.list_getitem_manager(
                    key=source.index,
                    source=source_name,
                    example_value=example_value,
                    guard_manager_enum=guard_manager_enum,
                )
            elif isinstance(base_example_value, tuple) and not source.index_is_slice:
                out = base_guard_manager.tuple_getitem_manager(
                    key=source.index,
                    source=source_name,
                    example_value=example_value,
                    guard_manager_enum=guard_manager_enum,
                )
            else:
                index = source.index
                if source.index_is_slice:
                    index = source.unpack_slice()
                out = base_guard_manager.getitem_manager(
                    key=index,
                    source=source_name,
                    example_value=example_value,
                    guard_manager_enum=guard_manager_enum,
                )
        elif istype(source, ODictGetItemSource):
            if isinstance(base_guard_manager, DictGuardManager):
                assert self.manager_guards_on_keys(base_guard_manager_enum)
                out = getitem_on_dict_manager(
                    source,
                    base_guard_manager,
                    base_example_value,
                    example_value,
                    guard_manager_enum,
                )
            else:
                assert base_guard_manager  # to make mypy happy
                out = base_guard_manager.dict_getitem_manager(
                    key=source.index,
                    source=source_name,
                    example_value=example_value,
                    guard_manager_enum=guard_manager_enum,
                )
        elif istype(source, DefaultsSource):
            assert base_guard_manager  # to make mypy happy
            assert callable(base_example_value)
            if not source.is_kw:
                out = base_guard_manager.func_defaults_manager(
                    source=base_source_name,
                    example_value=base_example_value.__defaults__,
                    guard_manager_enum=GuardManagerType.GUARD_MANAGER,
                ).getitem_manager(
                    key=source.idx_key,
                    source=source_name,
                    example_value=example_value,
                    guard_manager_enum=guard_manager_enum,
                )
            else:
                # kwdefauts is a dict, so use a DictGuardManager
                kwdefaults = base_example_value.__kwdefaults__
                assert base_source_name is not None
                kw_source = base_source_name + ".__kwdefaults__"

                # kwdefaults is a dict. No need to guard on dict order.
                dict_mgr = base_guard_manager.func_kwdefaults_manager(
                    source=kw_source,
                    example_value=kwdefaults,
                    guard_manager_enum=GuardManagerType.GUARD_MANAGER,
                )
                assert not isinstance(dict_mgr, DictGuardManager)

                out = dict_mgr.dict_getitem_manager(
                    key=source.idx_key,
                    source=source_name,
                    example_value=example_value,
                    guard_manager_enum=guard_manager_enum,
                )
        elif istype(source, NumpyTensorSource):
            assert base_guard_manager  # to make mypy happy
            out = base_guard_manager.lambda_manager(
                python_lambda=from_numpy,
                source=source_name,
                example_value=example_value,
                guard_manager_enum=guard_manager_enum,
            )
        elif istype(source, SubclassAttrListSource):
            assert base_guard_manager  # to make mypy happy
            out = base_guard_manager.lambda_manager(
                python_lambda=lambda x: x.__tensor_flatten__()[0],
                source=source_name,
                example_value=example_value,
                guard_manager_enum=guard_manager_enum,
            )
        elif istype(source, FlattenScriptObjectSource):
            assert base_guard_manager  # to make mypy happy
            out = base_guard_manager.lambda_manager(
                python_lambda=lambda x: x.__obj_flatten__(),
                source=source_name,
                example_value=example_value,
                guard_manager_enum=guard_manager_enum,
            )
        elif istype(source, ScriptObjectQualifiedNameSource):
            assert base_guard_manager  # to make mypy happy
            out = base_guard_manager.lambda_manager(
                python_lambda=lambda x: x._type().qualified_name(),
                source=source_name,
                example_value=example_value,
                guard_manager_enum=guard_manager_enum,
            )
        elif istype(source, TupleIteratorGetItemSource):
            assert base_guard_manager  # to make mypy happy
            out = base_guard_manager.tuple_iterator_getitem_manager(
                index=source.index,
                source=source_name,
                example_value=example_value,
                guard_manager_enum=guard_manager_enum,
            )
        elif isinstance(source, ConstDictKeySource):
            if not isinstance(base_guard_manager, DictGuardManager):
                raise AssertionError(
                    "ConstDictKeySource can only work on DictGuardManager"
                )
            out = base_guard_manager.get_key_manager(
                index=source.index,
                source=source_name,
                example_value=example_value,
                guard_manager_enum=guard_manager_enum,
            )
        elif isinstance(source, WeakRefCallSource):
            assert base_guard_manager  # to make mypy happy
            out = base_guard_manager.weakref_call_manager(
                source=source_name,
                example_value=example_value,
                guard_manager_enum=guard_manager_enum,
            )
        else:
            raise AssertionError(
                f"missing guard manager builder {source} - {source.name()}"
            )

        self._cached_guard_managers[source.name()] = out
        return out

    def get_guard_manager(self, guard: Guard):
        return self.get_guard_manager_from_source(guard.originating_source)

    def add_python_lambda_leaf_guard_to_root(
        self,
        code_parts,
        verbose_code_parts,
        closure_vars=CLOSURE_VARS,
        is_epilogue=True,
    ):
        # Adds a lambda leaf guard to the root guard manager. It wraps the
        # code_parts in a function object which is then passed on to the leaf
        # guard.
        make_guard_fn_args = ", ".join(closure_vars.keys())
        guard_body, pycode = build_guard_function(code_parts, make_guard_fn_args)
        out: Dict[str, Any] = {}
        globals_for_guard_fn = {"G": self.scope["G"]}
        exec(pycode, globals_for_guard_fn, out)
        guard_fn = out["___make_guard_fn"](*closure_vars.values())
        assert self.guard_manager  # to make mypy happy
        if is_epilogue:
            # Epilogue guards are run after all the other guards have finished.
            # If epilogue guards contain a getattr or getitem access, one of the
            # other guards would fail preventing the epilogue guards to run.
            self.guard_manager.root.add_epilogue_lambda_guard(
                guard_fn, verbose_code_parts
            )
        else:
            self.guard_manager.root.add_lambda_guard(guard_fn, verbose_code_parts)

    # Warning: use this with care!  This lets you access what the current
    # value of the value you are guarding on is.  You probably don't want
    # to actually durably save this value though (because it's specific
    # to this frame!)  Instead, you should be reading out some property
    # (like its type) which is what you permanently install into the
    # guard code.
    def get(self, name: str) -> Any:
        return eval(name, self.scope, CLOSURE_VARS)

    # Registers the usage of the source name referenced by the
    # string (or stored in the Guard) as being guarded upon.  It's important
    # to call this before generating some code that makes use of 'guard',
    # because without this call, we won't actually bind the variable
    # you reference in the actual guard closure (oops!)
    def arg_ref(self, guard: Union[str, Guard]) -> str:
        name: str
        if isinstance(guard, str):
            name = guard
        else:
            name = guard.name
        base = strip_getattr_getitem(strip_function_call(name))
        if base not in self.argnames:
            if re.match(r"[a-zA-Z0-9_]+", base):
                if re.match(r"^\d+$", base):
                    log.warning("invalid var name: %s", guard)
                self.argnames.append(base)

        return name

    def _guard_on_attribute(self, guard: Guard, attr_name: str, guard_fn):
        attr_source = AttrSource(guard.originating_source, attr_name)
        # Copy the stack info
        new_guard = Guard(
            attr_source, guard_fn, stack=guard.stack, user_stack=guard.user_stack
        )
        new_guard.create(self)

    # Note: the order of the guards in this file matters since we sort guards on the same object by lineno
    def HASATTR(self, guard: Guard):
        source = guard.originating_source
        if isinstance(source, NNModuleSource):
            source = source.base
        assert isinstance(source, AttrSource), f"invalid source {guard.name}"
        base_source = source.base
        base = base_source.name()
        attr = source.member

        ref = self.arg_ref(base)
        val = hasattr(self.get(base), attr)
        code = None
        if val:
            code = f"hasattr({ref}, {attr!r})"
        else:
            code = f"not hasattr({ref}, {attr!r})"
        self._set_guard_export_info(
            guard, [code], provided_guarded_object=self.get(base)
        )

        if config.enable_cpp_guard_manager:
            base_manager = self.get_guard_manager_from_source(base_source)
            if val:
                # Just install a getattr manager. GetAttrGuardAccessor itself
                # acts as hasattr guard.
                example_value = self.get(source.name())
                base_example_value = self.get(base)
                guard_manager_enum = self.get_guard_manager_type(source, example_value)

                # if the base value is nn.Module, check if we can speedup the
                # guard by going through __dict__ attrs.
                if (
                    isinstance(base_example_value, torch.nn.Module)
                    and get_custom_getattr(base_example_value)
                    is unpatched_nn_module_getattr
                ):
                    return self.getattr_on_nn_module(
                        source,
                        base_manager,
                        base_example_value,
                        example_value,
                        base,
                        source.name(),
                        guard_manager_enum,
                    )
                else:
                    base_manager.getattr_manager(
                        attr=attr,
                        source=guard.name,
                        example_value=example_value,
                        guard_manager_enum=guard_manager_enum,
                    )
            else:
                base_manager.add_no_hasattr_guard(
                    attr, get_verbose_code_parts(code, guard)
                )
        else:
            self._produce_guard_code(guard, [code])

    def NOT_PRESENT_IN_GENERIC_DICT(self, guard: Guard, attr=None) -> None:
        assert attr is not None
        ref = self.arg_ref(guard)
        val = self.get(guard.name)
        assert isinstance(val, torch.nn.Module)

        base_manager = self.get_guard_manager(guard)

        mod_dict_source = f"{guard.name}.__dict__"
        mod_generic_dict_manager = base_manager.get_generic_dict_manager(
            source=mod_dict_source,
            example_value=val.__dict__,
            guard_manager_enum=GuardManagerType.GUARD_MANAGER,
        )

        code = f"not ___dict_contains({attr!r}, {ref}.__dict__)"
        mod_generic_dict_manager.add_dict_contains_guard(
            False, attr, get_verbose_code_parts(code, guard)
        )

    def TYPE_MATCH(self, guard: Guard) -> None:
        # ___check_type_id is same as `id(type(x)) == y`
        t = type(self.get(guard.name))
        obj_id = self.id_ref(t)
        code = f"___check_type_id({self.arg_ref(guard)}, {obj_id})"
        self._set_guard_export_info(guard, [code])

        if config.enable_cpp_guard_manager:
            self.get_guard_manager(guard).add_type_match_guard(
                obj_id, get_verbose_code_parts(code, guard)
            )
        else:
            self._produce_guard_code(guard, [code])

    def DICT_VERSION(self, guard: Guard):
        # ___check_dict_version is same as `dict_version(x) == y`
        ref = self.arg_ref(guard)
        val = self.get(guard.name)
        version = dict_version(self.get(guard.name))
        code = f"___dict_version({ref}) == {version}"
        self._set_guard_export_info(guard, [code])

        if config.enable_cpp_guard_manager:
            # TODO(anijain2305) - Delete this when DictGuardManager uses tags
            # for dicts.
            self.get_guard_manager(guard).add_dict_version_guard(
                val, get_verbose_code_parts(code, guard)
            )
        else:
            self._produce_guard_code(guard, [code])

    def DICT_CONTAINS(self, guard: Guard, key: str, invert: bool):
        dict_ref = self.arg_ref(guard)

        maybe_not = "not " if invert else ""
        code = f"{maybe_not}___dict_contains({key!r}, {dict_ref})"
        self._set_guard_export_info(guard, [code])

        if config.enable_cpp_guard_manager:
            self.get_guard_manager(guard).add_dict_contains_guard(
                not invert, key, get_verbose_code_parts(code, guard)
            )
        else:
            self._produce_guard_code(guard, [code])

    def ID_MATCH(self, guard: Guard):
        # ___check_obj_id is same as `id(x) == y`
        if isinstance(guard.originating_source, TypeSource):
            # optional optimization to produce cleaner/faster guard code
            return self.TYPE_MATCH(
                Guard(guard.originating_source.base, GuardBuilder.TYPE_MATCH)  # type: ignore[arg-type]
            )

        ref = self.arg_ref(guard)
        val = self.get(guard.name)
        id_val = self.id_ref(val)
        code = f"___check_obj_id({ref}, {id_val})"
        self._set_guard_export_info(guard, [code])

        if config.enable_cpp_guard_manager:
            self.get_guard_manager(guard).add_id_match_guard(
                id_val, get_verbose_code_parts(code, guard)
            )
        else:
            self._produce_guard_code(guard, [code])

        # Keep track of ID_MATCH'd objects. This will be used to modify the
        # cache size logic
        if isinstance(guard.originating_source, LocalSource):
            # TODO(anijain2305) - This is currently restricted to nn.Module objects
            # because many other ID_MATCH'd objects fail - like DeviceMesh.
            # Increase the scope of ID_MATCH'd objects.
            if isinstance(val, torch.nn.Module):
                local_name = guard.originating_source.local_name
                weak_id = self.lookup_weakrefs(val)
                if weak_id is not None:
                    self.id_matched_objs[local_name] = weak_id

    def NOT_NONE_MATCH(self, guard: Guard, value=None):
        ref = self.arg_ref(guard)
        val = self.get(guard.name)
        assert isinstance(val, torch.Tensor)
        code = f"{ref} is not None"
        self._set_guard_export_info(guard, [code])

        if config.enable_cpp_guard_manager:
            self.get_guard_manager(guard).add_not_none_guard(
                get_verbose_code_parts(code, guard)
            )
        else:
            self._produce_guard_code(guard, [code])

    def NAME_MATCH(self, guard: Guard):
        self._guard_on_attribute(guard, "__name__", GuardBuilder.EQUALS_MATCH)

    def DATA_PTR_MATCH(self, guard: Guard):
        # Add a type check. C++ guard has the type check internally, so only
        # enable it for Python guards.
        if not config.enable_cpp_guard_manager:
            self.TYPE_MATCH(guard)

        obj = self.get(guard.name)
        code = f"{self.arg_ref(guard)}.data_ptr() == {obj.data_ptr()}"
        self._set_guard_export_info(guard, [code])

        if config.enable_cpp_guard_manager:
            self.get_guard_manager(guard).add_data_ptr_guard(
                obj, get_verbose_code_parts(code, guard)
            )
        else:
            self._produce_guard_code(guard, [code])

    def DUAL_LEVEL(self, guard: Guard):
        # Invalidate dual level if current dual level is different than the one
        # in the fx graph
        dual_level = torch.autograd.forward_ad._current_level
        code = [f"torch.autograd.forward_ad._current_level == {dual_level}"]
        self._set_guard_export_info(guard, [code])
        if config.enable_cpp_guard_manager:
            # TODO(anijain2305) - Consider this moving this guard to C++
            forward_ad = torch.autograd.forward_ad

            def fn(x):
                return forward_ad._current_level == dual_level

            assert self.guard_manager  # to make mypy happy
            self.guard_manager.root.add_lambda_guard(
                fn, get_verbose_code_parts(code, guard)
            )
        else:
            self._produce_guard_code(guard, code)

    def FUNCTORCH_STACK_MATCH(self, guard: Guard):
        # Invalidate functorch code if current level is different than
        # the one when FX graph was generated
        cis = torch._functorch.pyfunctorch.retrieve_all_functorch_interpreters()
        states = [ci.get_state() for ci in cis]
        code = [f"torch._functorch.pyfunctorch.compare_functorch_state({states})"]
        self._set_guard_export_info(guard, code)

        if config.enable_cpp_guard_manager:
            # TODO(anijain2305) - Consider this moving this guard to C++
            compare_fn = torch._functorch.pyfunctorch.compare_functorch_state

            def fn(x):
                return compare_fn(states)

            assert self.guard_manager  # to make mypy happy
            self.guard_manager.root.add_lambda_guard(
                fn, get_verbose_code_parts(code, guard)
            )
        else:
            self._produce_guard_code(guard, code)

    def TENSOR_SUBCLASS_METADATA_MATCH(self, guard: Guard):
        value = self.get(guard.name)
        original_metadata = deepcopy(self.get(guard.name).__tensor_flatten__()[1])
        if hasattr(value, "__metadata_guard__"):
            verify_guard_fn_signature(value)

            def metadata_checker(x):
                return value.__metadata_guard__(
                    original_metadata, x.__tensor_flatten__()[1]
                )

        else:

            def metadata_checker(x):
                return x.__tensor_flatten__()[1] == original_metadata

        global_name = f"___check_metadata_{id(metadata_checker)}_c{CompileContext.current_compile_id()}"
        if config.enable_cpp_guard_manager:
            self.get_guard_manager(guard).add_lambda_guard(
                metadata_checker, get_verbose_code_parts(global_name, guard)
            )
        else:
            global_scope = self.get("G")
            global_scope[global_name] = metadata_checker
            code = [f"{global_name}({self.get(guard.name)})"]
            self._produce_guard_code(guard, code)

    def EQUALS_MATCH(self, guard: Guard):
        ref = self.arg_ref(guard)
        val = self.get(guard.name)
        t = type(val)
        if np:
            np_types: Tuple[Type[Any], ...] = (
                np.int8,
                np.int16,
                np.int32,
                np.int64,
                np.uint8,
                np.uint16,
                np.uint32,
                np.uint64,
                np.float16,
                np.float32,
                np.float64,
            )
        else:
            np_types = ()
        ok_types = tuple(
            common_constant_types
            | {
                type,
                list,
                tuple,
                set,
                frozenset,
                slice,
                range,
                torch.Size,
                *np_types,
            }
        )
        if istype(val, dict):
            assert all(
                istype(x, ok_types) for x in itertools.chain(val.keys(), val.values())
            )
        else:
            assert istype(
                val,
                ok_types,
            ), f"Unexpected type {type(val)}, not in {ok_types}"

        # Special case for nan because float("nan") == float("nan") evaluates to False
        if istype(val, float) and math.isnan(val):
            self.TYPE_MATCH(guard)
            code = []
            code.append(f"__math_isnan({ref})")
            self._set_guard_export_info(guard, code)

            if config.enable_cpp_guard_manager:
                self.get_guard_manager(guard).add_lambda_guard(
                    CLOSURE_VARS["__math_isnan"], get_verbose_code_parts(code, guard)
                )
            else:
                self._produce_guard_code(guard, code)
            return

        # Python math library doesn't support complex nan, so we need to use numpy
        if istype(val, complex) and np.isnan(val):
            self.TYPE_MATCH(guard)
            code = []
            code.append(f"__numpy_isnan({ref})")
            self._set_guard_export_info(guard, code)

            if config.enable_cpp_guard_manager:
                self.get_guard_manager(guard).add_lambda_guard(
                    CLOSURE_VARS["__numpy_isnan"], get_verbose_code_parts(code, guard)
                )
            else:
                self._produce_guard_code(guard, code)
            return

        if config.enable_cpp_guard_manager:
            # Construct a debug string to put into the c++ equals match guard.
            code = [f"{ref} == {val!r}"]
            self.get_guard_manager(guard).add_equals_match_guard(
                val, get_verbose_code_parts(code, guard)
            )
            self._set_guard_export_info(guard, code)
            return

        code = []

        # If matching equality against list/tuple, we must also check that
        # the internal types match.  (TODO: what about nested lists?)
        if istype(val, (list, tuple)):
            # NB: SEQUENCE_LENGTH takes care of the outer __check_type_id test
            self.SEQUENCE_LENGTH(guard)

            for idx, elem in enumerate(val):
                code.append(
                    f"___check_type_id({ref}[{idx}], {self.id_ref(type(elem))})"
                )
        else:
            # Add type check to prevent equality check between tensor and non-tensor.
            self.TYPE_MATCH(guard)

        if istype(val, torch.Size):
            val = tuple(val)

        # Code object can not be compared against their string representation
        # I.e `eval(f"{compile('2+2','','exec')!r}")` raises SyntaxError
        assert not istype(val, types.CodeType)

        # TODO: It feels like it would be better to just implement our own
        # equality test in C that handles all of the necessary type checking
        # and NaN tests
        code.append(f"{ref} == {val!r}")
        self._produce_guard_code(guard, code)
        self._set_guard_export_info(guard, code)

    def CONSTANT_MATCH(self, guard: Guard):
        val = self.get(guard.name)
        if istype(val, (bool, type(None), types.CodeType)):
            self.ID_MATCH(guard)
        else:
            self.EQUALS_MATCH(guard)

    def NN_MODULE(self, guard: Guard):
        self.ID_MATCH(guard)
        val = self.get(guard.name)
        if hasattr(val, "training"):
            assert istype(val.training, bool)
            self._guard_on_attribute(guard, "training", GuardBuilder.CONSTANT_MATCH)
        else:
            exc.unimplemented(f"Guard setup for uninitialized class {type(val)}")

    def FUNCTION_MATCH(self, guard: Guard):
        """things like torch.add and user defined functions"""
        return self.ID_MATCH(guard)

    def CLOSURE_MATCH(self, guard: Guard):
        """matches a closure by __code__ id."""
        val = self.get(guard.name)
        # Strictly only want user-defined functions
        if type(val) == types.FunctionType and hasattr(val, "__code__"):
            self._guard_on_attribute(guard, "__code__", GuardBuilder.HASATTR)
            self._guard_on_attribute(guard, "__code__", GuardBuilder.FUNCTION_MATCH)
        else:
            self.FUNCTION_MATCH(guard)

    def BUILTIN_MATCH(self, guard: Guard):
        return self.FUNCTION_MATCH(guard)

    def PYMODULE_MATCH(self, guard: Guard):
        return self.FUNCTION_MATCH(guard)

    def SEQUENCE_LENGTH(self, guard):
        # This guard is used to check lenght of PySequence objects like list,
        # tuple, collections.deque etc
        ref = self.arg_ref(guard)
        value = self.get(guard.name)
        t = type(value)

        if not (config.enable_cpp_guard_manager and isinstance(value, dict)):
            # C++ DICT_LENGTH checks for type
            self.TYPE_MATCH(guard)

        code = []
        if len(value) == 0:
            code.append(f"not {ref}")
        else:
            code.append(f"len({ref}) == {len(value)}")

        self._set_guard_export_info(guard, code)
        if config.enable_cpp_guard_manager:
            if isinstance(value, dict):
                self.get_guard_manager(guard).add_dict_length_check_guard(
                    len(value), get_verbose_code_parts(code, guard)
                )
            else:
                self.get_guard_manager(guard).add_length_check_guard(
                    len(value), get_verbose_code_parts(code, guard)
                )
        else:
            self._produce_guard_code(guard, code)

    def TUPLE_ITERATOR_LEN(self, guard):
        ref = self.arg_ref(guard)
        value = self.get(guard.name)
        t = type(value)

        if not config.enable_cpp_guard_manager:
            # C++ guard already checks the type
            self.TYPE_MATCH(guard)

        code = []
        code.append(f"___tuple_iterator_len({ref}) == {tuple_iterator_len(value)}")
        self._set_guard_export_info(guard, code)

        if config.enable_cpp_guard_manager:
            t = type(value)
            obj_id = self.id_ref(t)

            self.get_guard_manager(guard).add_tuple_iterator_length_guard(
                tuple_iterator_len(value), obj_id, get_verbose_code_parts(code, guard)
            )
        else:
            self._produce_guard_code(guard, code)

    # TODO(voz): Deduplicate w/ AOTAutograd dupe input guards
    def DUPLICATE_INPUT(self, guard, source_b):
        ref_a = self.arg_ref(guard)
        ref_b = self.arg_ref(source_b.name())

        if is_from_optimizer_source(
            guard.originating_source
        ) or is_from_optimizer_source(source_b):
            return

        code = [f"{ref_b} is {ref_a}"]
        self._set_guard_export_info(guard, code)

        if config.enable_cpp_guard_manager:
            install_tensor_aliasing_guard(
                self.get_guard_manager(guard),
                self.get_guard_manager_from_source(source_b),
                get_verbose_code_parts(code, guard),
            )
        else:
            self._produce_guard_code(guard, code)

    def DICT_KEYS(self, guard):
        # Guard on the keys and their order
        ref = self.arg_ref(guard)
        value = self.get(guard.name)
        t = type(value)

        self.TYPE_MATCH(guard)
        code = []
        any_key_is_id = any(key_is_id(k) for k in value.keys())
        const_keys_repr = dict_keys_repr(
            key_to_id(value),
            local=is_from_local_source(guard.originating_source),
        )
        if any_key_is_id:
            code.append(f"___key_to_id({ref}) == {const_keys_repr}")
        else:
            code.append(f"list({ref}.keys()) == {const_keys_repr}")

        self._set_guard_export_info(guard, code)
        if config.enable_cpp_guard_manager:
            if self.requires_key_order_guarding(guard.originating_source):
                self.guard_on_dict_keys_and_order(value, guard)
            else:
                self.guard_on_dict_keys_and_ignore_order(value, guard)
        else:
            self._produce_guard_code(guard, code)

    def WEAKREF_ALIVE(self, guard):
        code = [f"{self.arg_ref(guard)} is not None"]

        self._set_guard_export_info(guard, code)
        if config.enable_cpp_guard_manager:
            self.get_guard_manager(guard).add_not_none_guard(
                get_verbose_code_parts(code, guard)
            )
        else:
            self._produce_guard_code(guard, code)

    def DICT_CONST_KEYS(self, guard):
        """Constant keys match"""
        ref = self.arg_ref(guard)
        value = self.get(guard.name)
        t = type(value)

        if not config.enable_cpp_guard_manager:
            # DictGuardManager supports TYPE_MATCH internally
            self.TYPE_MATCH(guard)

        code = []
        code.append(f"list({ref}.keys()) == {list(value.keys())!r}")
        self._set_guard_export_info(guard, code)

        if config.enable_cpp_guard_manager:
            if self.requires_key_order_guarding(guard.originating_source):
                self.guard_on_dict_keys_and_order(value, guard)
            else:
                self.guard_on_dict_keys_and_ignore_order(value, guard)
        else:
            self._produce_guard_code(guard, code)

    def OBJECT_MUTATION(self, guard: Guard):
        mutation_guard.watch(self.get(guard.name), self.check_fn_manager)

    def GRAD_MODE(self, guard: Guard):
        pass  # we always guard on this via GlobalStateGuard()

    def DETERMINISTIC_ALGORITHMS(self, guard: Guard):
        pass  # we always guard on this via GlobalStateGuard()

    def TORCH_FUNCTION_STATE(self, guard: Guard):
        pass  # we always guard on this via GlobalStateGuard()

    def FSDP_TRAINING_STATE(self, guard: Guard):
        pass  # we always guard on this via GlobalStateGuard()

    def DEFAULT_DEVICE(self, guard: Guard):
        """Guard on CURRENT_DEVICE per torch.utils._device"""
        assert guard.source is GuardSource.GLOBAL
        import torch.utils._device as m

        code = [f"utils_device.CURRENT_DEVICE == {m.CURRENT_DEVICE!r}"]
        self._set_guard_export_info(guard, code)

        if config.enable_cpp_guard_manager:
            self.get_guard_manager(guard).add_default_device_guard(
                get_verbose_code_parts(code, guard)
            )
        else:
            self._produce_guard_code(guard, code)

    def SHAPE_ENV(self, guard: Guard):
        # Let's handle ShapeEnv guards.  To do this, we will resolve
        # shape variables to sources from tracked_fakes.  This must happen after
        # tensor checks.
        assert guard.name == ""
        output_graph = self.check_fn_manager.output_graph
        # NB: self.output_graph can be None in the debug_nops tests
        fs = output_graph.tracked_fakes
        input_contexts = [a.symbolic_context for a in fs]

        def get_sources(t_id, dim):
            # Looks up base sources mapped to a tensor id and uses them to create
            # sources for the corresponding tensor dimension.
            return [
                TensorPropertySource(source, TensorProperty.SIZE, dim)
                for source in output_graph.tracked_fakes_id_to_source[t_id]
            ]

        if output_graph.export_constraints:
            source_pairs: List[Tuple[Source, Source]] = []
            derived_equalities: List[  # type: ignore[type-arg]
                Tuple[Source, Union[Source, Symbol], Callable]
            ] = []
            phantom_symbols: Dict[str, Symbol] = {}
            for constraint in output_graph.export_constraints:
                if constraint.t_id in output_graph.tracked_fakes_id_to_source:
                    torch.export.dynamic_shapes._process_equalities(
                        constraint,
                        get_sources,
                        output_graph.shape_env,
                        source_pairs,
                        derived_equalities,
                        phantom_symbols,
                    )
                else:
                    log.warning("Untracked tensor used in export constraints")
            equalities_inputs = EqualityConstraint(
                source_pairs=source_pairs,
                derived_equalities=derived_equalities,
                phantom_symbols=list(phantom_symbols.values()),
                warn_only=False,
            )
        else:
            equalities_inputs = None
        guards = output_graph.shape_env.produce_guards(
            [a.fake for a in fs],
            [a.source for a in fs],
            input_contexts=input_contexts,
            equalities_inputs=equalities_inputs,
            source_ref=self.source_ref,
            # Export keeps static.
            ignore_static=(not self.check_fn_manager.output_graph.export),
        )
        # When exporting, we may work with the shape constraints some more in
        # postprocessing, so don't freeze yet
        if not self.check_fn_manager.output_graph.export:
            output_graph.shape_env.freeze()

        for shape_guard in guards:
            self._set_guard_export_info(guard, [shape_guard])

        if config.enable_cpp_guard_manager:
            # Install all the symbolic guards in one lambda guard. These are run
            # at the very end of the RootGuardManager via epilogue guards.
            # TODO(anijain2305,williamwen42) - Consider moving this to C++.
            code_parts = guards
            self.add_python_lambda_leaf_guard_to_root(
                code_parts,
                get_verbose_code_parts(code_parts, guard),
                closure_vars={**SYMPY_INTERP, **CLOSURE_VARS},
            )
        else:
            for shape_guard in guards:
                self._produce_guard_code(guard, [shape_guard], shape_env=True)

    def TENSOR_MATCH(self, guard: Guard, value=None):
        # For FSDP modules, we can skip guards on nn module tensors because FSDP
        # eager assumes that the params are unchanged once the model is wrapped.
        if guard.is_fsdp_module():
            return

        # For tensors that are part of the Dynamo extracted Fx graph module, an
        # ID_MATCH suffices. Once we turn on inline_inbuilt_nn_modules, these
        # will be lifted as inputs and have a TENSOR_MATCH guard.
        # For numpy tensors, always use TENSOR_MATCH because __from_numpy leads
        # to a new tensor everytime and therefore id differs.
        if (
            guard.is_nn_module()
            and not isinstance(guard.originating_source, NumpyTensorSource)
        ) or match_on_id_for_tensor(guard):
            self.ID_MATCH(guard)
        else:
            if isinstance(value, TensorWeakRef):
                value = value()

            value = value if value is not None else self.get(guard.name)
            assert isinstance(value, torch.Tensor)

            tensor_name = self.arg_ref(guard)
            # [Note - On Export Tensor Guards]
            #
            # In eager mode, tensor guards are evaluated through C++, in guards.cpp
            # see [Note - On Eager Tensor Guards] for more info.
            #
            # In export mode, we instead maintain parallel logic between C++ and python
            # here, with an exception of checking the dispatch key - with the idea that a dispatch key
            # is an entirely runtime notion that would make no sense to keep in an exported graph.
            #
            # Now, this idea is okay, but to paraphrase @ezyang, this mental model is sufficient for now, although
            # not entirely true.
            # For example, suppose one of the input tensors had the negative dispatch key.
            # You should end up with a graph that is specialized for tensors that have a negative dispatch key.
            # If you allow a Tensor that does NOT have this bit set, you will accidentally run it "as if" it were negated.
            # Now, negative key only shows up for complex numbers, and most likely, the exported to target doesn't
            # support this feature at all, but the point stands that :some: tensor state only shows up on dispatch key.
            # TODO(voz): Either populate a dispatch_key check into the guards, or error on users passing in an unsupported
            # subset of keys during export.
            #
            # The list of tensor fields and calls we care about can be found in `terms` below.
            # TODO(voz): We are missing storage offset in all our tensor guards?
            code: List[str] = []
            if self.check_fn_manager.output_graph.export:
                self.TYPE_MATCH(guard)
                terms = [
                    "dtype",
                    "device",
                    "requires_grad",
                    "ndimension()",
                ]

                for term in terms:
                    real_value = self.get(tensor_name + "." + term)
                    if istype(real_value, (torch.device, torch.dtype)):
                        # copy pasted from EQUALS_MATCH
                        code.append(f"str({tensor_name}.{term}) == {str(real_value)!r}")
                    else:
                        code.append(f"{tensor_name}.{term} == {real_value}")
            else:
                self.tensor_check_examples.append(value)
                self.tensor_check_names.append(tensor_name)
                self.tensor_check_guards.append(guard)

                if config.enable_cpp_guard_manager:
                    guard_manager = self.get_guard_manager(guard)
                    # Keep track of all the tensor guard managers to insert
                    # NoAliasing check at the end.
                    self.tensor_check_guard_managers.append(guard_manager)

                    output_graph = self.check_fn_manager.output_graph
                    metadata = output_graph.input_source_to_sizes_strides[
                        guard.originating_source
                    ]
                    size = convert_to_concrete_values(metadata["size"])
                    stride = convert_to_concrete_values(metadata["stride"])

                    verbose_code_parts = get_verbose_code_parts(
                        get_tensor_guard_code_part(value, tensor_name, size, stride),
                        guard,
                    )
                    guard_manager.add_tensor_match_guard(
                        value,
                        size,
                        stride,
                        tensor_name,
                        verbose_code_parts,
                    )

            # A frame is valid for reuse with dynamic dimensions if the new
            # (user-requested) dynamic dimensions are a subset of the old
            # (already compiled) dynamic dimensions.
            #
            # It's a little non-obvious why you'd want this: in particular,
            # if an already compiled frame matches all of the guards, why
            # not just use it, why force a recompile?
            #
            # We force it for two reasons:
            #
            #   - The user *required* us to compile with a new dynamic dimension,
            #     we should not ignore that and serve up the old, specialized
            #     frame.  Listen to the user!
            #
            #   - In fact, we are obligated to *raise an error* if we fail to
            #     make the requested dimension dynamic.  If we don't
            #     recompile, we can't tell if that dimension can actually be
            #     made dynamic.
            #
            # If the new dynamic dims are a subset of the old, we already know
            # we can make them dynamic (since we made them dynamic in old).
            # This is slightly unsound, because maybe your input size is
            # [s0, s0, s1] and so you can do it dynamic if you say dynamic
            # dims {0, 1, 2} but you can't if you only do {0, 2} (because now
            # the second s0 is specialized).  But we're not entirely sure if
            # this is a good idea anyway lol... (if you want to try removing
            # this logic, be my guest!  -- ezyang 2024)
            #
            assert guard.source is not None
            static, reason = tensor_always_has_static_shape(
                value, is_tensor=True, guard_source=guard.source
            )

            if not static:
                if hasattr(value, "_dynamo_dynamic_indices"):
                    dynamic_indices = value._dynamo_dynamic_indices
                    code_part = f"(({tensor_name}._dynamo_dynamic_indices.issubset({dynamic_indices})) if hasattr({tensor_name}, '_dynamo_dynamic_indices') else True)"  # noqa: B950
                    code.append(code_part)
                    if config.enable_cpp_guard_manager:
                        self.get_guard_manager(guard).add_dynamic_indices_guard(
                            dynamic_indices, get_verbose_code_parts(code_part, guard)
                        )
                # In the case of us not having any dynamic dimension indices, we compiled the frame with no chance of
                # raising for this specific tensor - and any inputs with more dynamic user directives specified must be recompiled.
                else:
                    code_part = (
                        f"hasattr({tensor_name}, '_dynamo_dynamic_indices') == False"
                    )
                    code.append(code_part)
                    if config.enable_cpp_guard_manager:
                        self.get_guard_manager(guard).add_no_hasattr_guard(
                            "_dynamo_dynamic_indices",
                            get_verbose_code_parts(code_part, guard),
                        )
            if len(code) > 0:
                self._set_guard_export_info(guard, code)
                if not config.enable_cpp_guard_manager:
                    self._produce_guard_code(guard, code)

    # A util that appends guarded code
    def _produce_guard_code(self, guard, code_list, shape_env=False):
        assert not config.enable_cpp_guard_manager
        if shape_env:
            self.shape_env_code.append(GuardCodeList(code_list, guard))
        else:
            self.code.append(GuardCodeList(code_list, guard))

    # A util that in the case of export, adds data onto guards
    def _set_guard_export_info(self, guard, code_list, provided_guarded_object=None):
        # WARNING: It is important that cur_frame/caller do NOT stay in
        # the current frame, because they will keep things live longer
        # than they should.  See TestMisc.test_release_module_memory
        cur_frame = currentframe()
        assert cur_frame is not None
        caller = cur_frame.f_back
        del cur_frame
        assert caller is not None
        func_name = getframeinfo(caller)[2]
        del caller
        # We use func_name for export, so might as well get a nice defensive check out of it
        assert func_name in dir(
            self.__class__
        ), f"_produce_guard_code must be called from inside GuardedCode. Called from {func_name}"

        # Not all guards have names, some can be installed globally (see asserts on HAS_GRAD)
        if provided_guarded_object is None:
            name_valid = guard.name is not None and guard.name != ""

            guarded_object = self.get(guard.name) if name_valid else None
        else:
            guarded_object = provided_guarded_object

        guarded_object_type = (
            weakref.ref(type(guarded_object)) if guarded_object is not None else None
        )
        obj_ref = None
        # Not necessary to have weakref for Enum type, but there is a bug that
        # makes hasattr(guarded_object.__class__, "__weakref__") return True.
        if hasattr(guarded_object.__class__, "__weakref__") and not isinstance(
            guarded_object, enum.Enum
        ):
            obj_ref = weakref.ref(guarded_object)

        guard.set_export_info(
            func_name,
            guarded_object_type,
            code_list,
            obj_ref,
        )


# Common Sub-Expression Elimination for Python expressions.
#
# There are 2 steps to this pass:
#     1. Count the frequency of each sub-expression (i.e. inner
#        node in the AST tree)
#
#     2. Replace those that occur more than once by a fresh variable 'v'.
#        'v' will be defined in the 'preface' list (output argument to
#        'NodeTransformer')
#
# NB: the use of 'ast.unparse' while visiting the nodes makes this pass
# quadratic on the depth of the tree.
#
# NB: this pass creates a new variable for each AST node that is repeated
# more than 'USE_THRESHOLD'. e.g. if 'a.b.c.d' is used 10 times, 'a.b.c'
# and 'a.b' are also used 10 times. So, there will be a new variable for
# each of them.
class PyExprCSEPass:
    # Maximum number of times a given expression can be used without being
    # replaced by a fresh variable.
    USE_THRESHOLD = 1

    # Ad-Hoc: AST nodes this pass focuses on.
    ALLOWED_NODE_TYPES = (ast.Attribute, ast.Call, ast.Subscript)

    @dataclasses.dataclass
    class Config:
        expr_count: Dict[str, int]
        expr_to_name: Dict[str, str]

    class ExprCounter(ast.NodeVisitor):
        def __init__(self, config: PyExprCSEPass.Config) -> None:
            self._config = config

        def visit(self, node: ast.AST) -> Any:
            if isinstance(node, PyExprCSEPass.ALLOWED_NODE_TYPES):
                self._config.expr_count[_ast_unparse(node)] += 1
            super().visit(node)

    class Replacer(ast.NodeTransformer):
        def __init__(
            self,
            config: PyExprCSEPass.Config,
            gen_name: Callable[[], str],
        ) -> None:
            super().__init__()
            self._config = config
            self._gen_name = gen_name
            self.preface: List[str] = []

        def visit(self, node: ast.AST) -> Any:
            if isinstance(node, PyExprCSEPass.ALLOWED_NODE_TYPES):
                expr = _ast_unparse(node)

                # Replacement only occurs if a given expression is used more
                # than once.
                if self._config.expr_count[expr] > PyExprCSEPass.USE_THRESHOLD:
                    if expr not in self._config.expr_to_name:
                        # Parent 'visit' is called so that we CSE the inner expressions first.
                        #
                        # The resulting expression is used as right-hand-side of the variable
                        # assignment. i.e. we are CSE-ing the children before the parents.
                        #
                        # Indexing still uses the old 'node', since that's what was counted
                        # by the 'NodeVisitor'.
                        node_ = super().visit(node)
                        expr_ = _ast_unparse(node_)
                        var_name = self._gen_name()
                        self.preface.append(f"{var_name} = {expr_}")
                        self._config.expr_to_name[expr] = var_name
                    else:
                        var_name = self._config.expr_to_name[expr]
                    return ast.Name(var_name, ast.Load())

            return super().visit(node)

    def __init__(self) -> None:
        self._counter = 0
        self._config = self.Config(
            expr_count=collections.defaultdict(lambda: 0), expr_to_name={}
        )

    def _new_var(self, prefix: str = "_var") -> str:
        name = f"{prefix}{self._counter}"
        self._counter += 1
        return name

    def count(self, exprs: List[str]) -> None:
        counter = self.ExprCounter(self._config)
        for e in exprs:
            try:
                counter.visit(ast.parse(e))
            except SyntaxError as ex:
                log.exception("Failed to visit expr at line %s.\n%s", ex.lineno, e)
                raise

    def replace(self, expr: str) -> Tuple[List[str], str]:
        replacer = self.Replacer(self._config, self._new_var)
        new_node = replacer.visit(ast.parse(expr))
        return replacer.preface, _ast_unparse(new_node)


def must_add_nn_module_guards(guard):
    # For config.guard_nn_modules=False, we can skip all the guards that
    # originate from inside of nn module except for a few categories.
    return (
        # Guard for defaults
        isinstance(guard.originating_source, DefaultsSource)
        # Guard using dict tags if the config flag is set
        or (
            config.guard_nn_modules_using_dict_tags
            and guard.create_fn is GuardBuilder.NN_MODULE
        )
    )


class DeletedGuardFn:
    pass


def is_nn_module_hook(source: Source) -> bool:
    # Note that we only skip guards on builtin nn modules like Conv2D etc. But still this is a soundness issue if one
    # adds/removes a hook after the model is compiled.
    return (
        is_unspecialized_builtin_nnmodule_attr(source)
        and isinstance(source, AttrSource)
        and source.member
        in (
            "_backward_hooks",
            "_backward_pre_hooks",
            "_forward_hooks",
            "_forward_pre_hooks",
        )
    )


# NB: Naively, you'd expect this to only be a function that produces
# the callable that constitutes the guard.  However, there is some
# delicate handling for invalidating this check function when the
# locals/globals get invalidated, so there's some extra state
# we have to hold in this manager class.
class CheckFunctionManager:
    def __init__(
        self,
        output_graph=None,
        guard_fail_fn: Optional[Callable[[GuardFail], None]] = None,
    ):
        guards = output_graph.guards if output_graph else None
        self._weakrefs: Dict[int, ReferenceType[object]] = {}
        self.guard_manager = None
        if config.enable_cpp_guard_manager:
            self.guard_manager = GuardManager()
        self.output_graph = output_graph
        w_builder = None

        def source_ref(source):
            guard_source = source.guard_source()
            if guard_source is GuardSource.CONSTANT:
                # No need to track constants
                return source.name()
            assert w_builder
            r_builder = w_builder()
            assert r_builder is not None
            return r_builder.arg_ref(source.name())

        builder = GuardBuilder(
            self.id_ref,
            source_ref,
            self.lookup_weakrefs,
            output_graph.local_scope,
            output_graph.global_scope,
            self.guard_manager,
            self,
        )

        # Break retain cycle. See test_release_scope_memory
        def cleanup_builder(weak_b):
            b = weak_b()
            if b:
                b.scope = None

        # Break retain cycle. See test_release_input_memory
        w_builder = weakref.ref(builder, cleanup_builder)

        for guard in sorted(guards or [], key=Guard.sort_key):
            if (
                not config.guard_nn_modules
                and guard.is_nn_module()
                # Default func args must be guarded on.
                # TODO: we could make use of 'DefaultsSource' and offer a .guard.is_defaults() API
                and "__defaults__" not in guard.name
                and "__kwdefaults__" not in guard.name
                and (config.skip_nnmodule_hook_guards or "hooks" not in guard.name)
            ):
                continue

            # This is unsafe if you add/remove a hook on unspecialized nn module variable
            if config.skip_nnmodule_hook_guards and is_nn_module_hook(
                guard.originating_source
            ):
                continue
            guard.create(builder)

        self.check_fn = self.compile_check_fn(builder, guards, guard_fail_fn)

        # Keep track of weak references of objects with ID_MATCH guard. This
        # info is stored alongside optimized_code and check_fn and is used to
        # limit the number of cache entries with same ID_MATCH'd object.
        # TODO(anijain2305) - Currently this information is stored as an attr on
        # the check_fn itself to avoid changing CacehEntry datastructure in
        # eval_frame.c. In future, we should probably replace check_fn with a
        # queryable data structure such that this information is already present
        # in some form.
        self.check_fn.id_matched_objs = builder.id_matched_objs

        if config.enable_cpp_guard_manager:
            # TODO: don't do the string rep, do something more structured here
            torch._logging.trace_structured(
                "dynamo_cpp_guards_str", payload_fn=lambda: str(self.guard_manager)
            )
            guards_log.debug("%s", self.guard_manager)
            assert self.guard_manager  # to make mypy happy
            self.guard_manager.id_matched_objs = builder.id_matched_objs
            self.check_fn = self.guard_manager

            # Check that the guard returns True. False means that we will always
            # recompile.
            # TODO(anijain2305, ydwu4) - Skipping export because of following test
            # python -s test/dynamo/test_export.py -k test_export_with_symbool_inputs
            if not output_graph.export:
                if not self.guard_manager.check(output_graph.local_scope):
                    reasons = get_guard_fail_reason_helper(
                        self.guard_manager,  # type: ignore[arg-type]
                        output_graph.local_scope,
                        CompileContext.current_compile_id(),
                    )
                    raise AssertionError(f"Guard check failed: {reasons}")

        # NB - We have to very careful of cleaning up here. Because of the
        # invalidate function, we can create a weakref finalizer that keeps
        # `self` alive for very long. Sometimes by mistake, we can run
        # invalidate for a type/object (check id_ref method) that Python can
        # leak by design, preventing us from calling the finalizer. In that
        # case, the `self` will be alive even though the cache entry will be
        # deleted (check invalidate method), which can cause a memory leak,
        # e.g., not setting output_graph = None can keep hold of nn_modules.
        self._weakrefs.clear()
        self.output_graph = None

    def compile_check_fn(self, builder, guards_out, guard_fail_fn):
        # see parallel handling of ".0" / "___implicit0" in _eval_frame.c
        largs = builder.argnames
        largs += ["**___kwargs_ignored"]

        guards_log.debug("GUARDS:")

        code_parts = []
        verbose_code_parts = []
        structured_guard_fns = []

        if config.enable_cpp_guard_manager:
            # Insert the global_state guard
            assert self.guard_manager  # to make mypy happy
            self.guard_manager.root.add_global_state_guard(["___check_global_state()"])
        else:
            # Don't report this guard, it's always the same, useless!
            global_guard = "___check_global_state()"
            code_parts.append(global_guard)
            verbose_code_parts.append(global_guard)

        def add_code_part(code_part, guard, log_only=False):
            verbose_code_part = get_verbose_code_part(code_part, guard)
            guards_log.debug("%s", verbose_code_part)

            structured_guard_fns.append(
                lambda: {
                    "code": code_part,
                    "stack": structured.from_traceback(guard.stack.summary())
                    if guard.stack
                    else None,
                    "user_stack": structured.from_traceback(guard.user_stack)
                    if guard.user_stack
                    else None,
                }
            )

            if verbose_guards_log.isEnabledFor(logging.DEBUG):
                maybe_stack = ""
                maybe_user_stack = ""
                if guard is not None:
                    if guard.stack:
                        maybe_stack = f"\nStack:\n{''.join(guard.stack.format())}"
                    if guard.user_stack:
                        maybe_user_stack = (
                            f"\nUser stack:\n{''.join(guard.user_stack.format())}"
                        )
                verbose_guards_log.debug(
                    "Guard: %s%s%s",
                    code_part,
                    maybe_stack,
                    maybe_user_stack,
                )

            if not log_only:
                code_parts.append(code_part)
                verbose_code_parts.append(verbose_code_part)

        seen = set()
        for gcl in builder.code:
            for code in gcl.code_list:
                if code not in seen:
                    # If Cpp guard manager is enabled, we don't need to add to
                    # code_parts.
                    add_code_part(code, gcl.guard, config.enable_cpp_guard_manager)
                    seen.add(code)

        tensor_check_names = builder.tensor_check_names
        check_tensors_fn = None
        check_tensors_verbose_fn = None
        if tensor_check_names and not config.enable_cpp_guard_manager:
            tensor_check_guards = builder.tensor_check_guards
            assert (
                not self.output_graph.export
            ), "Illegal to set tensor_check_names in export."
            tensor_check_examples = builder.tensor_check_examples

            dynamic_dims_sizes = []
            dynamic_dims_strides = []
            for t, g in zip(tensor_check_examples, tensor_check_guards):
                metadata = self.output_graph.input_source_to_sizes_strides[
                    g.originating_source
                ]
                dynamic_dims_sizes.append(convert_to_concrete_values(metadata["size"]))
                dynamic_dims_strides.append(
                    convert_to_concrete_values(metadata["stride"])
                )

            tensor_guards = TensorGuards(
                *tensor_check_examples,
                dynamic_dims_sizes=dynamic_dims_sizes,
                dynamic_dims_strides=dynamic_dims_strides,
            )
            check_tensors_fn = tensor_guards.check
            check_tensors_verbose_fn = tensor_guards.check_verbose
            tensor_check_args = ", ".join(
                tensor_check_names + ["tensor_check_names=tensor_check_names"]
            )
            # Do this manually, to un-stagger the guards in log message
            code_parts.append(f"___check_tensors({tensor_check_args})")
            verbose_code_parts.append(f"___check_tensors({tensor_check_args})")

            for i, name in enumerate(tensor_check_names):
                # This is a copy of what guards.cpp checks against
                # Keep this in sync with TensorCheck constructor
                t = tensor_check_examples[i]
                sizes = dynamic_dims_sizes[i]
                strides = dynamic_dims_strides[i]
                code_part = get_tensor_guard_code_part(t, name, sizes, strides)
                add_code_part(code_part, tensor_check_guards[i], log_only=True)

        if len(tensor_check_names) > 1 and config.enable_cpp_guard_manager:
            # Install tensor aliasing guard. TENSOR_MATCH guards are already
            # installed for cpp guard manager.
            install_no_tensor_aliasing_guard(
                builder.tensor_check_guard_managers,
                tensor_check_names,
                ["check_no_aliasing(" + ", ".join(tensor_check_names) + ")"],
            )

        aotautograd_guards: List[GuardEnvExpr] = (
            self.output_graph.tracing_context.guards_context.aotautograd_guards
            if self.output_graph
            else []
        )

        # TODO(anijain2305) - There is a duplicate logic in Dynamo to find
        # aliased input tensors. So most probably we don't need this here.
        # Revisit.
        for guard in aotautograd_guards:
            if isinstance(guard, DuplicateInputs):
                source_a = guard.input_source_a
                source_b = guard.input_source_b
                code_part = f"{source_a.name()} is {source_b.name()}"
                if config.enable_cpp_guard_manager:
                    install_tensor_aliasing_guard(
                        builder.get_guard_manager_from_source(source_a),
                        builder.get_guard_manager_from_source(source_b),
                        [code_part],
                    )
                add_code_part(code_part, None, config.enable_cpp_guard_manager)
            else:
                raise RuntimeError(f"Unknown GuardEnvExpr: {guard}")

        # TODO: the "guard" here is actually just the top level SHAPE_ENV
        # which is useless.  Get ShapeEnv to pass in more provenance.
        for gcl in builder.shape_env_code:
            for code in gcl.code_list:
                # Shape env guards are already added for CPP guard manager in
                # SHAPE_ENV implementation.
                add_code_part(code, gcl.guard, config.enable_cpp_guard_manager)

        # OK, all done generating guards
        if structured_guard_fns:
            torch._logging.trace_structured(
                "dynamo_guards", payload_fn=lambda: [f() for f in structured_guard_fns]
            )

        global_state = convert_frame.initial_global_state
        if global_state is None:
            # we should only hit this case in NopTests()
            global_state = convert_frame.GlobalStateGuard()
        closure_vars = {
            "___check_tensors": check_tensors_fn,
            "___check_tensors_verbose": check_tensors_verbose_fn,
            "___check_global_state": global_state.check,
            "tensor_check_names": tensor_check_names,
            **SYMPY_INTERP,
            **CLOSURE_VARS,
        }

        globals_for_guard_fn = {"G": builder.scope["G"]}
        if config.enable_cpp_guard_manager:
            # Guard manager construction is complete
            assert self.guard_manager  # to make mypy happy
            # TODO (anijain2305) - When enable_cpp_guard_manager is ON by
            # default, change the guard_fn name to be guard_manager everywhere
            # to avoid confusion.
            guard_fn = self.guard_manager
            # Ensure we did not miss to insert a guard in cpp guard manager.
            assert len(code_parts) == 0
        else:
            unique_code_parts = list(unique(code_parts))
            make_guard_fn_args = ", ".join(closure_vars.keys())
            guard_body, pycode = build_guard_function(
                unique_code_parts, make_guard_fn_args
            )

            if os.environ.get("TORCHDYNAMO_PRINT_GUARDS", None) == "1":
                print("GUARDS\n", guard_body)

            out: Dict[str, Any] = {}

            # We don't put builder.scope as the globals in exec call because
            # guard_fn.__globals__ becomes equal to builder.scope. This causes
            # guard_fn to hold a referece to f_locals sitting in builder.scope["L"]
            try:
                exec(pycode, globals_for_guard_fn, out)
            except SyntaxError as ex:
                log.exception("Failed to exec guard at line %s.\n%s", ex.lineno, pycode)
                raise
            guard_fn = out["___make_guard_fn"](*closure_vars.values())

        guard_fn.closure_vars = closure_vars
        # TODO(whc) maybe '.code_parts' was only kept around for the guard callback? so we don't need both
        guard_fn.args = largs
        guard_fn.code_parts = code_parts
        guard_fn.verbose_code_parts = verbose_code_parts
        # Grab only G, but preserve "G" because guards access it as "G"
        guard_fn.global_scope = globals_for_guard_fn
        guard_fn.guard_fail_fn = guard_fail_fn
        # will be populated by a non-owning reference to CacheEntry/ExtraState
        # when the CacheEntry is constructed
        guard_fn.cache_entry = None
        guard_fn.extra_state = None
        guard_fn.no_tensor_aliasing_sources = tensor_check_names
        return guard_fn

    def invalidate(self):
        # Some tests reveal that CheckFunctionManager has no attribute
        # check_fn, but this case should not be of any concern.
        # This case doesn't seem easy to repro.
        if (
            hasattr(self, "check_fn")
            and self.check_fn is not DeletedGuardFn
            and (cache_entry := self.check_fn.cache_entry) is not None
            and (extra_state := self.check_fn.extra_state) is not None
        ):
            assert isinstance(cache_entry, CacheEntry)
            assert isinstance(extra_state, ExtraState)
            extra_state.invalidate(cache_entry)
            self.check_fn.cache_entry = None
            self.check_fn.extra_state = None
            self.check_fn = DeletedGuardFn

    def id_ref(self, obj):
        """add a weakref, return the id"""
        try:
            if id(obj) not in self._weakrefs:
                # We will clear the _weakrefs dict at the end of __init__
                # function, which will delete the callbacks as well. Therefore,
                # we are using a finalizer which is kept alive.
                self._weakrefs[id(obj)] = weakref.ref(obj)
                weakref.finalize(obj, self.invalidate)
        except TypeError:
            pass  # cannot weakref bool object
        return id(obj)

    def lookup_weakrefs(self, obj):
        """Lookup the _weakrefs created in id_ref function for ID_MATCH'd objects"""
        if id(obj) in self._weakrefs:
            return self._weakrefs[id(obj)]
        return None


def build_guard_function(code_parts, closure_args) -> Tuple[str, str]:
    from torch._inductor.utils import IndentedBuffer

    if HAS_UNPARSE_FUNCTIONS:
        csepass = PyExprCSEPass()
        csepass.count(code_parts)

        def replace(expr: str) -> Tuple[List[str], str]:
            return csepass.replace(expr)

    else:

        def replace(expr: str) -> Tuple[List[str], str]:
            return [], expr

    # Generate the inner body of the guard function.
    # i.e. if-chain of the guard expressions.
    guard_body = IndentedBuffer()
    for expr in code_parts:
        preface, expr = replace(expr)
        guard_body.writelines(preface)
        guard_body.writeline(f"if not ({expr}):")
        with guard_body.indent():
            guard_body.writeline("return False")

    # Wrap the inner body into the actual guard function.
    guard = IndentedBuffer()
    guard.writeline("def guard(L):")
    with guard.indent():
        guard.splice(guard_body)
        guard.writeline("return True")

    # Wrap the whole guard function into another function
    # with the closure variables.
    make_guard_fn = IndentedBuffer()
    make_guard_fn.writeline(f"def ___make_guard_fn({closure_args}):")
    with make_guard_fn.indent():
        make_guard_fn.splice(guard)
        make_guard_fn.writeline("return guard")

    return guard_body.getvalue(), make_guard_fn.getvalue()


def is_recompiles_enabled():
    return torch._logging._internal.log_state.is_artifact_enabled("recompiles")


def is_recompiles_verbose_enabled():
    return torch._logging._internal.log_state.is_artifact_enabled("recompiles_verbose")


def recompilation_reason_for_no_tensor_aliasing_guard(guard_manager, scope):
    duplicate_tensors = []
    global_scope = dict(guard_manager.global_scope)
    ids_to_source = collections.defaultdict(list)
    for tensor_source in guard_manager.no_tensor_aliasing_sources:  # type: ignore[attr-defined]
        global_scope["__compile_source__"] = tensor_source
        tensor_id = id(eval(tensor_source, global_scope, scope))
        ids_to_source[tensor_id].append(tensor_source)

    for key in ids_to_source:
        if len(ids_to_source[key]) > 1:
            duplicate_tensors.append(f"{ids_to_source[key]}")

    reason = ", ".join(duplicate_tensors)
    return [f"Duplicate tensors found: {reason}"]


def get_guard_fail_reason_helper(
    guard_fn: GuardFn,
    f_locals: Dict[str, object],
    compile_id: CompileId,
) -> str:
    """
    Return the reason why `guard_fn` failed.
    Updates `guard_failures` with the generated reason.
    Only the first failed check of guard_fn is reported.
    """
    scope = {"L": f_locals, "G": guard_fn.global_scope["G"]}
    scope.update(guard_fn.closure_vars)
    reasons: List[str] = []

    no_tensor_aliasing_check_failed = False

    verbose_code_parts: List[str] = []
    if config.enable_cpp_guard_manager:
        guard_manager = guard_fn
        guard_debug_info = guard_manager.check_verbose(f_locals)  # type: ignore[attr-defined]
        # For test_export_with_map_cond, the check_verbose fail even without the
        # C++ guard manager. We need to fix the issue to remove the comment.
        # assert not guard_debug_info.result
        if not guard_debug_info.result:
            verbose_code_parts = guard_debug_info.verbose_code_parts
            # verbose_code_parts is either the actual reason (e.g. in case of
            # TENSOR_MATCH) or it could be a list of verbose_code_part that we
            # passed to the leaf guard at construction time. If its a list, we
            # walk through this list and find the guard that failed. This is
            # very important for symbolic shape guards which are currently
            # installed as a lambda guard and can encompass a long list of code_parts.

            if len(verbose_code_parts) == 1:
                if "Duplicate tensor found" in verbose_code_parts[0]:
                    no_tensor_aliasing_check_failed = True
                else:
                    reasons = verbose_code_parts
                    verbose_code_parts = []
    else:
        verbose_code_parts = guard_fn.verbose_code_parts
        # This is not needed for CPP guard because the verbose check is already
        # run in C++.
        scope["___check_tensors"] = scope["___check_tensors_verbose"]

    if no_tensor_aliasing_check_failed:
        reasons = recompilation_reason_for_no_tensor_aliasing_guard(guard_fn, scope)
    else:
        for part in verbose_code_parts:
            global_scope = dict(guard_fn.global_scope)
            global_scope["__compile_source__"] = part
            with report_compile_source_on_error():
                try:
                    fail_reason = eval(part, global_scope, scope)
                except Exception as e:
                    if is_recompiles_verbose_enabled():
                        continue
                    else:
                        raise
            # Only ___check_tensors knows how to return a fancy fail reason;
            # for everything else we just report the code that failed

            if isinstance(fail_reason, bool) and not fail_reason:
                fail_reason = part
            if isinstance(fail_reason, str):
                reasons.append(fail_reason)
                if not is_recompiles_verbose_enabled():
                    break

    reason_str = f"{compile_id}: " + "; ".join(reasons)
    return reason_str


def get_guard_fail_reason(
    guard_fn: GuardFn,
    code: types.CodeType,
    f_locals: Dict[str, object],
    compile_id: CompileId,
) -> str:
    reason_str = get_guard_fail_reason_helper(guard_fn, f_locals, compile_id)
    guard_failures[orig_code_map[code]].append(reason_str)

    try:
        if guard_fn.guard_fail_fn is not None:
            guard_fn.guard_fail_fn(
                GuardFail(reason_str or "unknown reason", orig_code_map[code])
            )
    except Exception as e:
        log.exception(
            "Failure in guard_fail_fn callback - raising here will cause a NULL Error on guard eval",
        )

    return reason_str


def get_and_maybe_log_recompilation_reason(
    cache_entry, frame: types.FrameType
) -> List[str]:
    """
    Return the list of guard failure reasons using cache_entry.
    Logs the recompilation reason if `recompiles` logging is enabled.
    Raises a RecompileError if `config.error_on_recompile` is enabled.
    """
    reasons = []
    while cache_entry is not None:
        reason = get_guard_fail_reason(
            cache_entry.check_fn,
            cache_entry.code,
            frame.f_locals,
            cache_entry.compile_id,
        )
        if reason:
            reasons.append(reason)
        cache_entry = cache_entry.next

    code = frame.f_code

    # at least one of "recompiles" or "recompiles_verbose" is enabled
    do_recompiles_log = is_recompiles_enabled() or is_recompiles_verbose_enabled()

    if do_recompiles_log or config.error_on_recompile:
        if is_recompiles_verbose_enabled():
            failures = "\n\n".join(
                f"guard {i} failures:\n" + textwrap.indent(reason, "- ")
                for i, reason in enumerate(reasons)
            )
        else:
            failures = textwrap.indent("\n".join(reasons), "- ")
        guard_failure_details = (
            f"triggered by the following guard failure(s):\n{failures}"
        )
        message = (
            f"Recompiling function {code.co_name} in {code.co_filename}:{code.co_firstlineno}\n"
            f"{textwrap.indent(guard_failure_details, '    ')}"
        )
        if do_recompiles_log:
            if is_recompiles_verbose_enabled():
                recompiles_verbose_log.debug(message)
            else:
                recompiles_log.debug(message)
        if config.error_on_recompile:
            raise exc.RecompileError(message)

    torch._logging.trace_structured(
        "artifact",
        metadata_fn=lambda: {
            "name": "recompile_reasons",
            "encoding": "json",
        },
        payload_fn=lambda: reasons,
    )

    return reasons


def guard_error_hook(
    guard_fn: GuardFn,
    code: types.CodeType,
    f_locals: Dict[str, object],
    index: int,
    last: bool,
):
    print(
        f"ERROR RUNNING GUARDS {code.co_name} {code.co_filename}:{code.co_firstlineno}"
    )
    print("lambda " + ", ".join(guard_fn.args) + ":")
    print(" ", " and\n  ".join(guard_fn.code_parts))

    if config.enable_cpp_guard_manager:
        print(guard_fn)

    local_scope = {"L": f_locals, **guard_fn.closure_vars}
    for guard in guard_fn.code_parts:
        try:
            eval(guard, guard_fn.global_scope, local_scope)
        except:  # noqa: B001,E722
            print(f"Malformed guard:\n{guard}")


set_guard_error_hook(guard_error_hook)


def unique(seq):
    seen = set()
    for x in seq:
        if x not in seen:
            yield x
            seen.add(x)


def make_dupe_guard(obj_source, dupe_source):
    # Note - we may end up in a situation where we invoke something like
    # def fn(x, y)
    # with fn(x, x)
    # Prior to the addition of tracking to all relevant objects, we would handle this just fine by
    # eagerly re-entering VB and rewrapping inputs, correctly creating graphargs and placeholders. However,
    # with tracking on inputs, duplicate inputs or aliased relationships may end up getting erased here -
    # In the fn(x, x) example call above look like a graph with a single input.
    # In order to ensure that we do not reuse fn(x, x) for fn(x, y), we create a duplicate input guard.

    # Note - we may not have a source, that is fine, it just means we had an object that is safe to have
    # leave unsourced - like a local list created and discharged entirely within a local scope.
    if dupe_source and dupe_source != obj_source:
        ser_source_is_local = is_from_local_source(dupe_source)
        source_is_local = is_from_local_source(obj_source)
        if is_from_flatten_script_object_source(
            dupe_source
        ) or is_from_flatten_script_object_source(obj_source):
            raise exc.UnsafeScriptObjectError(
                f"{obj_source.name()} is alising {dupe_source.name()}. This is not supported."
                f" Please do a clone for corresponding input."
            )

        # Note - both must be local, or global, or we will run afoul of a lack of merging in how we currently
        # reconcile guards builder scopes in compile_check_fn. This technically means we miss a guard here,
        # so maybe we should do this refactor before we land this...
        # TODO(voz): Combine local and global guard builders.
        if ser_source_is_local == source_is_local:
            # Note - this is a little aggressive - these being duplicate input does not always matter.
            # However, this should always be a sound guard to add here.
            return functools.partial(GuardBuilder.DUPLICATE_INPUT, source_b=dupe_source)
    return None


def install_guard(*guards, skip=0):
    """
    Add dynamo guards to the current tracing context.

    Args:
        guards: guard(s) to add
        skip: number of stack frames to ignore for debug stack trace
    """
    from torch._guards import TracingContext

    collect_debug_stack = guards_log.isEnabledFor(
        logging.DEBUG
    ) or verbose_guards_log.isEnabledFor(logging.DEBUG)
    add = TracingContext.get().guards_context.dynamo_guards.add
    for guard in guards:
        assert isinstance(guard, Guard)
        add(guard, collect_debug_stack=collect_debug_stack, skip=skip + 1)<|MERGE_RESOLUTION|>--- conflicted
+++ resolved
@@ -113,11 +113,8 @@
     tensor_always_has_static_shape,
     tuple_iterator_getitem,
     tuple_iterator_len,
-<<<<<<< HEAD
+    unpatched_nn_module_getattr,
     verify_guard_fn_signature,
-=======
-    unpatched_nn_module_getattr,
->>>>>>> ea1d41a6
 )
 
 if TYPE_CHECKING:
