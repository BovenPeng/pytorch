--- conflicted
+++ resolved
@@ -1224,7 +1224,6 @@
 
     def FOR_ITER(self, inst: Instruction):
         it = self.pop().realize()
-<<<<<<< HEAD
         if (
             isinstance(it, variables.RangeIteratorVariable)
             and inst.starts_line is not None
@@ -1264,17 +1263,17 @@
                 # Skip the rest of the loop completely, now that we transformed it.
                 # Also pop off the iterator.
                 self.jump(inst)
+                # leave iterator upon exhaustion in 3.12
+                if sys.version_info >= (3, 12):
+                    # CPython 3.12 actually jumps to the instruction after the END_FOR
+                    # and performs the action of END_FOR as part of FOR_ITER. We jump
+                    # to the END_FOR and run it, so we need to make sure 2 values are
+                    # on the stack for it to pop.
+                    self.push(it)
+                    self.push(ConstantVariable.create(None))                
             except CannotConvertRangeToHigherOrder:
                 pass
 
-        if isinstance(it, (variables.ListIteratorVariable, variables.IteratorVariable)):
-            try:
-                val, next_iter = it.next_variables(self)
-                self.push(next_iter)
-                self.push(val)
-            except StopIteration:
-                self.jump(inst)
-=======
         try:
             val = it.next_variable(self)
             self.push(it)
@@ -1300,7 +1299,6 @@
             ) or isinstance(val, variables.StopIterationVariable):
                 raise exc.UserStopIteration
             unimplemented(f"raise {exc}")
->>>>>>> f8f6c460
         else:
             unimplemented("raise ... from ...")
 
