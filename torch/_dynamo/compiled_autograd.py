# mypy: allow-untyped-defs
import contextlib
import functools
from typing import Dict, List, Optional, TYPE_CHECKING

import torch
from torch._dynamo.external_utils import call_backward, call_hook
from torch._dynamo.source import GetItemSource, LocalSource
from torch._dynamo.utils import counters, lazy_format_graph_code, set_locals_to_steal
from torch._logging import getArtifactLogger, trace_structured
from torch._prims_common import clone_preserve_strides
from torch._subclasses import FakeTensorMode
from torch.fx import GraphModule
from torch.fx.experimental._backward_state import BackwardState
from torch.fx.experimental.proxy_tensor import (
    decompose,
    disable_autocast_cache,
    disable_proxy_modes_tracing,
    fetch_object_proxy,
    ProxyTorchDispatchMode,
    PythonKeyTracer,
    track_tensor_tree,
)
from torch.fx.experimental.symbolic_shapes import DimDynamic, ShapeEnv
from torch.fx.traceback import preserve_node_meta, set_stack_trace
from torch.utils._traceback import CapturedTraceback

if TYPE_CHECKING:
    from torch.fx.proxy import Proxy

compiled_autograd_log = getArtifactLogger(__name__, "compiled_autograd")
verbose_log = getArtifactLogger(__name__, "compiled_autograd_verbose")


def snapshot_verbose_logging_enabled():
    return torch._logging._internal.log_state.is_artifact_enabled(
        "compiled_autograd_verbose"
    )


def cpp_verbose_log_fn(msg: str) -> None:
    verbose_log.debug(msg)


def snapshot_cudagraph_enabled():
    return torch._inductor.config.triton.cudagraphs


def maybe_clone(x):
    if x is not None:
        return clone_preserve_strides(x)
    return x


class AutogradCompilerInstance:
    def __init__(self, compiler_fn) -> None:
        self.compiler_fn = compiler_fn
        self.stack = contextlib.ExitStack()
        self.close = self.stack.close
        self.shape_env = ShapeEnv()
        self.fake_tensor_mode = FakeTensorMode(
            allow_fallback_kernels=True,
            allow_non_fake_inputs=True,
            shape_env=self.shape_env,
        )
        self.fx_tracer = PythonKeyTracer()
        self.proxy_mode = ProxyTorchDispatchMode(self.fx_tracer, "symbolic")
        self.hooks_proxy: Optional[Proxy] = None

    def wrap_fake(self, x, source):
        assert isinstance(x, torch.Tensor)
        return self.fake_tensor_mode.from_tensor(x, source=source)

    @staticmethod
    def source(name, idx) -> GetItemSource:
        return GetItemSource(LocalSource(name), idx)

    def begin_capture(self, inputs: List[torch.Tensor], sizes: List[int]):
        counters["compiled_autograd"]["captures"] += 1
        self.fx_tracer.root = torch.nn.Module()
        self.fx_tracer.graph = torch.fx.Graph(tracer_cls=PythonKeyTracer)
        self.fx_tracer.tensor_attrs = {}
        args_proxy = self.fx_tracer.create_proxy("placeholder", "inputs", (), {})
        sizes_proxy = self.fx_tracer.create_proxy("placeholder", "sizes", (), {})
        self.hooks_proxy = self.fx_tracer.create_proxy("placeholder", "hooks", (), {})

        # tensor inputs to fake tensors
        inputs = [
            self.wrap_fake(x, self.source("inputs", idx))
            for idx, x in enumerate(inputs)
        ]
        proxies = [args_proxy[i] for i in range(len(inputs))]
        self.bind_tensors_to_proxies(inputs, proxies)

        # size inputs to symints
        sizes = [
            self.shape_env.create_unspecified_symint_and_symbol(
                val,
                self.source("sizes", idx),
                DimDynamic.DYNAMIC,
            )
            for idx, val in enumerate(sizes)
        ]
        self.bind_tensors_to_proxies(sizes, sizes_proxy)

        # TODO(jansel): are all these modes needed?
        self.stack.enter_context(decompose({}))
        self.stack.enter_context(self.fake_tensor_mode)
        self.stack.enter_context(self.proxy_mode.sym_mode)
        self.stack.enter_context(self.proxy_mode)
        self.stack.enter_context(disable_autocast_cache())
        self.stack.enter_context(preserve_node_meta())
        return inputs, sizes

    def proxy_call_backward(
        self,
        inputs,
        output_metadatas,
        saved_tensors,
        backward_idx: int,
    ):
        assert self.hooks_proxy is not None
        backward_c_function = self.hooks_proxy[backward_idx]  # type: ignore[index]
        proxies = self.fx_tracer.create_proxy(
            kind="call_function",
            target=call_backward,
            args=(
                backward_c_function,
                self.to_proxy(saved_tensors),
                *self.to_proxy(inputs),
            ),
            kwargs={},
        )

        with disable_proxy_modes_tracing():
            # create fake Tensors
            grad_ins: List[Optional[torch.Tensor]] = []
            for output_metadata in output_metadatas:
                if output_metadata is None:
                    grad_ins.append(None)
                    continue

                layout, device, dtype, size = output_metadata
                grad_ins.append(
                    torch.empty(size=size, dtype=dtype, layout=layout, device=device)
                )
            self.bind_tensors_to_proxies(grad_ins, proxies)
        return tuple(grad_ins)

    def proxy_call_hook(self, hook, *args):
        return self.fx_tracer.create_proxy(
            "call_function",
            call_hook,
            (
                hook,
                *[self.to_proxy(x) for x in args],
            ),
            {},
        )

    def tensor_pre_hook(self, inputs, hook_id, i: int):
        assert self.hooks_proxy is not None
        hook = self.hooks_proxy[hook_id]  # type: ignore[index]
        proxy = self.proxy_call_hook(
            hook,
            inputs[i],
        )
        with disable_proxy_modes_tracing():
            inputs[i] = maybe_clone(inputs[i])
            self.bind_tensors_to_proxies([inputs[i]], [proxy])
        return inputs

    def pre_hook(self, inputs, hook_id):
        assert self.hooks_proxy is not None
        hook = self.hooks_proxy[hook_id]  # type: ignore[index]
        proxies = self.proxy_call_hook(
            hook,
            inputs,
        )
        with disable_proxy_modes_tracing():
            inputs = [maybe_clone(x) for x in inputs]
            self.bind_tensors_to_proxies(inputs, proxies)
        return inputs

    def post_hook(self, outputs, inputs, hook_id):
        assert self.hooks_proxy is not None
        hook = self.hooks_proxy[hook_id]  # type: ignore[index]
        proxies = self.proxy_call_hook(
            hook,
            outputs,
            inputs,
        )
        with disable_proxy_modes_tracing():
            outputs = [maybe_clone(x) for x in outputs]
            self.bind_tensors_to_proxies(outputs, proxies)
        return outputs

    def post_acc_grad_hook(self, input, hook_id):
        assert isinstance(input, torch.Tensor)
        assert self.hooks_proxy is not None
        hook = self.hooks_proxy[hook_id]  # type: ignore[index]
        proxies = self.proxy_call_hook(
            hook,
            input,
        )
        with disable_proxy_modes_tracing():
            input = [maybe_clone(input)]
            self.bind_tensors_to_proxies(input, proxies)
        return input

    # Note: [Compiled autograd and cudagraphs]
    # Eager autograd backward implements scalars as 0-dim tensors, see DivBackward0::other_.
    # When compiled autograd traces those nodes, it lifts the scalar tensors, resulting in a graph
    # with some cpu 0-dim tensor inputs. To prevent the entire graph from skipping cudagraph, we move the
    # scalars tensors to cuda. This works because ATen/prims ops will accept cuda 0-dim tensors too.
    def move_graph_nodes_to_cuda(self, graph) -> List[int]:
        to_move: Dict[int, torch.fx.Node] = {}
        has_cuda_inputs = False
        nodes = list(graph.nodes)
        assert nodes[0].target == "inputs"
        inputs = nodes[0]
        inputs_users = list(inputs.users.keys())
        # the ordering of the nodes should always [inputs, sizes, hooks, getitem, getitem1, ...]
        # where getitemi accesses inputs[i]
        first_getitem_idx = 3
        assert nodes[first_getitem_idx] == inputs_users[0]
        last_getitem_idx = first_getitem_idx + len(inputs_users) - 1
        assert nodes[last_getitem_idx] == inputs_users[-1]
        for i, node in enumerate(inputs_users):
            if not has_cuda_inputs and node.meta["val"].device.type == "cuda":
                has_cuda_inputs = True
                continue

            is_cpu = node.meta["val"].device.type == "cpu"
            is_scalar = len(node.meta["val"].size()) == 0
            if is_cpu and is_scalar:
                node_users = list(node.users.keys())
                if all(
                    isinstance(user.target, torch._ops.OpOverload)
                    and user.target.namespace in ("prims", "aten")
                    for user in node_users
                ):
                    # all users are prims/aten, can move safely
                    to_move[i] = node

        # only move cpu scalars to cuda if there were cuda activations in this graph,
        # this is to handle the case where cudagraphs is enabled on a cpu-only graph
        if has_cuda_inputs:
            for node in to_move.values():
                node.meta["val"] = node.meta["val"].cuda()

            # return runtime indices we need to move to cuda
            return list(to_move.keys())

        return []

    def end_capture(self, outputs):
        self.stack.close()
        self.fx_tracer.create_node(
            "output",
            "output",
            (self.fx_tracer.create_arg(self.to_proxy(outputs)),),
            {},
        )
        self.reorder_accumulate_grad_nodes()
        runtime_inputs_to_move: List[int] = []
        if snapshot_cudagraph_enabled():
            runtime_inputs_to_move = self.move_graph_nodes_to_cuda(self.fx_tracer.graph)

        graph = GraphModule(
            self.fx_tracer.root, self.fx_tracer.graph, "CompiledAutograd"
        )
        set_locals_to_steal(graph, ["inputs"])
        compiled_autograd_log.info(
            "%s", lazy_format_graph_code("Compiled autograd graph", graph)
        )
        verbose_log.debug(
            "%s",
            lazy_format_graph_code(
                "Compiled autograd graph", graph, include_device=True
            ),
        )
        trace_structured(
            "compiled_autograd_graph",
            payload_fn=lambda: graph.print_readable(print_output=False),
        )

        def runtime_wrapper(compiled_fn, inputs, sizes, hooks):
<<<<<<< HEAD
            prior = torch._inductor.config.triton.cudagraph_static_input_params
            torch._inductor.config.triton.cudagraph_static_input_params = True
            try:
                for i in runtime_inputs_to_move:
                    inputs[i] = inputs[i].cuda()

                return compiled_fn(inputs, sizes, hooks)
            finally:
                torch._inductor.config.triton.cudagraph_static_input_params = prior
=======
            for i in runtime_inputs_to_move:
                inputs[i] = inputs[i].cuda()

            return compiled_fn(inputs, sizes, hooks)
>>>>>>> c63ccead

        return runtime_wrapper, self.compiler_fn(graph)

    def reorder_accumulate_grad_nodes(self):
        """
        Usage of AOTAutograd causes all the accumulate_grad_ nodes to get pushed to the end of
        the graph.  This differs from eager mode, which schedules them as soon as possible. This
        pass attempts to reorder the graph to mimic eager behavior.
        """
        for node in self.fx_tracer.graph.find_nodes(
            op="call_function", target=torch.ops.inductor.accumulate_grad_.default
        ):
            arg = max(node.args)  # last arg
            if arg is not node.prev and arg.op != "placeholder":
                arg.append(node)

    def to_proxy(self, t):
        if t is None:
            return None
        if isinstance(t, list):
            return [self.to_proxy(x) for x in t]
        if isinstance(t, tuple):
            return tuple(self.to_proxy(x) for x in t)
        assert isinstance(t, (torch.Tensor, torch.SymInt))
        return fetch_object_proxy(self.fx_tracer)(t).proxy

    def bind_tensors_to_proxies(self, tensors, proxies):
        if isinstance(proxies, torch.fx.Proxy):
            proxies = [proxies[i] for i in range(len(tensors))]
        assert len(tensors) == len(proxies)
        track_tensor_tree(tensors, proxies, constant=None, tracer=self.fx_tracer)

    def bind_backward_state(self, index: int):
        assert self.hooks_proxy is not None
        proxy = self.hooks_proxy[index]  # type: ignore[index]
        bw_state = BackwardState()
        track_tensor_tree(bw_state, proxy, constant=None, tracer=self.fx_tracer)
        return bw_state

    def set_node_origin(self, node_name, node_index):
        raw_stack_trace = CapturedTraceback.extract().format()[-1]
        new_code = f"{node_name} (NodeCall {node_index})"
        new_stack_trace = raw_stack_trace.replace(
            "raw_stack_trace = CapturedTraceback.extract().format()[-1]", new_code
        )
        set_stack_trace(new_stack_trace)


compiled_autograd_enabled = False

# We may have code like:
# with enable(compiler_fn):
#   ...
#   with disable():
#     ...
#   ...
# The disable() call just want to disable compiled autograd temporarily.
# But overall the feature is enabled.
#
# The code covered by the disable context manager has no way to know if
# compiled autograd is overall eanbled. Use another variable
# compiled_autograd_enabled_count to indicate how many times compiled
# autograd has been enabled in the call stack for this purpose.
compiled_autograd_enabled_count = 0


@contextlib.contextmanager
def enable(compiler_fn):
    prior = torch._C._dynamo.compiled_autograd.set_autograd_compiler(
        functools.partial(AutogradCompilerInstance, compiler_fn)
    )
    if snapshot_verbose_logging_enabled():
        torch._C._dynamo.compiled_autograd.set_verbose_logger(cpp_verbose_log_fn)
    global compiled_autograd_enabled, compiled_autograd_enabled_count
    compiled_autograd_enabled = True
    compiled_autograd_enabled_count += 1
    try:
        with torch.autograd.set_multithreading_enabled(False):
            yield
    finally:
        compiled_autograd_enabled_count -= 1
        if not prior:
            compiled_autograd_enabled = False
        torch._C._dynamo.compiled_autograd.set_autograd_compiler(prior)


@contextlib.contextmanager
def disable():
    prior = torch._C._dynamo.compiled_autograd.set_autograd_compiler(None)
    global compiled_autograd_enabled
    compiled_autograd_enabled = False
    try:
        yield
    finally:
        if prior:
            compiled_autograd_enabled = True
        torch._C._dynamo.compiled_autograd.set_autograd_compiler(prior)


# return to starting state of a new process
def reset() -> None:
    compiled_autograd_enable = False
    assert compiled_autograd_enabled_count == 0
    torch._C._dynamo.compiled_autograd.set_autograd_compiler(None)
    torch._C._dynamo.compiled_autograd.set_verbose_logger(None)<|MERGE_RESOLUTION|>--- conflicted
+++ resolved
@@ -286,22 +286,10 @@
         )
 
         def runtime_wrapper(compiled_fn, inputs, sizes, hooks):
-<<<<<<< HEAD
-            prior = torch._inductor.config.triton.cudagraph_static_input_params
-            torch._inductor.config.triton.cudagraph_static_input_params = True
-            try:
-                for i in runtime_inputs_to_move:
-                    inputs[i] = inputs[i].cuda()
-
-                return compiled_fn(inputs, sizes, hooks)
-            finally:
-                torch._inductor.config.triton.cudagraph_static_input_params = prior
-=======
             for i in runtime_inputs_to_move:
                 inputs[i] = inputs[i].cuda()
 
             return compiled_fn(inputs, sizes, hooks)
->>>>>>> c63ccead
 
         return runtime_wrapper, self.compiler_fn(graph)
 
