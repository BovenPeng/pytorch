# mypy: ignore-errors

r"""Importing this file includes common utility methods and base clases for
checking quantization api and properties of resulting modules.
"""

import torch
import torch.nn as nn
import torch.nn.functional as F
import torch.ao.nn.intrinsic.quantized.dynamic as nniqd
import torch.ao.nn.quantized as nnq
import torch.ao.nn.quantized.dynamic as nnqd
from torch.ao.nn.intrinsic import _FusedModule
import torch.distributed as dist
from torch.testing._internal.common_utils import TestCase, TEST_WITH_ROCM

from torch._export import capture_pre_autograd_graph
from torch.ao.quantization import (
    QuantType,
    default_dynamic_qat_qconfig,
    default_embedding_qat_qconfig,
    default_symmetric_qnnpack_qat_qconfig,
)
from torch.ao.quantization.quantize_pt2e import (
    _convert_to_reference_decomposed_fx,
    convert_pt2e,
    prepare_pt2e,
    prepare_qat_pt2e,
)
from torch.ao.quantization.backend_config import (
    get_executorch_backend_config,
)
from torch.ao.quantization.quantizer.xnnpack_quantizer import (
    XNNPACKQuantizer,
    get_symmetric_quantization_config,
)
from torch.ao.quantization import QuantWrapper, QuantStub, DeQuantStub, \
    default_qconfig, default_dynamic_qconfig, default_per_channel_qconfig, QConfig, default_observer, default_weight_observer, \
    propagate_qconfig_, convert, get_default_qconfig, quantize_dynamic_jit, quantize_jit, float_qparams_weight_only_qconfig, \
    get_default_qat_qconfig, PerChannelMinMaxObserver, default_dynamic_quant_observer, quantize, \
    QConfigMapping, get_default_qconfig_mapping, get_default_qat_qconfig_mapping
from torch.ao.quantization.quantization_mappings import (
    get_default_dynamic_quant_module_mappings,
    get_default_qconfig_propagation_list,
    get_default_qat_module_mappings,
)
from torch.testing._internal.common_quantized import (
    override_quantized_engine,
)
from torch.jit.mobile import _load_for_lite_interpreter

try:
    # graph mode quantization based on fx
    from torch.ao.quantization.quantize_fx import (
        prepare_fx,
        prepare_qat_fx,
        convert_fx,
        convert_to_reference_fx,
    )
    from torch.ao.ns.fx.ns_types import NSSingleResultValuesType, NSSubgraph
    from torch.fx.graph import Node
    from torch.fx import GraphModule
    HAS_FX = True
except ImportError:
    HAS_FX = False

import copy
import io
import functools
import time
import os

import unittest
import numpy as np
from torch.testing import FileCheck
from typing import Callable, Tuple, Dict, Any, Union, Type, Optional
import torch._dynamo as torchdynamo

class NodeSpec:
    ''' Used for checking GraphModule Node
    '''
    def __init__(self, op, target):
        '''
        op: call_function | call_module
        target:
          for call_function, target would be a function
          for call_module, target would be the type of PyTorch module
        '''
        self.op = op
        self.target = target

    @classmethod
    def call_function(cls, target):
        return NodeSpec('call_function', target)

    @classmethod
    def call_method(cls, target):
        return NodeSpec('call_method', target)

    @classmethod
    def call_module(cls, target):
        return NodeSpec('call_module', target)

    def __hash__(self):
        return hash((self.op, self.target))

    def __eq__(self, other):
        if not isinstance(other, NodeSpec):
            return NotImplemented

        return self.op == other.op and self.target == other.target

    def __repr__(self):
        return repr(self.op) + " " + repr(self.target)

def get_supported_device_types():
    return ['cpu', 'cuda'] if torch.cuda.is_available() and not TEST_WITH_ROCM else ['cpu']

def test_only_eval_fn(model, calib_data):
    r"""
    Default evaluation function takes a torch.utils.data.Dataset or a list of
    input Tensors and run the model on the dataset
    """
    for inp in calib_data:
        output = model(*inp)

_default_loss_fn = torch.nn.CrossEntropyLoss()
def test_only_train_fn(model, train_data, loss_fn=_default_loss_fn):
    r"""
    Default train function takes a torch.utils.data.Dataset and train the model
    on the dataset
    """
    optimizer = torch.optim.Adam(model.parameters(), lr=0.001)
    train_loss, correct, total = 0, 0, 0
    for i in range(10):
        model.train()

        for data, target in train_data:
            optimizer.zero_grad()
            output = model(data)
            loss = loss_fn(output, target)
            loss.backward()
            optimizer.step()
            train_loss += loss.item()
            _, predicted = torch.max(output, 1)
            total += target.size(0)
            correct += (predicted == target).sum().item()
    return train_loss, correct, total

class AverageMeter:
    """Computes and stores the average and current value"""
    def __init__(self, name, fmt=':f'):
        self.name = name
        self.fmt = fmt
        self.reset()

    def reset(self):
        self.val = 0
        self.avg = 0
        self.sum = 0
        self.count = 0

    def update(self, val, n=1):
        self.val = val
        self.sum += val * n
        self.count += n
        self.avg = self.sum / self.count

    def __str__(self):
        fmtstr = '{name} {val' + self.fmt + '} ({avg' + self.fmt + '})'
        return fmtstr.format(**self.__dict__)


def accuracy(output, target, topk=(1,)):
    """Computes the accuracy over the k top predictions for the specified values of k"""
    with torch.no_grad():
        maxk = max(topk)
        batch_size = target.size(0)

        _, pred = output.topk(maxk, 1, True, True)
        pred = pred.t()
        correct = pred.eq(target.view(1, -1).expand_as(pred))

        res = []
        for k in topk:
            correct_k = correct[:k].view(-1).float().sum(0, keepdim=True)
            res.append(correct_k.mul_(100.0 / batch_size))
        return res

def train_one_epoch(model, criterion, optimizer, data_loader, device, ntrain_batches):
    model.train()
    cnt = 0
    for image, target in data_loader:
        start_time = time.time()
        print('.', end='')
        cnt += 1
        image, target = image.to(device), target.to(device)
        output = model(image)
        loss = criterion(output, target)
        optimizer.zero_grad()
        loss.backward()
        optimizer.step()
        acc1, acc5 = accuracy(output, target, topk=(1, 5))
        if cnt >= ntrain_batches:
            return
    return

def ddp_setup(rank, world_size):
    os.environ['MASTER_ADDR'] = 'localhost'
    os.environ['MASTER_PORT'] = '12355'

    # initialize the process group
    dist.init_process_group("gloo", rank=rank, world_size=world_size)

def ddp_cleanup():
    dist.destroy_process_group()

def run_ddp(rank, world_size, prepared):
    ddp_setup(rank, world_size)
    prepared.cuda()
    prepared = torch.nn.parallel.DistributedDataParallel(prepared, device_ids=[rank])
    prepared.to(rank)
    model_with_ddp = prepared
    optimizer = torch.optim.SGD(model_with_ddp.parameters(), lr=0.0001)
    train_one_epoch(model_with_ddp, criterion, optimizer, dataset, rank, 1)  # noqa: F821
    ddp_cleanup()


def convert_dynamic(module):
    convert(module, get_default_dynamic_quant_module_mappings(), inplace=True)

def prepare_dynamic(model, qconfig_dict=None):
    propagate_qconfig_(model, qconfig_dict)

def _make_conv_test_input(
    batch_size, in_channels_per_group, input_feature_map_size,
    out_channels_per_group, groups, kernel_size, X_scale, X_zero_point, W_scale,
    W_zero_point, use_bias, use_channelwise,
):
    in_channels = in_channels_per_group * groups
    out_channels = out_channels_per_group * groups

    (X_value_min, X_value_max) = (0, 4)
    X_init = torch.randint(
        X_value_min, X_value_max,
        (batch_size, in_channels,) + input_feature_map_size)
    X = X_scale * (X_init - X_zero_point).float()
    X_q = torch.quantize_per_tensor(
        X, scale=X_scale, zero_point=X_zero_point, dtype=torch.quint8)

    W_scale = W_scale * out_channels
    W_zero_point = W_zero_point * out_channels
    # Resize W_scale and W_zero_points arrays equal to out_channels
    W_scale = W_scale[:out_channels]
    W_zero_point = W_zero_point[:out_channels]
    # For testing, we use small values for weights and for activations so that
    # no overflow occurs in vpmaddubsw instruction. If the overflow occurs in
    # qconv implementation and if there is no overflow.
    # In reference we can't exactly match the results with reference.
    # Please see the comment in qconv implementation file
    #   aten/src/ATen/native/quantized/cpu/qconv.cpp for more details.
    (W_value_min, W_value_max) = (-5, 5)
    # The operator expects them in the format
    # (out_channels, in_channels/groups,) + kernel_size
    W_init = torch.randint(
        W_value_min, W_value_max,
        (out_channels, in_channels_per_group,) + kernel_size)
    b_init = torch.randint(0, 10, (out_channels,))

    if use_channelwise:
        W_shape = (-1, 1) + (1,) * len(kernel_size)
        W_scales_tensor = torch.tensor(W_scale, dtype=torch.float)
        W_zero_points_tensor = torch.tensor(W_zero_point, dtype=torch.float)
        W = W_scales_tensor.reshape(*W_shape) * (
            W_init.float() - W_zero_points_tensor.reshape(*W_shape)).float()
        b = X_scale * W_scales_tensor * b_init.float()
        W_q = torch.quantize_per_channel(
            W, W_scales_tensor.double(), W_zero_points_tensor.long(), 0,
            dtype=torch.qint8)
    else:
        W = W_scale[0] * (W_init - W_zero_point[0]).float()
        b = X_scale * W_scale[0] * b_init.float()
        W_q = torch.quantize_per_tensor(
            W, scale=W_scale[0], zero_point=W_zero_point[0], dtype=torch.qint8)

    return (X, X_q, W, W_q, b if use_bias else None)

def _make_conv_add_extra_input_tensor(scale, zero_point, sizes):
    (X_value_min, X_value_max) = (0, 4)
    X_init = torch.randint(
        X_value_min,
        X_value_max,
        sizes  # Infer the size of tensor to do the add
    )
    X = scale * (X_init - zero_point).float()
    X_q = torch.quantize_per_tensor(
        X, scale=scale, zero_point=zero_point, dtype=torch.quint8)
    return X, X_q

def skipIfNoFBGEMM(fn):
    reason = 'Quantized operations require FBGEMM. FBGEMM is only optimized for CPUs with instruction set support AVX2 or newer.'
    if isinstance(fn, type):
        if 'fbgemm' not in torch.backends.quantized.supported_engines:
            fn.__unittest_skip__ = True
            fn.__unittest_skip_why__ = reason
        return fn

    @functools.wraps(fn)
    def wrapper(*args, **kwargs):
        if 'fbgemm' not in torch.backends.quantized.supported_engines:
            raise unittest.SkipTest(reason)
        else:
            fn(*args, **kwargs)
    return wrapper

def skipIfNoQNNPACK(fn):
    reason = 'Quantized operations require QNNPACK.'
    if isinstance(fn, type):
        if 'qnnpack' not in torch.backends.quantized.supported_engines:
            fn.__unittest_skip__ = True
            fn.__unittest_skip_why__ = reason
        return fn

    @functools.wraps(fn)
    def wrapper(*args, **kwargs):
        if 'qnnpack' not in torch.backends.quantized.supported_engines:
            raise unittest.SkipTest(reason)
        else:
            fn(*args, **kwargs)
    return wrapper

def withQNNPACKBackend(fn):
    # TODO(future PR): consider combining with skipIfNoQNNPACK,
    # will require testing of existing callsites
    reason = 'Quantized operations require QNNPACK.'
    if isinstance(fn, type):
        if 'qnnpack' not in torch.backends.quantized.supported_engines:
            fn.__unittest_skip__ = True
            fn.__unittest_skip_why__ = reason
        return fn

    @functools.wraps(fn)
    def wrapper(*args, **kwargs):
        if 'qnnpack' not in torch.backends.quantized.supported_engines:
            raise unittest.SkipTest(reason)
        with override_quantized_engine('qnnpack'):
            fn(*args, **kwargs)

    return wrapper

def skipIfNoONEDNN(fn):
    reason = 'Quantized operations require ONEDNN.'
    if isinstance(fn, type):
        if 'onednn' not in torch.backends.quantized.supported_engines:
            fn.__unittest_skip__ = True
            fn.__unittest_skip_why__ = reason
        return fn

    @functools.wraps(fn)
    def wrapper(*args, **kwargs):
        if 'onednn' not in torch.backends.quantized.supported_engines:
            raise unittest.SkipTest(reason)
        else:
            fn(*args, **kwargs)
    return wrapper

def skipIfNoONEDNNBF16(fn):
    reason = 'Quantized operations require BF16 support.'
    if isinstance(fn, type):
        if not torch.ops.mkldnn._is_mkldnn_bf16_supported():
            fn.__unittest_skip__ = True
            fn.__unittest_skip_why__ = reason
        return fn

    @functools.wraps(fn)
    def wrapper(*args, **kwargs):
        if not torch.ops.mkldnn._is_mkldnn_bf16_supported():
            raise unittest.SkipTest(reason)
        else:
            fn(*args, **kwargs)
    return wrapper

def skipIfNoX86(fn):
    reason = 'Quantized operations require X86.'
    if isinstance(fn, type):
        if 'x86' not in torch.backends.quantized.supported_engines:
            fn.__unittest_skip__ = True
            fn.__unittest_skip_why__ = reason
        return fn

    @functools.wraps(fn)
    def wrapper(*args, **kwargs):
        if 'x86' not in torch.backends.quantized.supported_engines:
            raise unittest.SkipTest(reason)
        else:
            fn(*args, **kwargs)
    return wrapper

def skipIfNoDynamoSupport(fn):
    reason = "dynamo doesn't support."
    if isinstance(fn, type):
        if not torchdynamo.is_dynamo_supported():
            fn.__unittest_skip__ = True
            fn.__unittest_skip_why__ = reason
        return fn

    @functools.wraps(fn)
    def wrapper(*args, **kwargs):
        if not torchdynamo.is_dynamo_supported():
            raise unittest.SkipTest(reason)
        else:
            fn(*args, **kwargs)
    return wrapper

def skipIfNoInductorSupport(fn):
    reason = "inductor doesn't support."
    if isinstance(fn, type):
        if not torchdynamo.is_inductor_supported():
            fn.__unittest_skip__ = True
            fn.__unittest_skip_why__ = reason
        return fn

    @functools.wraps(fn)
    def wrapper(*args, **kwargs):
        if not torchdynamo.is_inductor_supported():
            raise unittest.SkipTest(reason)
        else:
            fn(*args, **kwargs)
    return wrapper

try:
    import torchvision  # noqa: F401
    HAS_TORCHVISION = True
except ImportError:
    HAS_TORCHVISION = False
skip_if_no_torchvision = unittest.skipIf(not HAS_TORCHVISION, "no torchvision")

def get_script_module(model, tracing, data):
    return torch.jit.trace(model, data) if tracing else torch.jit.script(model)

def lengths_to_offsets(t, offset_type=np.int64, use_begin_offset=True):
    """
    Convert lengths to offsets for embedding_bag
    """
    tt = np.zeros((t.shape[0] + 1,), dtype=offset_type)
    tt[1:] = t
    tt = torch.from_numpy(np.cumsum(tt, dtype=offset_type))
    if use_begin_offset:
        return tt[:-1]
    return tt[1:]


def _group_quantize_tensor(w, n_bit=4, q_group_size=16):
    assert w.dim() == 2
    w = w.transpose(0, 1).contiguous()
    assert q_group_size > 1
    assert w.shape[-1] % q_group_size == 0

    to_quant = w.reshape(-1, q_group_size)
    assert torch.isnan(to_quant).sum() == 0

    max_val = to_quant.amax(dim=1, keepdim=True)
    min_val = to_quant.amin(dim=1, keepdim=True)
    max_int = 2 ** n_bit - 1
    min_int = 0
    scales = (max_val - min_val).clamp(min=1e-6) / max_int
    assert torch.isnan(scales).sum() == 0

    zeros = min_val + scales * (2 ** (n_bit - 1))
    assert torch.isnan(zeros).sum() == 0

    out = to_quant.sub(min_val).div(scales).round().clamp_(min_int, max_int)
    assert torch.isnan(out).sum() == 0

    out = out.to(dtype=torch.int32).reshape(w.shape)
    out_uint8 = (out[::, ::2] << 4 | out[::, 1::2]).to(torch.uint8)

    # Scales and zeros for the same q-group should be contiguous, so we can
    # load as a 32-bit word
    scales = scales.view(w.shape[0], -1)
    zeros = zeros.view(w.shape[0], -1)
    scales_and_zeros = (
        torch.cat(
            [
                scales.reshape(scales.size(0), scales.size(1), 1),
                zeros.reshape(zeros.size(0), zeros.size(1), 1),
            ],
            2,
        ).transpose(0, 1).contiguous()
    )

    return out_uint8, scales_and_zeros


def _dynamically_quantize_per_channel(x, quant_min, quant_max, target_dtype):
    # source: https://github.com/pytorch-labs/gpt-fast/blob/main/quantize.py
    # default setup for affine quantization of activations
    x_dtype = x.dtype
    x = x.float()
    eps = torch.finfo(torch.float32).eps

    # get min and max
    min_val, max_val = torch.aminmax(x, dim=1)

    # calculate scales and zero_points based on min and max
    # reference: https://fburl.com/code/srbiybme
    min_val_neg = torch.min(min_val, torch.zeros_like(min_val))
    max_val_pos = torch.max(max_val, torch.zeros_like(max_val))
    device = min_val_neg.device

    # reference: https://fburl.com/code/4wll53rk
    max_val_pos = torch.max(-min_val_neg, max_val_pos)
    scales = max_val_pos / (float(quant_max - quant_min) / 2)
    # ensure scales is the same dtype as the original tensor
    scales = torch.clamp(scales, min=eps).to(x.dtype)
    zero_points = torch.zeros(min_val_neg.size(), dtype=torch.int64, device=device)

    # quantize based on qmin/qmax/scales/zp
    x_div = x / scales.unsqueeze(-1)
    x_round = torch.round(x_div)
    x_zp = x_round + zero_points.unsqueeze(-1)
    quant = torch.clamp(x_zp, quant_min, quant_max).to(target_dtype)

    return quant, scales.to(x_dtype), zero_points



# QuantizationTestCase used as a base class for testing quantization on modules
class QuantizationTestCase(TestCase):
    def setUp(self):
        super().setUp()
        self.calib_data = [[torch.rand(2, 5, dtype=torch.float)] for _ in range(2)]
        self.train_data = [[torch.rand(2, 5, dtype=torch.float), torch.randint(0, 1, (2,), dtype=torch.long)] for _ in range(2)]
        self.img_data_1d = [[torch.rand(2, 3, 10, dtype=torch.float)]
                            for _ in range(2)]
        self.img_data_2d = [[torch.rand(1, 3, 10, 10, dtype=torch.float)]
                            for _ in range(2)]
        self.img_data_3d = [[torch.rand(1, 3, 5, 5, 5, dtype=torch.float)]
                            for _ in range(2)]
        self.img_data_1d_train = [[torch.rand(2, 3, 10, dtype=torch.float),
                                   torch.randint(0, 1, (1,), dtype=torch.long)]
                                  for _ in range(2)]
        self.img_data_2d_train = [[torch.rand(1, 3, 10, 10, dtype=torch.float),
                                   torch.randint(0, 1, (1,), dtype=torch.long)]
                                  for _ in range(2)]
        self.img_data_3d_train = [[torch.rand(1, 3, 5, 5, 5, dtype=torch.float),
                                   torch.randint(0, 1, (1,), dtype=torch.long)]
                                  for _ in range(2)]

        self.img_data_dict = {1 : self.img_data_1d,
                              2 : self.img_data_2d,
                              3 : self.img_data_3d}

        # Quant types that produce statically quantized ops
        self.static_quant_types = [QuantType.STATIC, QuantType.QAT]
        # All quant types for (fx based) graph mode quantization
        self.all_quant_types = [QuantType.DYNAMIC, QuantType.STATIC, QuantType.QAT]

    def checkNoPrepModules(self, module):
        r"""Checks the module does not contain child
            modules for quantization preparation, e.g.
            quant, dequant and observer
        """
        self.assertFalse(hasattr(module, 'quant'))
        self.assertFalse(hasattr(module, 'dequant'))

    def checkNoQconfig(self, module):
        r"""Checks the module does not contain qconfig
        """
        self.assertFalse(hasattr(module, 'qconfig'))

        for child in module.children():
            self.checkNoQconfig(child)

    def checkHasPrepModules(self, module):
        r"""Checks the module contains child
            modules for quantization preparation, e.g.
            quant, dequant and observer
        """
        self.assertTrue(hasattr(module, 'module'))
        self.assertTrue(hasattr(module, 'quant'))
        self.assertTrue(hasattr(module, 'dequant'))

    def checkObservers(self, module, propagate_qconfig_list=None, prepare_custom_config_dict=None):
        r"""Checks the module or module's leaf descendants
            have observers in preparation for quantization
        """
        if propagate_qconfig_list is None:
            propagate_qconfig_list = get_default_qconfig_propagation_list()
        if prepare_custom_config_dict is None:
            prepare_custom_config_dict = {}
        float_to_observed_module_class_mapping = prepare_custom_config_dict.get("float_to_observed_custom_module_class", {})

        # check if a module is a leaf module, ignoring activation_post_process attribute
        def is_leaf_module(module):
            submodule_name_count = 0
            for name, _ in module.named_children():
                if name != 'activation_post_process':
                    submodule_name_count += 1
            return submodule_name_count == 0

        if hasattr(module, 'qconfig') and module.qconfig is not None and \
           ((is_leaf_module(module) and not isinstance(module, torch.nn.Sequential)
            and type(module) in propagate_qconfig_list) or
           type(module) in float_to_observed_module_class_mapping.keys()) and \
           not isinstance(module, torch.ao.quantization.DeQuantStub):
            self.assertTrue(hasattr(module, 'activation_post_process'),
                            'module: ' + str(type(module)) + ' do not have observer')
        # we don't need to check observers for child modules of the
        # qat modules
        if type(module) not in get_default_qat_module_mappings().values() and \
           type(module) not in float_to_observed_module_class_mapping.values() and \
           not isinstance(module, _FusedModule):
            for child in module.children():
                if type(child) in [nn.Dropout]:
                    continue
                self.checkObservers(child, propagate_qconfig_list, prepare_custom_config_dict)

    def checkQuantDequant(self, mod):
        r"""Checks that mod has nn.Quantize and
            nn.DeQuantize submodules inserted
        """
        self.assertEqual(type(mod.quant), nnq.Quantize)
        self.assertEqual(type(mod.dequant), nnq.DeQuantize)

    def checkWrappedQuantizedLinear(self, mod):
        r"""Checks that mod has been swapped for an nnq.Linear
            module, the bias is qint32, and that the module
            has Quantize and DeQuantize submodules
        """
        self.assertEqual(type(mod.module), nnq.Linear)
        self.checkQuantDequant(mod)

    def checkQuantizedLinear(self, mod):
        self.assertEqual(type(mod), nnq.Linear)

    def checkDynamicQuantizedLinear(self, mod, dtype):
        r"""Checks that mod has been swapped for an nnqd.Linear
            module, the bias is float.
        """
        self.assertEqual(type(mod), nnqd.Linear)
        self.assertEqual(mod._packed_params.dtype, dtype)

    def checkDynamicQuantizedLinearRelu(self, mod, dtype):
        r"""Checks that mod has been swapped for an nnqd.Linear
            module, the bias is float.
        """
        self.assertEqual(type(mod), nniqd.LinearReLU)
        self.assertEqual(mod._packed_params.dtype, dtype)

    def check_eager_serialization(self, ref_model, loaded_model, x):
        # Check state dict serialization and torch.save APIs
        model_dict = ref_model.state_dict()
        b = io.BytesIO()
        torch.save(model_dict, b)
        b.seek(0)
        loaded_dict = torch.load(b)
        loaded_model.load_state_dict(loaded_dict)
        ref_out = ref_model(*x)
        load_out = loaded_model(*x)

        def check_outputs(ref_out, load_out):
            self.assertEqual(ref_out[0], load_out[0])
            if isinstance(ref_out[1], tuple):
                self.assertEqual(ref_out[1][0], load_out[1][0])
                self.assertEqual(ref_out[1][1], load_out[1][1])
            else:
                self.assertEqual(ref_out[1], load_out[1])

        check_outputs(ref_out, load_out)
        b = io.BytesIO()
        torch.save(ref_model, b)
        b.seek(0)
        loaded = torch.load(b)
        load_out = loaded(*x)
        check_outputs(ref_out, load_out)

    def check_weight_bias_api(self, ref_model, weight_keys, bias_keys):
        weight = ref_model.get_weight()
        bias = ref_model.get_bias()
        self.assertEqual(weight_keys ^ weight.keys(), set())
        self.assertEqual(bias_keys ^ bias.keys(), set())

    def checkDynamicQuantizedLSTM(self, mod, reference_module_type, dtype):
        r"""Checks that mod has been swapped for an nnqd.LSTM type
            module, the bias is float.
        """
        wt_dtype_map = {torch.qint8: 'quantized_dynamic', torch.float16: 'quantized_fp16'}
        self.assertEqual(type(mod), reference_module_type)
        for packed_params in mod._all_weight_values:
            self.assertEqual(packed_params.param.__getstate__()[0][0], wt_dtype_map[dtype])

    def checkLinear(self, mod):
        self.assertEqual(type(mod), torch.nn.Linear)

    def checkDynamicQuantizedModule(self, mod, reference_module_type, dtype):
        r"""Checks that mod has been swapped for an nnqd.Linear
            module, the bias is float.
        """
        wt_dtype_map = {torch.qint8: 'quantized_dynamic', torch.float16: 'quantized_fp16'}
        self.assertEqual(type(mod), reference_module_type)
        if hasattr(mod, '_all_weight_values'):
            for packed_params in mod._all_weight_values:
                self.assertEqual(packed_params.param.__getstate__()[0][0], wt_dtype_map[dtype])

    def checkScriptable(self, orig_mod, calib_data, check_save_load=False):
        scripted = torch.jit.script(orig_mod)
        self._checkScriptable(orig_mod, scripted, calib_data, check_save_load)

        # Use first calib_data entry as trace input
        traced = torch.jit.trace(orig_mod, calib_data[0])
        self._checkScriptable(orig_mod, traced, calib_data, check_save_load)

    # Call this twice: once for a scripted module and once for a traced module
    def _checkScriptable(self, orig_mod, script_mod, calib_data, check_save_load):
        self._checkModuleCorrectnessAgainstOrig(orig_mod, script_mod, calib_data)

        # Test save/load
        buffer = io.BytesIO()
        torch.jit.save(script_mod, buffer)

        buffer.seek(0)
        loaded_mod = torch.jit.load(buffer)
        # Pending __get_state_ and __set_state__ support
        # See tracking task https://github.com/pytorch/pytorch/issues/23984
        if check_save_load:
            self._checkModuleCorrectnessAgainstOrig(orig_mod, loaded_mod, calib_data)

    def _checkModuleCorrectnessAgainstOrig(self, orig_mod, test_mod, calib_data):
        for inp in calib_data:
            ref_output = orig_mod(*inp)
            scripted_output = test_mod(*inp)
            self.assertEqual(scripted_output, ref_output)


    def checkGraphModeOp(self, module, inputs, quantized_op, tracing=False, debug=False,
                         check=True, eval_mode=True, dynamic=False, qconfig=None):
        if debug:
            print('Testing:', str(module))
        qconfig_dict = {'': get_default_qconfig(torch.backends.quantized.engine)}

        if eval_mode:
            module = module.eval()
        if dynamic:
            qconfig_dict = {'': default_dynamic_qconfig if qconfig is None else qconfig}
        model = get_script_module(module, tracing, inputs[0]).eval()
        if debug:
            print('input graph:', model.graph)
        models = {}
        outputs = {}
        for debug in [True, False]:
            if dynamic:
                models[debug] = quantize_dynamic_jit(model, qconfig_dict, debug=debug)
                # make sure it runs
                outputs[debug] = models[debug](inputs)
            else:
                # module under test can contain in-place ops, and we depend on
                # input data staying constant for comparisons
                inputs_copy = copy.deepcopy(inputs)
                models[debug] = quantize_jit(
                    model, qconfig_dict, test_only_eval_fn, [inputs_copy], inplace=False,
                    debug=debug)
                # make sure it runs
                outputs[debug] = models[debug](*inputs[0])

        if debug:
            print('debug graph:', models[True].graph)
            print('non debug graph:', models[False].graph)

        if check:
            # debug and non-debug option should have the same numerics
            self.assertEqual(outputs[True], outputs[False])

            # non debug graph should produce quantized op
            FileCheck().check(quantized_op) \
                       .run(models[False].graph)

        return models[False]

    def checkGraphModuleNodes(
            self, graph_module,
            expected_node=None,
            expected_node_occurrence=None,
            expected_node_list=None):
        """ Check if GraphModule contains the target node
        Args:
            graph_module: the GraphModule instance we want to check
            expected_node, expected_node_occurrence, expected_node_list:
               see docs for checkGraphModeFxOp
        """
        nodes_in_graph = {}
        node_list = []
        modules = dict(graph_module.named_modules(remove_duplicate=False))
        for node in graph_module.graph.nodes:
            n = None
            if node.op == 'call_function' or node.op == 'call_method':
                n = NodeSpec(node.op, node.target)
            elif node.op == 'call_module':
                n = NodeSpec(node.op, type(modules[node.target]))

            if n is not None:
                node_list.append(n)
                if n in nodes_in_graph:
                    nodes_in_graph[n] += 1
                else:
                    nodes_in_graph[n] = 1

        if expected_node is not None:
            self.assertTrue(expected_node in nodes_in_graph, 'node:' + str(expected_node) +
                            ' not found in the graph module')

        if expected_node_occurrence is not None:
            for expected_node, occurrence in expected_node_occurrence.items():
                if occurrence != 0:
                    self.assertTrue(
                        expected_node in nodes_in_graph,
                        'Check failed for node:' + str(expected_node) +
                        ' not found')
                    self.assertTrue(
                        nodes_in_graph[expected_node] == occurrence,
                        'Check failed for node:' + str(expected_node) +
                        ' Expected occurrence:' + str(occurrence) +
                        ' Found occurrence:' + str(nodes_in_graph[expected_node]))
                else:
                    self.assertTrue(
                        expected_node not in nodes_in_graph,
                        'Check failed for node:' + str(expected_node) +
                        ' expected no occurrence but found')

        if expected_node_list is not None:
            cur_index = 0
            for n in node_list:
                if cur_index == len(expected_node_list):
                    return
                if n == expected_node_list[cur_index]:
                    cur_index += 1
            self.assertTrue(
                cur_index == len(expected_node_list),
                "Check failed for graph:" +
                self.printGraphModule(graph_module, print_str=False) +
                "Expected ordered list:" +
                str(expected_node_list))

    def printGraphModule(self, graph_module, print_str=True):
        modules = dict(graph_module.named_modules(remove_duplicate=False))
        node_infos = []
        for n in graph_module.graph.nodes:
            node_info = ' '.join(map(repr, [n.op, n.name, n.target, n.args, n.kwargs]))
            if n.op == 'call_module':
                node_info += ' module type: ' + repr(type(modules[n.target]))
            node_infos.append(node_info)
        str_to_print = '\n'.join(node_infos)
        if print_str:
            print(str_to_print)
        return str_to_print

    if HAS_FX:

        def assert_types_for_matched_subgraph_pairs(
            self,
            matched_subgraph_pairs: Dict[str, Tuple[NSSubgraph, NSSubgraph]],
            expected_types: Dict[str, Tuple[Tuple[Callable, Callable], Tuple[Callable, Callable]]],
            gm_a: GraphModule,
            gm_b: GraphModule,
        ) -> None:
            """
            Verifies that the types specified in expected_types match
            the underlying objects pointed to by the nodes in matched_subgraph_pairs.

            An example successful test case:

              matched_subgraph_pairs = {'x0': (graph_a_conv_0_node, graph_b_conv_0_node)}
              expected_types = {'x0': (nn.Conv2d, nnq.Conv2d)}

            The function tests for key equivalence, and verifies types with
            instance checks.
            """

            def _get_underlying_op_type(
                node: Node, gm: GraphModule
            ) -> Union[Callable, str]:
                if node.op == 'call_module':
                    mod = getattr(gm, node.target)
                    return type(mod)
                else:
                    assert node.op in ('call_function', 'call_method')
                    return node.target

            self.assertTrue(
                len(matched_subgraph_pairs) == len(expected_types),
                f'Expected length of results to match, but got {len(matched_subgraph_pairs)} and {len(expected_types)}'
            )
            for k, v in expected_types.items():
                expected_types_a, expected_types_b = v
                exp_type_start_a, exp_type_end_a = expected_types_a
                exp_type_start_b, exp_type_end_b = expected_types_b
                subgraph_a, subgraph_b = matched_subgraph_pairs[k]

                act_type_start_a = _get_underlying_op_type(subgraph_a.start_node, gm_a)
                act_type_start_b = _get_underlying_op_type(subgraph_b.start_node, gm_b)
                act_type_end_a = _get_underlying_op_type(subgraph_a.end_node, gm_a)
                act_type_end_b = _get_underlying_op_type(subgraph_b.end_node, gm_b)
                types_match = (exp_type_start_a is act_type_start_a) and \
                    (exp_type_end_a is act_type_end_a) and \
                    (exp_type_start_b is act_type_start_b) and \
                    (exp_type_end_b is act_type_end_b)
                self.assertTrue(
                    types_match,
                    f'Type mismatch at {k}: expected {(exp_type_start_a, exp_type_end_a, exp_type_start_b, exp_type_end_b)}, '
                    f'got {(act_type_start_a, act_type_end_a, act_type_start_b, act_type_end_b)}'
                )

        def assert_ns_compare_dict_valid(
            self,
            act_compare_dict: Dict[str, Dict[str, Dict[str, Any]]],
        ) -> None:
            """
            Verifies that the act_compare_dict (output of Numeric Suite APIs) is valid:
            1. for each layer, results are recorded for two models
            2. number of seen tensors match
            3. shapes of each pair of seen tensors match
            """
            for layer_name, result_type_to_data in act_compare_dict.items():
                for result_type, layer_data in result_type_to_data.items():
                    self.assertTrue(
                        len(layer_data) == 2,
                        f"Layer {layer_name} does not have exactly two model results.")
                    model_name_0, model_name_1 = layer_data.keys()
                    for res_idx in range(len(layer_data[model_name_0])):
                        layer_data_0 = layer_data[model_name_0][res_idx]
                        layer_data_1 = layer_data[model_name_1][res_idx]
                        self.assertTrue(
                            layer_data_0['type'] == layer_data_0['type'],
                            f"Layer {layer_name}, {model_name_0} and {model_name_1} do not have the same type.")

                        self.assertTrue(
                            len(layer_data_0['values']) ==
                            len(layer_data_1['values']),
                            f"Layer {layer_name}, {model_name_0} and {model_name_1} do not have the same number of seen Tensors.")

                        # F.conv1d weight has rank 3, and toq.conv1d unpacked weight
                        # has rank 4. For now, skip the length check for conv1d only.
                        is_weight_functional_conv1d = (
                            result_type == NSSingleResultValuesType.WEIGHT.value and
                            (
                                'conv1d' in layer_data_0['prev_node_target_type'] or
                                'conv1d' in layer_data_1['prev_node_target_type']
                            )
                        )
                        if not is_weight_functional_conv1d:
                            for idx in range(len(layer_data_0['values'])):
                                values_0 = layer_data_0['values'][idx]
                                values_1 = layer_data_1['values'][idx]
                                if isinstance(values_0, torch.Tensor):
                                    self.assertTrue(
                                        values_0.shape == values_1.shape,
                                        f"Layer {layer_name}, {model_name_0} and {model_name_1} " +
                                        f"have a shape mismatch at idx {idx}.")
                                elif isinstance(values_0, list):
                                    values_0 = values_0[0]
                                    values_1 = values_1[0]
                                    self.assertTrue(
                                        values_0.shape == values_1.shape,
                                        f"Layer {layer_name}, {model_name_0} and {model_name_1} " +
                                        f"have a shape mismatch at idx {idx}.")
                                else:
                                    assert isinstance(values_0, tuple), \
                                        f"unhandled type {type(values_0)}"
                                    assert len(values_0) == 2
                                    assert len(values_0[1]) == 2
                                    assert values_0[0].shape == values_1[0].shape
                                    assert values_0[1][0].shape == values_1[1][0].shape
                                    assert values_0[1][1].shape == values_1[1][1].shape

                        # verify that ref_node_name is valid
                        ref_node_name_0 = layer_data_0['ref_node_name']
                        ref_node_name_1 = layer_data_1['ref_node_name']
                        prev_node_name_0 = layer_data_0['prev_node_name']
                        prev_node_name_1 = layer_data_1['prev_node_name']
                        if layer_data_0['type'] == NSSingleResultValuesType.NODE_OUTPUT.value:
                            self.assertTrue(ref_node_name_0 == prev_node_name_0)
                            self.assertTrue(ref_node_name_1 == prev_node_name_1)
                        elif layer_data_0['type'] == NSSingleResultValuesType.NODE_INPUT.value:
                            self.assertTrue(ref_node_name_0 != prev_node_name_0)
                            self.assertTrue(ref_node_name_1 != prev_node_name_1)

        def checkGraphModeFxOp(
                self,
                model,
                inputs,
                quant_type,
                expected_node=None,
                expected_node_occurrence=None,
                expected_node_list=None,
                is_reference=False,
                print_debug_info=False,
                custom_qconfig_dict=None,
                prepare_expected_node=None,
                prepare_expected_node_occurrence=None,
                prepare_expected_node_list=None,
                prepare_custom_config=None,
                backend_config=None):
            """ Quantizes model with graph mode quantization on fx and check if the
                quantized model contains the quantized_node

                Args:
                    model: floating point torch.nn.Module
                    inputs: one positional sample input arguments for model
                    expected_node: NodeSpec
                        e.g. NodeSpec.call_function(torch.quantize_per_tensor)
                    expected_node_occurrence: a dict from NodeSpec to
                        expected number of occurrences (int)
                        e.g. {NodeSpec.call_function(torch.quantize_per_tensor) : 1,
                                NodeSpec.call_method('dequantize'): 1}
                    expected_node_list: a list of NodeSpec, used to check the order
                        of the occurrence of Node
                        e.g. [NodeSpec.call_function(torch.quantize_per_tensor),
                                NodeSpec.call_module(nnq.Conv2d),
                                NodeSpec.call_function(F.hardtanh_),
                                NodeSpec.call_method('dequantize')]
                    is_reference: if True, enables reference mode
                    print_debug_info: if True, prints debug info
                    custom_qconfig_dict: overrides default qconfig_dict
                    prepare_expected_node: same as expected_node, but for prepare
                    prepare_expected_node_occurrence: same as
                        expected_node_occurrence, but for prepare
                    prepare_expected_node_list: same as expected_node_list, but
                        for prepare

                Returns:
                    A dictionary with the following structure:
                   {
                       "prepared": ...,  # the prepared model
                       "quantized": ...,  # the quantized non-reference model
                       "quantized_reference": ...,  # the quantized reference model
                       "result": ...,  # the result for either quantized or
                                       # quantized_reference model depending on the
                                       # is_reference argument
                   }
            """
            # TODO: make img_data a single example instead of a list
            if type(inputs) == list:
                inputs = inputs[0]

            if quant_type == QuantType.QAT:
                qconfig_mapping = get_default_qat_qconfig_mapping(torch.backends.quantized.engine)
                model.train()
            elif quant_type == QuantType.STATIC:
                qconfig_mapping = get_default_qconfig_mapping(torch.backends.quantized.engine)
                model.eval()
            else:
                qconfig = default_dynamic_qconfig
                qconfig_mapping = QConfigMapping().set_global(qconfig)
                model.eval()

            if quant_type == QuantType.QAT:
                prepare = prepare_qat_fx
            else:
                prepare = prepare_fx

            # overwrite qconfig_dict with custom_qconfig_dict
            if custom_qconfig_dict is not None:
                assert type(custom_qconfig_dict) in (QConfigMapping, dict), \
                    'custom_qconfig_dict should be a QConfigMapping or a dict'
                if isinstance(custom_qconfig_dict, QConfigMapping):
                    qconfig_mapping = custom_qconfig_dict
                else:
                    qconfig_mapping = QConfigMapping.from_dict(custom_qconfig_dict)
            prepared = prepare(
                model, qconfig_mapping,
                example_inputs=inputs,
                prepare_custom_config=prepare_custom_config,
                backend_config=backend_config)
            if not quant_type == QuantType.DYNAMIC:
                prepared(*inputs)

            if print_debug_info:
                print()
                print('quant type:\n', quant_type)
                print('original model:\n', model)
                print()
                print('prepared model:\n', prepared)

            self.checkGraphModuleNodes(
                prepared, prepare_expected_node,
                prepare_expected_node_occurrence, prepare_expected_node_list)

            prepared_copy = copy.deepcopy(prepared)
            qgraph = convert_fx(copy.deepcopy(prepared))
            qgraph_reference = convert_to_reference_fx(copy.deepcopy(prepared))
            result = qgraph(*inputs)
            result_reference = qgraph_reference(*inputs)
            qgraph_copy = copy.deepcopy(qgraph)
            qgraph_reference_copy = copy.deepcopy(qgraph_reference)

            qgraph_to_check = qgraph_reference if is_reference else qgraph
            if print_debug_info:
                print()
                print('quantized model:\n', qgraph_to_check)
                self.printGraphModule(qgraph_to_check)
                print()
            self.checkGraphModuleNodes(
                qgraph_to_check, expected_node, expected_node_occurrence, expected_node_list)
            return {"prepared": prepared_copy,
                    "quantized": qgraph_copy,
                    "quantized_reference": qgraph_reference_copy,
                    "quantized_output": result,
                    "quantized_reference_output": result_reference}


    def checkEmbeddingSerialization(self, qemb, num_embeddings, embedding_dim, indices, offsets,
                                    set_qconfig, is_emb_bag, dtype=torch.quint8):
        # Test serialization of dynamic EmbeddingBag module using state_dict
        if is_emb_bag:
            inputs = [indices, offsets]
        else:
            inputs = [indices]
        emb_dict = qemb.state_dict()
        b = io.BytesIO()
        torch.save(emb_dict, b)
        b.seek(0)
        loaded_dict = torch.load(b)
        embedding_unpack = torch.ops.quantized.embedding_bag_unpack
        # Check unpacked weight values explicitly
        for key in emb_dict:
            if isinstance(emb_dict[key], torch._C.ScriptObject):
                assert isinstance(loaded_dict[key], torch._C.ScriptObject)
                emb_weight = embedding_unpack(emb_dict[key])
                loaded_weight = embedding_unpack(loaded_dict[key])
                self.assertEqual(emb_weight, loaded_weight)

        # Check state dict serialization and torch.save APIs
        if is_emb_bag:
            loaded_qemb = nnq.EmbeddingBag(num_embeddings=num_embeddings, embedding_dim=embedding_dim,
                                           include_last_offset=True, mode='sum', dtype=dtype)
        else:
            loaded_qemb = nnq.Embedding(num_embeddings=num_embeddings, embedding_dim=embedding_dim, dtype=dtype)
        self.check_eager_serialization(qemb, loaded_qemb, inputs)

        loaded_qemb.load_state_dict(loaded_dict)
        self.assertEqual(embedding_unpack(qemb._packed_params._packed_weight),
                         embedding_unpack(loaded_qemb._packed_params._packed_weight))


        # Test JIT serialization
        self.checkScriptable(qemb, [inputs], check_save_load=True)

        # Test from_float call
        if is_emb_bag:
            float_embedding = torch.nn.EmbeddingBag(num_embeddings=num_embeddings, embedding_dim=embedding_dim,
                                                    include_last_offset=True, scale_grad_by_freq=False, mode='sum')
        else:
            float_embedding = torch.nn.Embedding(num_embeddings=num_embeddings, embedding_dim=embedding_dim)

        if set_qconfig:
            float_qparams_observer = PerChannelMinMaxObserver.with_args(dtype=dtype,
                                                                        qscheme=torch.per_channel_affine_float_qparams,
                                                                        ch_axis=0)
            float_embedding.qconfig = QConfig(activation=default_dynamic_quant_observer,
                                              weight=float_qparams_observer)

        prepare_dynamic(float_embedding)

        float_embedding(*inputs)
        if is_emb_bag:
            q_embeddingbag = nnq.EmbeddingBag.from_float(float_embedding)
            expected_name = "QuantizedEmbeddingBag"
        else:
            q_embeddingbag = nnq.Embedding.from_float(float_embedding)
            expected_name = "QuantizedEmbedding"

        q_embeddingbag(*inputs)

        self.assertTrue(expected_name in str(q_embeddingbag))

class QuantizationLiteTestCase(QuantizationTestCase):
    def _create_quantized_model(self, model_class: Type[torch.nn.Module], **kwargs):
        # Creates quantized model for testing mobile script modules
        qengine = "qnnpack"
        with override_quantized_engine(qengine):
            qconfig = torch.ao.quantization.get_default_qconfig(qengine)
            model = model_class(**kwargs)
            model = quantize(model, test_only_eval_fn, [self.calib_data])

        return model

    def _compare_script_and_mobile(self,
                                   model: torch.nn.Module,
                                   input: torch.Tensor):
        # Compares the numerical outputs for script and lite modules
        qengine = "qnnpack"
        with override_quantized_engine(qengine):
            script_module = torch.jit.script(model)
            script_module_result = script_module(input)

            max_retry = 5
            for retry in range(1, max_retry + 1):
                # retries `max_retry` times; breaks iff succeeds else throws exception
                try:
                    buffer = io.BytesIO(script_module._save_to_buffer_for_lite_interpreter())
                    buffer.seek(0)
                    mobile_module = _load_for_lite_interpreter(buffer)

                    mobile_module_result = mobile_module(input)

                    torch.testing.assert_close(script_module_result, mobile_module_result)
                    mobile_module_forward_result = mobile_module.forward(input)
                    torch.testing.assert_close(script_module_result, mobile_module_forward_result)

                    mobile_module_run_method_result = mobile_module.run_method("forward", input)
                    torch.testing.assert_close(script_module_result, mobile_module_run_method_result)
                except AssertionError as e:
                    if retry == max_retry:
                        raise e
                    else:
                        continue
                break


class PT2EQuantizationTestCase(QuantizationTestCase):
    """
    Base QuantizationTestCase for PT2 with some helper methods.
    """
    _MAP_TO_FX_TRACED_OPS = {
        torch.ops.quantized_decomposed.quantize_per_tensor: torch.ops.quantized_decomposed.quantize_per_tensor.default,
        torch.ops.quantized_decomposed.dequantize_per_tensor: torch.ops.quantized_decomposed.dequantize_per_tensor.default,
        torch.ops.quantized_decomposed.quantize_per_channel: torch.ops.quantized_decomposed.quantize_per_channel.default,
        torch.ops.quantized_decomposed.dequantize_per_channel: torch.ops.quantized_decomposed.dequantize_per_channel.default,
        torch.ops.quantized_decomposed.quantize_per_tensor.tensor: torch.ops.quantized_decomposed.quantize_per_tensor.tensor,
        torch.ops.quantized_decomposed.dequantize_per_tensor.tensor: torch.ops.quantized_decomposed.dequantize_per_tensor.tensor,
    }

    def _test_quantizer(
        self,
        model,
        example_inputs,
        quantizer,
        expected_node_occurrence,
        expected_node_list=None,
        check_against_fx_quant=False,
        fx_qconfig_mapping=None,
        export_with_dynamic_shape=False,
        is_qat=False,
        is_debug_mode=False,
    ):
        # resetting dynamo cache
        torch._dynamo.reset()
        m_eager = model.eval()

        # program capture
        m = copy.deepcopy(m_eager)
        dynamic_shapes = tuple(
            {0: torch.export.Dim("dim")} if i == 0 else None
            for i in range(len(example_inputs))
        )
        m = capture_pre_autograd_graph(
            m,
            example_inputs,
            dynamic_shapes=dynamic_shapes if export_with_dynamic_shape else None,
        )

        if is_qat:
            m = prepare_qat_pt2e(m, quantizer)
        else:
            m = prepare_pt2e(m, quantizer)
        # Calibrate
        m(*example_inputs)
        m = convert_pt2e(m)
        if is_debug_mode:
            print("quantized model", m)

        pt2_quant_output = m(*example_inputs)
        ns = NodeSpec
        node_occurrence = {
            ns.call_function(k): v for k, v in expected_node_occurrence.items()
        }
        if expected_node_list is None:
            expected_node_list = []
        node_list = [ns.call_function(n) for n in expected_node_list]
        self.checkGraphModuleNodes(
            m, expected_node_occurrence=node_occurrence, expected_node_list=node_list
        )
        if check_against_fx_quant:
            qconfig_mapping = fx_qconfig_mapping
            backend_config = get_executorch_backend_config()
            m_copy = copy.deepcopy(m_eager)
            m_fx = prepare_fx(
                m_copy, qconfig_mapping, example_inputs, backend_config=backend_config
            )
            m_fx(*example_inputs)
            m_fx = _convert_to_reference_decomposed_fx(
                m_fx, backend_config=backend_config
            )
            m_fx = capture_pre_autograd_graph(
                m_fx,
                example_inputs,
                dynamic_shapes=dynamic_shapes if export_with_dynamic_shape else None,
            )
            node_occurrence = {}
            for k, v in PT2EQuantizationTestCase._MAP_TO_FX_TRACED_OPS.items():
                if k in expected_node_occurrence:
                    node_occurrence[ns.call_function(v)] = expected_node_occurrence[k]
            self.checkGraphModuleNodes(m_fx, expected_node_occurrence=node_occurrence)
            fx_quant_output = m_fx(*example_inputs)
            self.assertEqual(fx_quant_output, pt2_quant_output)

    def _quantize(self, m, quantizer, example_inputs, is_qat: bool = False):
        # resetting dynamo cache
        torch._dynamo.reset()

        m = capture_pre_autograd_graph(
            m,
            example_inputs,
        )
        if is_qat:
            m = prepare_qat_pt2e(m, quantizer)
        else:
            m = prepare_pt2e(m, quantizer)
        m(*example_inputs)
        m = convert_pt2e(m)
        return m

    def _get_pt2e_quantized_linear(self, is_per_channel=False) -> torch.fx.GraphModule:
        class M(torch.nn.Module):
            def __init__(self):
                super().__init__()
                self.linear = torch.nn.Linear(2, 2)

            def forward(self, x):
                return self.linear(x)

        quantizer = XNNPACKQuantizer()
        operator_config = get_symmetric_quantization_config(is_per_channel=is_per_channel)
        quantizer.set_global(operator_config)
        example_inputs = (torch.randn(2, 2),)
        m = M().eval()
        return self._quantize(m, quantizer, example_inputs)

# Below are a series of toy models to use in testing quantization

class SingleLayerLinearModel(torch.nn.Module):
    def __init__(self):
        super().__init__()
        self.fc1 = torch.nn.Linear(5, 5).to(dtype=torch.float)

    def forward(self, x):
        x = self.fc1(x)
        return x

    def get_example_inputs(self) -> Tuple[Any, ...]:
        return (torch.rand(1, 5),)

class AnnotatedSingleLayerLinearModel(torch.nn.Module):
    def __init__(self, qengine='fbgemm'):
        super().__init__()
        self.qconfig = torch.ao.quantization.get_default_qconfig(qengine)
        self.fc1 = QuantWrapper(torch.nn.Linear(5, 5).to(dtype=torch.float))

    def forward(self, x):
        x = self.fc1(x)
        return x

    def get_example_inputs(self) -> Tuple[Any, ...]:
        return (torch.rand(1, 5),)

class SingleLayerLinearDynamicModel(torch.nn.Module):
    def __init__(self, qengine='fbgemm'):
        super().__init__()
        self.qconfig = torch.ao.quantization.get_default_qconfig(qengine)
        self.fc1 = torch.nn.Linear(5, 5).to(dtype=torch.float)

    def forward(self, x):
        x = self.fc1(x)
        return x

    def get_example_inputs(self) -> Tuple[Any, ...]:
        return (torch.rand(1, 5),)

class LinearAddModel(nn.Module):
    def __init__(self):
        super().__init__()
        self.fc1 = torch.nn.Linear(5, 8).to(dtype=torch.float)
        self.fc2 = torch.nn.Linear(8, 5).to(dtype=torch.float)

    def forward(self, x):
        x = self.fc1(x)
        x = torch.add(x, 5)
        x = self.fc2(x)
        return x

    def get_example_inputs(self) -> Tuple[Any, ...]:
        return (torch.rand(1, 5),)

class RNNDynamicModel(torch.nn.Module):
    def __init__(self, mod_type):
        super().__init__()
        self.qconfig = default_dynamic_qconfig
        if mod_type == 'GRU':
            self.mod = torch.nn.GRU(2, 2).to(dtype=torch.float)
        if mod_type == 'LSTM':
            self.mod = torch.nn.LSTM(2, 2).to(dtype=torch.float)

    def forward(self, x):
        x = self.mod(x)
        return x

class RNNCellDynamicModel(torch.nn.Module):
    def __init__(self, mod_type):
        super().__init__()
        self.qconfig = default_dynamic_qconfig
        if mod_type == 'GRUCell':
            self.mod = torch.nn.GRUCell(2, 2).to(dtype=torch.float)
        if mod_type == 'LSTMCell':
            self.mod = torch.nn.LSTMCell(2, 2).to(dtype=torch.float)
        if mod_type == 'RNNReLU':
            self.mod = torch.nn.RNNCell(2, 2, nonlinearity='relu').to(dtype=torch.float)
        if mod_type == 'RNNTanh':
            self.mod = torch.nn.RNNCell(2, 2, nonlinearity='tanh').to(dtype=torch.float)

    def forward(self, x):
        x = self.mod(x)
        return x

class LSTMwithHiddenDynamicModel(torch.nn.Module):
    def __init__(self, qengine='fbgemm'):
        super().__init__()
        self.qconfig = torch.ao.quantization.get_default_qconfig(qengine)
        self.lstm = torch.nn.LSTM(2, 2).to(dtype=torch.float)

    def forward(self, x, hid):
        x, hid = self.lstm(x, hid)
        return x, hid

class ConvModel(torch.nn.Module):
    def __init__(self):
        super().__init__()
        self.conv = torch.nn.Conv2d(3, 5, 3, bias=False).to(dtype=torch.float)

    def forward(self, x):
        x = self.conv(x)
        return x

    def get_example_inputs(self) -> Tuple[Any, ...]:
        return (torch.rand(1, 3, 5, 5),)

class ConvTransposeModel(torch.nn.Module):
    def __init__(self):
        super().__init__()
        self.conv = torch.nn.ConvTranspose2d(3, 5, 3, bias=False).to(dtype=torch.float)

    def forward(self, x):
        x = self.conv(x)
        return x

    def get_example_inputs(self) -> Tuple[Any, ...]:
        return (torch.rand(1, 3, 5, 5),)

class AnnotatedConvModel(torch.nn.Module):
    def __init__(self, qengine):
        super().__init__()
        self.qconfig = torch.ao.quantization.get_default_qconfig(qengine)
        self.conv = torch.nn.Conv2d(3, 5, 3, bias=False).to(dtype=torch.float)
        self.quant = QuantStub()
        self.dequant = DeQuantStub()

    def forward(self, x):
        x = self.quant(x)
        x = self.conv(x)
        x = self.dequant(x)
        return x

    def get_example_inputs(self) -> Tuple[Any, ...]:
        return (torch.rand(1, 3, 5, 5),)

class AnnotatedConvTransposeModel(torch.nn.Module):
    def __init__(self, qengine):
        super().__init__()
        self.qconfig = torch.ao.quantization.get_default_qconfig(qengine)
        self.conv = torch.nn.ConvTranspose2d(3, 5, 3, bias=False).to(dtype=torch.float)
        self.quant = QuantStub()
        self.dequant = DeQuantStub()

    def forward(self, x):
        x = self.quant(x)
        x = self.conv(x)
        x = self.dequant(x)
        return x

    def get_example_inputs(self) -> Tuple[Any, ...]:
        return (torch.rand(1, 3, 5, 5),)

class ConvBnModel(torch.nn.Module):
    def __init__(self):
        super().__init__()
        self.conv = torch.nn.Conv2d(3, 5, 3, bias=False).to(dtype=torch.float)
        self.bn = torch.nn.BatchNorm2d(5).to(dtype=torch.float)

    def forward(self, x):
        x = self.conv(x)
        x = self.bn(x)
        return x

    def get_example_inputs(self) -> Tuple[Any, ...]:
        return (torch.rand(1, 3, 5, 5),)

class AnnotatedConvBnModel(torch.nn.Module):
    def __init__(self):
        super().__init__()
        self.qconfig = default_qconfig
        self.conv = torch.nn.Conv2d(3, 5, 3, bias=False).to(dtype=torch.float)
        self.bn = torch.nn.BatchNorm2d(5).to(dtype=torch.float)
        self.quant = QuantStub()
        self.dequant = DeQuantStub()

    def forward(self, x):
        x = self.quant(x)
        x = self.conv(x)
        x = self.bn(x)
        x = self.dequant(x)
        return x

    def get_example_inputs(self) -> Tuple[Any, ...]:
        return (torch.rand(1, 3, 5, 5),)

class ConvBnReLUModel(torch.nn.Module):
    def __init__(self):
        super().__init__()
        self.conv = torch.nn.Conv2d(3, 5, 3, bias=False).to(dtype=torch.float)
        self.bn = torch.nn.BatchNorm2d(5).to(dtype=torch.float)
        self.relu = nn.ReLU(inplace=True)

    def forward(self, x):
        x = self.conv(x)
        x = self.bn(x)
        x = self.relu(x)
        return x

    def get_example_inputs(self) -> Tuple[Any, ...]:
        return (torch.rand(1, 3, 5, 5),)

class AnnotatedConvBnReLUModel(torch.nn.Module):
    def __init__(self, qengine='fbgemm'):
        super().__init__()
        self.qconfig = torch.ao.quantization.get_default_qconfig(qengine)
        self.conv = torch.nn.Conv2d(3, 5, 3, bias=False).to(dtype=torch.float)
        self.bn = torch.nn.BatchNorm2d(5).to(dtype=torch.float)
        self.relu = nn.ReLU(inplace=True)
        self.quant = QuantStub()
        self.dequant = DeQuantStub()

    def forward(self, x):
        x = self.quant(x)
        x = self.conv(x)
        x = self.bn(x)
        x = self.relu(x)
        x = self.dequant(x)
        return x

    def fuse_model(self):
        # TODO: remove this check and define two fuse_modules function on this module
        if self.training:
            torch.ao.quantization.fuse_modules_qat(self, [['conv', 'bn', 'relu']], inplace=True)
        else:
            torch.ao.quantization.fuse_modules(self, [['conv', 'bn', 'relu']], inplace=True)

    def get_example_inputs(self) -> Tuple[Any, ...]:
        return (torch.rand(1, 3, 5, 5),)

class TwoLayerConvModel(torch.nn.Module):
    def __init__(self):
        super().__init__()
        self.conv1 = torch.nn.Conv2d(3, 5, 3, bias=False).to(dtype=torch.float)
        self.conv2 = torch.nn.Conv2d(5, 5, 1, bias=False).to(dtype=torch.float)

    def forward(self, x):
        x = self.conv1(x)
        x = self.conv2(x)
        return x

    def get_example_inputs(self) -> Tuple[Any, ...]:
        return (torch.rand(1, 3, 5, 5),)

class TwoLayerLinearModel(torch.nn.Module):
    def __init__(self):
        super().__init__()
        self.fc1 = torch.nn.Linear(5, 8).to(dtype=torch.float)
        self.fc2 = torch.nn.Linear(8, 5).to(dtype=torch.float)

    def forward(self, x):
        x = self.fc1(x)
        x = self.fc2(x)
        return x

    def get_example_inputs(self) -> Tuple[Any, ...]:
        return (torch.rand(1, 5),)

class LinearModelWithSubmodule(nn.Module):
    def __init__(self):
        super().__init__()
        self.subm = TwoLayerLinearModel()
        self.fc = nn.Linear(5, 5)

    def forward(self, x):
        x = self.subm(x)
        x = self.fc(x)
        return x

    def get_example_inputs(self) -> Tuple[Any, ...]:
        return self.subm.get_example_inputs()

class AnnotatedTwoLayerLinearModel(torch.nn.Module):
    def __init__(self):
        super().__init__()
        self.fc1 = torch.nn.Linear(5, 8).to(dtype=torch.float)
        self.fc2 = QuantWrapper(torch.nn.Linear(8, 5).to(dtype=torch.float))
        self.fc2.qconfig = torch.ao.quantization.get_default_qconfig("fbgemm")

    def forward(self, x):
        x = self.fc1(x)
        x = self.fc2(x)
        return x

    def get_example_inputs(self) -> Tuple[Any, ...]:
        return (torch.rand(1, 5),)

class ActivationsTestModel(torch.nn.Module):
    def __init__(self):
        super().__init__()
        self.qconfig = torch.ao.quantization.get_default_qconfig("fbgemm")
        self.quant = torch.ao.quantization.QuantStub()
        self.hardswish = torch.nn.Hardswish().to(dtype=torch.float)
        self.elu = torch.nn.ELU().to(dtype=torch.float)
        self.dequant = torch.ao.quantization.DeQuantStub()

    def forward(self, x):
        x = self.quant(x)
        x = self.hardswish(x)
        x = self.elu(x)
        x = self.dequant(x)
        return x

class LinearReluModel(torch.nn.Module):
    def __init__(self):
        super().__init__()
        self.fc = torch.nn.Linear(5, 5).to(dtype=torch.float)
        self.relu = torch.nn.ReLU()

    def forward(self, x):
        x = self.relu(self.fc(x))
        return x

    def get_example_inputs(self) -> Tuple[Any, ...]:
        return (torch.rand(1, 5),)


class LinearReluLinearModel(torch.nn.Module):
    def __init__(self):
        super().__init__()
        self.fc1 = torch.nn.Linear(5, 8).to(dtype=torch.float)
        self.relu = torch.nn.ReLU()
        self.fc2 = torch.nn.Linear(8, 5).to(dtype=torch.float)

    def forward(self, x):
        x = self.fc1(x)
        x = self.relu(x)
        x = self.fc2(x)
        return x

    def get_example_inputs(self) -> Tuple[Any, ...]:
        return (torch.rand(1, 5),)

class LinearReluAddModel(torch.nn.Module):
    def __init__(self):
        super().__init__()
        self.fc1 = torch.nn.Linear(5, 5).to(dtype=torch.float)
        self.relu = torch.nn.ReLU()
        self.fc2 = torch.nn.Linear(5, 5).to(dtype=torch.float)

    def forward(self, x):
        x = self.fc1(x)
        x = self.relu(x)
        x = torch.add(x, 5)
        x = self.fc2(x)
        self.relu = torch.nn.ReLU()
        return x

    def get_example_inputs(self) -> Tuple[Any, ...]:
        return (torch.rand(1, 5),)

class LinearBnLeakyReluModel(torch.nn.Module):
    def __init__(self, with_bn=True):
        super().__init__()
        self.linear = nn.Linear(5, 5)
        self.bn1d = nn.BatchNorm1d(5)
        self.leaky_relu = nn.LeakyReLU(0.01)
        self.with_bn = with_bn

    def forward(self, x):
        x = self.linear(x)
        if self.with_bn:
            x = self.bn1d(x)
        x = self.leaky_relu(x)
        return x

    def get_example_inputs(self) -> Tuple[Any, ...]:
        return (torch.rand(1, 5),)

class LinearTanhModel(torch.nn.Module):
    def __init__(self):
        super().__init__()
        self.linear = nn.Linear(5, 5)
        self.tanh = nn.Tanh()

    def forward(self, x):
        x = self.linear(x)
        x = self.tanh(x)
        return x

    def get_example_inputs(self) -> Tuple[Any, ...]:
        return (torch.rand(1, 5),)

class ConvBnAddReluModel(torch.nn.Module):
    def __init__(self,
                 with_bn=True,
                 with_relu=True,
                 left_conv=True,
                 two_conv=True,
                 use_torch_add=True):
        super().__init__()
        self.conv = nn.Conv2d(5, 5, (2, 2))
        self.conv2 = nn.Conv2d(5, 5, (2, 2))
        self.bn = nn.BatchNorm2d(5)
        self.relu = nn.ReLU()
        self.with_bn = with_bn
        self.with_relu = with_relu
        self.two_conv = two_conv
        self.left_conv = left_conv
        self.use_torch_add = use_torch_add

    def forward(self, x1, x2):
        if self.two_conv:
            if self.use_torch_add:
                if self.with_bn:
                    x = torch.add(self.bn(self.conv(x1)), self.conv2(x1))
                else:
                    x = torch.add(self.conv(x1), self.conv2(x1))
            else:
                if self.with_bn:
                    x = self.bn(self.conv(x1)) + self.conv2(x1)
                else:
                    x = self.conv(x1) + self.conv2(x1)
        else:
            if self.use_torch_add:
                if self.left_conv:
                    if self.with_bn:
                        x = torch.add(self.bn(self.conv(x1)), x2)
                    else:
                        x = torch.add(self.conv(x1), x2)
                else:
                    if self.with_bn:
                        x = torch.add(x2, self.bn(self.conv(x1)))
                    else:
                        x = torch.add(x2, self.conv(x1))
            else:
                if self.left_conv:
                    if self.with_bn:
                        x = self.bn(self.conv(x1)) + x2
                    else:
                        x = self.conv(x1) + x2
                else:
                    if self.with_bn:
                        x = x2 + self.bn(self.conv(x1))
                    else:
                        x = x2 + self.conv(x1)
        if self.with_relu:
            x = self.relu(x)
        return x

    def get_example_inputs(self) -> Tuple[Any, ...]:
        return (torch.rand(1, 5, 3, 3), torch.rand(1, 5, 2, 2))

# TODO: self.fc should be self.conv
class ConvReluModel(torch.nn.Module):
    def __init__(self):
        super().__init__()
        self.fc = torch.nn.Conv2d(3, 5, 3).to(dtype=torch.float)
        self.relu = torch.nn.ReLU()

    def forward(self, x):
        x = self.relu(self.fc(x))
        return x

    def get_example_inputs(self) -> Tuple[Any, ...]:
        return (torch.rand(1, 3, 5, 5),)

# TODO: self.fc should be self.conv
class ConvReluConvModel(torch.nn.Module):
    def __init__(self):
        super().__init__()
        self.fc1 = torch.nn.Conv2d(3, 5, 3).to(dtype=torch.float)
        self.relu = torch.nn.ReLU()
        self.fc2 = torch.nn.Conv2d(5, 5, 1).to(dtype=torch.float)

    def forward(self, x):
        x = self.fc1(x)
        x = self.relu(x)
        x = self.fc2(x)
        return x

    def get_example_inputs(self) -> Tuple[Any, ...]:
        return (torch.rand(1, 3, 5, 5),)

# TODO: self.fc should be self.conv
class ConvReluAddModel(torch.nn.Module):
    def __init__(self):
        super().__init__()
        self.fc1 = torch.nn.Conv2d(3, 5, 3).to(dtype=torch.float)
        self.relu = torch.nn.ReLU()
        self.fc2 = torch.nn.Conv2d(5, 5, 1).to(dtype=torch.float)

    def forward(self, x):
        x = self.fc1(x)
        x = self.relu(x)
        x = torch.add(x, 5)
        x = self.fc2(x)
        self.relu = torch.nn.ReLU()
        return x

    def get_example_inputs(self) -> Tuple[Any, ...]:
        return (torch.rand(1, 3, 5, 5),)

class NormalizationTestModel(torch.nn.Module):
    def __init__(self):
        super().__init__()
        self.quant = torch.ao.quantization.QuantStub()
        self.fc1 = torch.nn.Linear(5, 8).to(dtype=torch.float)
        self.layer_norm = torch.nn.LayerNorm(8)
        self.group_norm = torch.nn.GroupNorm(2, 8)
        self.instance_norm1d = torch.nn.InstanceNorm1d(8)
        self.instance_norm2d = torch.nn.InstanceNorm2d(8)
        self.instance_norm3d = torch.nn.InstanceNorm3d(8)

    def forward(self, x):
        x = self.quant(x)
        x = self.fc1(x)
        x = self.layer_norm(x)
        x = self.group_norm(x.unsqueeze(-1).repeat(1, 1, 3))
        x = self.instance_norm1d(x)
        x = self.instance_norm2d(x.unsqueeze(-1))
        x = self.instance_norm3d(x.unsqueeze(-1))
        return x

class NestedModel(torch.nn.Module):
    def __init__(self):
        super().__init__()
        self.sub1 = LinearReluModel()
        self.sub2 = TwoLayerLinearModel()
        self.fc3 = torch.nn.Linear(5, 5).to(dtype=torch.float)

    def forward(self, x):
        x = self.sub1(x)
        x = self.sub2(x)
        x = self.fc3(x)
        return x

class AnnotatedNestedModel(torch.nn.Module):
    def __init__(self, qengine):
        super().__init__()
        self.sub1 = LinearReluModel()
        self.sub2 = TwoLayerLinearModel()
        self.fc3 = QuantWrapper(torch.nn.Linear(5, 5).to(dtype=torch.float))
        self.fc3.qconfig = default_qconfig
        self.sub2.fc1 = QuantWrapper(self.sub2.fc1)
        if qengine == 'fbgemm':
            self.sub2.fc1.qconfig = default_per_channel_qconfig
        else:
            self.sub2.fc1.qconfig = default_qconfig

    def forward(self, x):
        x = self.sub1(x)
        x = self.sub2(x)
        x = self.fc3(x)
        return x

class AnnotatedSubNestedModel(torch.nn.Module):
    def __init__(self):
        super().__init__()
        self.sub1 = LinearReluModel()
        self.sub2 = QuantWrapper(TwoLayerLinearModel())
        self.fc3 = QuantWrapper(torch.nn.Linear(5, 5).to(dtype=torch.float))
        self.fc3.qconfig = default_qconfig
        self.sub2.qconfig = default_qconfig

    def forward(self, x):
        x = self.sub1(x)
        x = self.sub2(x)
        x = self.fc3(x)
        return x

class AnnotatedCustomConfigNestedModel(torch.nn.Module):
    def __init__(self):
        super().__init__()
        self.sub1 = LinearReluModel()
        self.sub2 = TwoLayerLinearModel()
        self.fc3 = QuantWrapper(torch.nn.Linear(5, 5).to(dtype=torch.float))
        self.fc3.qconfig = default_qconfig
        self.sub2.qconfig = default_qconfig

        custom_options = {
            'dtype': torch.quint8,
            'qscheme': torch.per_tensor_affine
        }
        custom_qconfig = QConfig(activation=default_observer.with_args(**custom_options),
                                 weight=default_weight_observer)
        self.sub2.fc1.qconfig = custom_qconfig

        self.sub2.fc1 = QuantWrapper(self.sub2.fc1)
        self.sub2.fc2 = QuantWrapper(self.sub2.fc2)

    def forward(self, x):
        x = self.sub1(x)
        x = self.sub2(x)
        x = self.fc3(x)
        return x

class QuantSubModel(torch.nn.Module):
    def __init__(self):
        super().__init__()
        self.sub1 = LinearReluModel()
        self.sub2 = QuantWrapper(TwoLayerLinearModel())
        self.sub2.qconfig = default_qconfig
        self.fc3 = torch.nn.Linear(5, 5).to(dtype=torch.float)
        self.fc3.qconfig = default_qconfig

    def forward(self, x):
        x = self.sub1(x)
        x = self.sub2(x)
        x = self.fc3(x)
        return x

class InnerModule(torch.nn.Module):
    def __init__(self):
        super().__init__()
        self.fc1 = torch.nn.Linear(5, 8).to(dtype=torch.float)
        self.relu1 = torch.nn.ReLU()
        self.fc2 = torch.nn.Linear(8, 5).to(dtype=torch.float)
        self.relu2 = torch.nn.ReLU()

    def forward(self, x):
        return self.relu2(self.fc2(self.relu1(self.fc1(x))))

    def fuse_modules(self):
        fusable_layers = []
        named_children = list(self.named_children())
        for idx, (current_name, layer) in enumerate(named_children):
            if isinstance(layer, torch.nn.Linear):
                if idx >= len(named_children) - 1:
                    break
                if isinstance(named_children[idx + 1][1], torch.nn.ReLU):
                    fusable_layers.append([current_name,
                                           named_children[idx + 1][0]])
        # TODO: remove this check and define two fuse_modules function on this module
        if self.training:
            torch.ao.quantization.fuse_modules_qat(self, fusable_layers, inplace=True)
        else:
            torch.ao.quantization.fuse_modules(self, fusable_layers, inplace=True)

class FunctionalLinear(torch.nn.Module):
    def __init__(self):
        super().__init__()
        self.weight = torch.rand((5, 5))
        self.bias = torch.zeros(5)

    def forward(self, x):
        return F.linear(x, self.weight, self.bias)

    def get_example_inputs(self) -> Tuple[Any, ...]:
        return (torch.rand(1, 5),)

class SingleLayerFunctionalLinearModel(torch.nn.Module):
    def __init__(self):
        super().__init__()
        self.linear1 = FunctionalLinear()

    def forward(self, x):
        x = self.linear1(x)
        return x

    def get_example_inputs(self) -> Tuple[Any, ...]:
        return self.linear1.get_example_inputs()

class TwoLayerFunctionalLinearModel(torch.nn.Module):
    def __init__(self):
        super().__init__()
        self.linear1 = FunctionalLinear()
        self.linear2 = FunctionalLinear()

    def forward(self, x):
        x = self.linear1(x)
        x = self.linear2(x)
        return x

    def get_example_inputs(self) -> Tuple[Any, ...]:
        return self.linear1.get_example_inputs()

class FunctionalLinearAddModel(torch.nn.Module):
    def __init__(self):
        super().__init__()
        self.linear1 = FunctionalLinear()
        self.linear2 = FunctionalLinear()

    def forward(self, x):
        x = self.linear1(x)
        x = torch.add(x, 5)
        x = self.linear2(x)
        return x

    def get_example_inputs(self) -> Tuple[Any, ...]:
        return self.linear1.get_example_inputs()

class FunctionalLinearReluModel(nn.Module):
    def __init__(self):
        super().__init__()
        self.linear = FunctionalLinear()

    def forward(self, x):
        x = self.linear(x)
        x = F.relu(x)
        return x

    def get_example_inputs(self) -> Tuple[Any, ...]:
        return self.linear.get_example_inputs()

class FunctionalLinearReluLinearModel(nn.Module):
    def __init__(self):
        super().__init__()
        self.linear1 = FunctionalLinear()
        self.relu = nn.ReLU()
        self.linear2 = FunctionalLinear()

    def forward(self, x):
        x = self.linear1(x)
        x = self.relu(x)
        x = self.linear2(x)
        return x

    def get_example_inputs(self) -> Tuple[Any, ...]:
        return self.linear1.get_example_inputs()

class FunctionalConv2d(torch.nn.Module):
    def __init__(self):
        super().__init__()
        self.weight = torch.rand(3, 3, 3, 3)
        self.bias = torch.rand(3)
        self.stride = (1, 1)
        self.padding = (0, 0)
        self.dilation = (1, 1)
        self.groups = 1

    def forward(self, x):
        return F.conv2d(x, self.weight, self.bias, self.stride, self.padding, self.dilation, self.groups)

    def get_example_inputs(self) -> Tuple[Any, ...]:
        return (torch.rand(1, 3, 5, 5),)

class SingleLayerFunctionalConvModel(torch.nn.Module):
    def __init__(self):
        super().__init__()
        self.conv1 = FunctionalConv2d()

    def forward(self, x):
        x = self.conv1(x)
        return x

    def get_example_inputs(self) -> Tuple[Any, ...]:
        return self.conv1.get_example_inputs()

class TwoLayerFunctionalConvModel(torch.nn.Module):
    def __init__(self):
        super().__init__()
        self.conv1 = FunctionalConv2d()
        self.conv2 = FunctionalConv2d()

    def forward(self, x):
        x = self.conv1(x)
        x = self.conv2(x)
        return x

    def get_example_inputs(self) -> Tuple[Any, ...]:
        return self.conv1.get_example_inputs()

class FunctionalConvReluModel(nn.Module):
    def __init__(self):
        super().__init__()
        self.conv = FunctionalConv2d()

    def forward(self, x):
        x = self.conv(x)
        x = F.relu(x)
        return x

    def get_example_inputs(self) -> Tuple[Any, ...]:
        return self.conv.get_example_inputs()

class FunctionalConvReluConvModel(nn.Module):
    def __init__(self):
        super().__init__()
        self.conv1 = FunctionalConv2d()
        self.relu = nn.ReLU()
        self.conv2 = FunctionalConv2d()

    def forward(self, x):
        x = self.conv1(x)
        x = self.relu(x)
        x = self.conv2(x)
        return x

    def get_example_inputs(self) -> Tuple[Any, ...]:
        return self.conv1.get_example_inputs()

class SkipQuantModel(torch.nn.Module):
    r"""We can skip quantization by explicitly
    setting qconfig of a submodule to None
    """
    def __init__(self):
        super().__init__()
        self.sub = InnerModule()
        self.fc = torch.nn.Linear(5, 5).to(dtype=torch.float)

    def forward(self, x):
        return self.fc(self.sub(x))

    def fuse_modules(self):
        self.sub.fuse_modules()

class AnnotatedSkipQuantModel(torch.nn.Module):
    r"""We can skip quantization by explicitly
    setting qconfig of a submodule to None
    """
    def __init__(self, qengine):
        super().__init__()
        self.qconfig = torch.ao.quantization.get_default_qconfig(qengine)
        self.sub = QuantWrapper(InnerModule())
        self.fc = torch.nn.Linear(5, 5).to(dtype=torch.float)
        # don't quantize this fc
        self.fc.qconfig = None

    def forward(self, x):
        return self.fc(self.sub(x))

    def fuse_modules(self):
        self.sub.module.fuse_modules()

class QuantStubModel(torch.nn.Module):
    r"""A Module with manually inserted `QuantStub` and `DeQuantStub`
    """
    def __init__(self):
        super().__init__()
        self.qconfig = torch.ao.quantization.get_default_qconfig("qnnpack")
        self.quant = QuantStub()
        self.dequant = DeQuantStub()
        self.fc = torch.nn.Linear(5, 5).to(dtype=torch.float)

    def forward(self, x):
        x = self.quant(x)
        x = self.fc(x)
        return self.dequant(x)

class ManualLinearQATModel(torch.nn.Module):
    r"""A Module with manually inserted `QuantStub` and `DeQuantStub`
    """
    def __init__(self, qengine):
        super().__init__()
        self.qconfig = torch.ao.quantization.get_default_qat_qconfig(qengine)
        self.quant = QuantStub()
        self.dequant = DeQuantStub()
        self.fc1 = torch.nn.Linear(5, 1).to(dtype=torch.float)
        self.fc2 = torch.nn.Linear(1, 10).to(dtype=torch.float)

    def forward(self, x):
        x = self.quant(x)
        x = self.fc1(x)
        x = self.fc2(x)
        return self.dequant(x)

class ManualDropoutQATModel(torch.nn.Module):
    r"""A Module with manually inserted `QuantStub` and `DeQuantStub`
    """
    def __init__(self, qengine):
        super().__init__()
        self.qconfig = torch.ao.quantization.get_default_qat_qconfig(qengine)
        self.quant = QuantStub()
        self.dequant = DeQuantStub()
        self.fc1 = torch.nn.Linear(5, 1).to(dtype=torch.float)
        self.dropout = torch.nn.Dropout(0.5)

    def forward(self, x):
        x = self.quant(x)
        x = self.fc1(x)
        x = self.dropout(x)
        return self.dequant(x)

class ManualLinearDynamicQATModel(torch.nn.Module):
    r"""A Module that uses a dynamic QAT by default.
    """
    def __init__(self, qconfig=None):
        super().__init__()
        self.qconfig = qconfig or default_dynamic_qat_qconfig
        self.fc1 = torch.nn.Linear(5, 1).to(dtype=torch.float)
        self.fc2 = torch.nn.Linear(1, 10).to(dtype=torch.float)

    def forward(self, x):
        x = self.fc1(x)
        x = self.fc2(x)
        return x

class ManualConvLinearQATModel(torch.nn.Module):
    r"""A module with manually inserted `QuantStub` and `DeQuantStub`
    and contains both linear and conv modules
    """
    def __init__(self, qconfig=None):
        super().__init__()
        self.qconfig = qconfig if qconfig else torch.ao.quantization.get_default_qat_qconfig("qnnpack")
        self.quant = QuantStub()
        self.dequant = DeQuantStub()
        self.conv = torch.nn.Conv2d(3, 1, kernel_size=3).to(dtype=torch.float)
        self.fc1 = torch.nn.Linear(64, 10).to(dtype=torch.float)
        self.fc2 = torch.nn.Linear(10, 10).to(dtype=torch.float)

    def forward(self, x):
        x = self.quant(x)
        x = self.conv(x)
        x = x.view(-1, 64).contiguous()
        x = self.fc1(x)
        x = self.fc2(x)
        return self.dequant(x)

class ManualConvLinearSymmQATModel(ManualConvLinearQATModel):
    r"""Same as ManualConvLinearQATModule but with Symmetric Quantization.
    Supported only with qnnpack.
    """
    def __init__(self):
        super().__init__(default_symmetric_qnnpack_qat_qconfig)

class ManualEmbeddingBagLinear(nn.Module):
    def __init__(self):
        super().__init__()
        self.emb = nn.EmbeddingBag(num_embeddings=10, embedding_dim=12, mode='sum')
        self.emb.qconfig = default_embedding_qat_qconfig
        self.quant = QuantStub()
        self.dequant = DeQuantStub()
        self.linear = nn.Linear(12, 1).to(dtype=torch.float)
        self.qconfig = get_default_qat_qconfig("qnnpack")

    def forward(self, input: torch.Tensor, offsets: Optional[torch.Tensor] = None,
                per_sample_weights: Optional[torch.Tensor] = None):
        x = self.emb(input, offsets, per_sample_weights)
        x = self.quant(x)
        x = self.linear(x)
        return self.dequant(x)

class DeFusedEmbeddingBagLinear(nn.Module):
    r"""A module to simulate QAT embedding bag with a linear layer,
    this module uses a separate embedding and bagging op, similar
    to that which is described in the EmbeddingBag documentation.

    https://pytorch.org/docs/stable/generated/torch.nn.EmbeddingBag.html
    """
    def __init__(self) -> None:
        super().__init__()
        self.emb = nn.Embedding(num_embeddings=10, embedding_dim=12)
        self.emb.qconfig = default_embedding_qat_qconfig
        self.bagging_op = torch.sum
        self.quant = QuantStub()
        self.dequant = DeQuantStub()
        self.linear = nn.Linear(12, 1).to(dtype=torch.float)
        self.qconfig = get_default_qat_qconfig("qnnpack")

    def forward(self, input: torch.Tensor) -> torch.Tensor:
        x = self.bagging_op(self.emb(input), dim=1)
        x = self.quant(x)
        x = self.linear(x)
        return self.dequant(x)

class SubModelForFusion(nn.Module):
    def __init__(self):
        super().__init__()
        self.conv = nn.Conv2d(2, 2, 1, bias=None).to(dtype=torch.float)
        self.bn = nn.BatchNorm2d(2).to(dtype=torch.float)

    def forward(self, x):
        x = self.conv(x)
        x = self.bn(x)
        return x


class SubModelWithoutFusion(nn.Module):
    def __init__(self):
        super().__init__()
        self.conv = nn.Conv2d(2, 2, 1, bias=None).to(dtype=torch.float)
        self.relu = nn.ReLU(inplace=False).to(dtype=torch.float)

    def forward(self, x):
        return self.relu(self.conv(x))

class ModelForFusion(nn.Module):
    def __init__(self, qconfig):
        super().__init__()
        self.conv1 = nn.Conv2d(3, 2, 1, bias=None).to(dtype=torch.float)
        self.bn1 = nn.BatchNorm2d(2).to(dtype=torch.float)
        self.relu1 = nn.ReLU(inplace=True).to(dtype=torch.float)
        self.sub1 = SubModelForFusion()
        self.sub2 = SubModelWithoutFusion()
        self.fc = nn.Linear(36, 10).to(dtype=torch.float)
        self.quant = QuantStub()
        self.dequant = DeQuantStub()
        self.qconfig = qconfig
        self.conv2 = nn.Conv3d(3, 2, (1, 1, 1), bias=None).to(dtype=torch.float)
        self.relu2 = nn.ReLU(inplace=False).to(dtype=torch.float)
        self.bn2 = nn.BatchNorm3d(2).to(dtype=torch.float)
        self.relu3 = nn.ReLU(inplace=True).to(dtype=torch.float)
        self.conv3 = nn.Conv1d(3, 3, 2).to(dtype=torch.float)
        self.bn3 = nn.BatchNorm1d(3).to(dtype=torch.float)
        self.relu4 = nn.ReLU(inplace=True).to(dtype=torch.float)
        # don't quantize sub2
        self.sub2.qconfig = None
        self.fc.qconfig = None

    def forward(self, x):
        x = x.squeeze(2)
        x = self.quant(x)
        x = self.conv3(x)
        x = self.bn3(x)
        x = self.relu4(x)
        x = x.unsqueeze(2)
        y = x.unsqueeze(2)
        x = self.conv1(x)
        x = self.bn1(x)
        x = self.relu1(x)
        x = self.sub1(x)
        x = self.dequant(x)
        x = self.sub2(x)
        x = x.reshape(-1, 36).contiguous()
        x = self.fc(x)
        y = self.conv2(y)
        y = self.relu2(y)
        y = self.bn2(y)
        y = self.relu3(y)
        y = self.dequant(y)
        return x

class ConvBNReLU(nn.Sequential):
    def __init__(self):
        super().__init__(
            nn.Conv2d(3, 3, 1, 1, bias=False),
            nn.BatchNorm2d(3),
            nn.ReLU(inplace=False)
        )

class ModelWithSequentialFusion(nn.Module):
    def __init__(self):
        super().__init__()
        self.conv1 = nn.Conv2d(3, 3, 1)
        self.relu1 = nn.ReLU(inplace=False)
        layers = []
        for i in range(3):
            layers.append(ConvBNReLU())
        self.features = nn.Sequential(*layers)
        head = [nn.Linear(300, 10), nn.ReLU(inplace=False)]
        self.classifier = nn.Sequential(*head)
        self.seq = nn.Sequential()
        self.quant = QuantStub()
        self.dequant = DeQuantStub()

    def forward(self, x):
        x = self.quant(x)
        x = self.conv1(x)
        x = self.relu1(x)
        x = self.features(x)
        x = torch.reshape(x, (-1, 3 * 10 * 10))
        x = self.classifier(x)
        x = self.seq(x)
        x = self.dequant(x)
        return x

class ModelForFusionWithBias(nn.Module):
    def __init__(self):
        super().__init__()
        self.conv1 = nn.Conv2d(3, 2, 5, bias=True).to(dtype=torch.float)
        self.bn1 = nn.BatchNorm2d(2).to(dtype=torch.float)
        self.relu1 = nn.ReLU(inplace=True).to(dtype=torch.float)
        self.conv2 = nn.Conv2d(2, 2, 1, bias=True).to(dtype=torch.float)
        self.bn2 = nn.BatchNorm2d(2).to(dtype=torch.float)
        self.quant = QuantStub()
        self.dequant = DeQuantStub()

    def forward(self, x):
        x = self.quant(x)
        x = self.conv1(x)
        x = self.bn1(x)
        x = self.relu1(x)
        x = self.conv2(x)
        x = self.bn2(x)
        x = self.dequant(x)
        return x

class ModelForLinearBNFusion(nn.Module):
    def __init__(self):
        super().__init__()
        self.fc = nn.Linear(20, 10)
        self.bn = nn.BatchNorm1d(10)
        nn.init.uniform_(self.bn.weight)
        nn.init.uniform_(self.bn.bias)

    def forward(self, x):
        return self.bn(self.fc(x))

class DummyObserver(torch.nn.Module):
    def calculate_qparams(self):
        return 1.0, 0

    def forward(self, x):
        return x


class ModelForConvTransposeBNFusion(nn.Module):
    def __init__(self):
        super().__init__()
        self.conv1 = nn.ConvTranspose1d(3, 3, 1)
        self.bn1 = nn.BatchNorm1d(3)
        self.conv2 = nn.ConvTranspose2d(3, 3, 1)
        self.bn2 = nn.BatchNorm2d(3)
        self.conv3 = nn.ConvTranspose3d(3, 3, 1)
        self.bn3 = nn.BatchNorm3d(3)

    def forward(self, x):
        x = self.conv1(x)
        x = self.bn1(x)
        x = x.unsqueeze(2)
        x = self.conv2(x)
        x = self.bn2(x)
        x = x.unsqueeze(2)
        x = self.conv3(x)
        x = self.bn3(x)
        return x


class ModelWithFunctionals(torch.nn.Module):
    def __init__(self):
        super().__init__()
        self.mycat = nnq.FloatFunctional()
        self.myadd = nnq.FloatFunctional()
        self.myadd_relu = nnq.FloatFunctional()
        self.mymatmul = nnq.FloatFunctional()
        # Tracing doesnt work yet for c10 ops with scalar inputs
        # https://github.com/pytorch/pytorch/issues/27097
        # self.my_scalar_add = nnq.FloatFunctional()
        # self.my_scalar_mul = nnq.FloatFunctional()

    def forward(self, x):
        y = self.mycat.cat([x, x, x])
        z = self.myadd.add(y, y)
        w = self.myadd_relu.add_relu(z, z)
        u = self.mymatmul.matmul(w, w.T)
        # Tracing doesnt work yet for c10 ops with scalar inputs
        # https://github.com/pytorch/pytorch/issues/27097
        # w = self.my_scalar_add.add_scalar(w, -0.5)
        # w = self.my_scalar_mul.mul_scalar(w, 0.5)
        return u


class ResNetBase(torch.nn.Module):
    def __init__(self):
        super().__init__()
        norm_layer = nn.BatchNorm2d
        inplanes = 3
        self.conv1 = nn.Conv2d(inplanes, inplanes, (1, 1), bias=False)
        self.bn1 = norm_layer(inplanes)
        self.relu1 = nn.ReLU()
        self.relu2 = nn.ReLU()
        self.downsample = torch.nn.Identity()
        self.myop = nn.quantized.FloatFunctional()
        self.avgpool = nn.AdaptiveAvgPool2d((1, 1))
        self.fc = torch.nn.Linear(inplanes, 1)

    def forward(self, x):
        out = self.conv1(x)
        out = self.bn1(out)
        out = self.relu1(out)
        identity = self.downsample(x)
        out = self.myop.add(out, identity)
        out = self.relu2(out)
        out = self.avgpool(out)
        out = torch.flatten(out, 1)
        out = self.fc(out)
        return out

    def fuse_model(self):
        # TODO: remove this check and define two fuse_model function on this module
        if self.training:
            torch.ao.quantization.fuse_modules_qat(self, [['conv1', 'bn1', 'relu1']], inplace=True)
        else:
            torch.ao.quantization.fuse_modules(self, [['conv1', 'bn1', 'relu1']], inplace=True)

class ModelMultipleOps(torch.nn.Module):
    def __init__(self):
        super().__init__()
        norm_layer = nn.BatchNorm2d
        inplanes = 3
        self.conv1 = nn.Conv2d(inplanes, inplanes, (1, 1), bias=False)
        self.conv2 = nn.Conv2d(inplanes, inplanes, (1, 1), bias=False)
        self.bn1 = norm_layer(inplanes)
        self.relu1 = nn.ReLU()
        self.relu2 = nn.ReLU()
        self.downsample = torch.nn.Identity()
        self.skip_add = nn.quantized.FloatFunctional()
        self.cat = nn.quantized.FloatFunctional()
        self.avgpool = nn.AdaptiveAvgPool2d((4, 4))
        self.fc = nn.Linear(12, 6)

    def forward(self, x):
        out = self.conv1(x)
        out = self.bn1(out)
        out = self.relu1(out)
        identity = self.downsample(x)
        out = self.skip_add.add(out, identity)
        out = self.relu2(out)
        out = self.avgpool(out)
        out = self.conv2(out)
        out = torch.nn.functional.max_pool2d(out, 2, 2)
        out = self.cat.cat([out, out])
        out = out.reshape(-1, 3 * 2 * 2)
        out = self.fc(out)
        return out

# Model to ensure consistency of fake quant with true quant
# Average pooling and mean operations are not modelled
# accurately with fake-quant so this model does not
# contain those operations
class ModelMultipleOpsNoAvgPool(torch.nn.Module):
    def __init__(self):
        super().__init__()
        norm_layer = nn.BatchNorm2d
        inplanes = 3
        self.conv1 = nn.Conv2d(inplanes, inplanes, (1, 1), bias=False)
        self.conv2 = nn.Conv2d(inplanes, inplanes, (1, 1), bias=False)
        self.bn1 = norm_layer(inplanes)
        self.relu1 = nn.ReLU()
        self.relu2 = nn.ReLU()
        self.skip_add = nn.quantized.FloatFunctional()
        self.cat = nn.quantized.FloatFunctional()
        self.maxpool = nn.MaxPool2d((4, 4))
        self.fc = nn.Linear(12, 6)

    def forward(self, x):
        out = self.conv1(x)
        out = self.bn1(out)
        out = self.relu1(out)
        skip = self.conv2(x)
        out = self.skip_add.add(out, skip)
        out = self.relu2(out)
        out = self.maxpool(out)
        out = self.conv2(out)
        out = torch.nn.functional.max_pool2d(out, 2, 2)
        out = self.cat.cat([out, out])
        out = out.reshape(-1, 3 * 2 * 2)
        out = self.fc(out)
        return out

class EmbeddingBagModule(torch.nn.Module):
    def __init__(self):
        super().__init__()
        self.emb = torch.nn.EmbeddingBag(num_embeddings=10, embedding_dim=12,
                                         include_last_offset=True, scale_grad_by_freq=False, mode='sum')

    def forward(self, indices, offsets, per_sample_weights):
        return self.emb(indices, offsets, per_sample_weights)

class EmbeddingModule(torch.nn.Module):
    def __init__(self):
        super().__init__()
        self.emb = torch.nn.Embedding(num_embeddings=10, embedding_dim=12)

    def forward(self, indices):
        return self.emb(indices)

class EmbeddingWithStaticLinear(torch.nn.Module):
    def __init__(self):
        super().__init__()
        self.emb = torch.nn.EmbeddingBag(num_embeddings=10, embedding_dim=12)
        self.fc = torch.nn.Linear(4, 2)
        self.emb.qconfig = float_qparams_weight_only_qconfig
        self.qconfig = default_qconfig
        self.quant = QuantStub()
        self.dequant = DeQuantStub()

    def forward(self, indices, offsets, linear_in):
        emb = self.emb(indices, offsets)
        q_x = self.quant(linear_in)
        fc = self.fc(q_x)
        fc = self.dequant(fc)
        features = torch.cat([fc] + [emb], dim=1)
        return features

class DenseTopMLP(nn.Module):

    def __init__(self, dense_dim, dense_out, embedding_dim, top_out_in, top_out_out) -> None:
        super().__init__()

        self.dense_mlp = nn.Sequential(
            nn.Linear(dense_dim, dense_out),
        )
        self.top_mlp = nn.Sequential(
            nn.Linear(dense_out + embedding_dim, top_out_in),
            nn.Linear(top_out_in, top_out_out),
        )

    def forward(
        self,
        sparse_feature: torch.Tensor,
        dense: torch.Tensor,
    ) -> torch.Tensor:
        dense_feature = self.dense_mlp(dense)
        features = torch.cat([dense_feature] + [sparse_feature], dim=1)

        out = self.top_mlp(features)
        return out

# thin wrapper around embedding bag, because tracing inside nn.Embedding
# bag is not supported at the moment and this is top level
class EmbBagWrapper(nn.Module):
    def __init__(self, num_embeddings, embedding_dim):
        super().__init__()
        self.emb_bag = nn.EmbeddingBag(num_embeddings, embedding_dim, mode='sum')

    def forward(self, indices, offsets):
        return self.emb_bag(indices, offsets)

class SparseNNModel(nn.Module):
    _NUM_EMBEDDINGS = 10
    _EMBEDDING_DIM = 5
    _DENSE_DIM = 4
    _DENSE_OUTPUT = 2
    _TOP_OUT_IN = 2
    _TOP_OUT_OUT = 2
    _TOP_MLP_DIM = 1

    def __init__(self) -> None:
        super().__init__()

        self.model_sparse = EmbBagWrapper(self._NUM_EMBEDDINGS, self._EMBEDDING_DIM)
        self.dense_top = DenseTopMLP(
            self._DENSE_DIM, self._DENSE_OUTPUT, self._EMBEDDING_DIM, self._TOP_OUT_IN,
            self._TOP_OUT_OUT)

    def forward(
        self,
        sparse_indices: torch.Tensor,
        sparse_offsets: torch.Tensor,
        dense: torch.Tensor,
    ) -> torch.Tensor:

        sparse_feature = self.model_sparse(sparse_indices, sparse_offsets)
        out = self.dense_top(sparse_feature, dense)

        return out

class TestHelperModules:
    class Conv2dPropAnnotaton(torch.nn.Module):
        def __init__(self):
            super().__init__()
            self.conv = torch.nn.Conv2d(3, 3, 3)
            self.linear = torch.nn.Linear(3, 3)

        def forward(self, x):
            x = self.conv(x)
            x = x.view(-1, 3)
            x = torch.nn.functional.hardtanh(x, -0.5, 0.5)
            x = self.linear(x)
            return x

    class Conv2dWithObsSharingOps(torch.nn.Module):
        def __init__(self):
            super().__init__()
            self.conv = torch.nn.Conv2d(3, 3, 3)
            self.hardtanh = torch.nn.Hardtanh()
            self.adaptive_avg_pool2d = torch.nn.AdaptiveAvgPool2d((1, 1))

        def forward(self, x):
            x = self.conv(x)
            x = self.adaptive_avg_pool2d(x)
            x = self.hardtanh(x)
            x = torch.mean(x)
            return x

    class Conv2dWithTwoLinearPermute(torch.nn.Module):
        def __init__(self):
            super().__init__()
            self.conv = torch.nn.Conv2d(3, 16, 3)
            self.linear1 = torch.nn.Linear(16, 8, bias=False)
            self.linear2 = torch.nn.Linear(8, 8)

        def forward(self, x):
            conv_out = self.conv(x)
            permute_out = torch.permute(conv_out, (0, 2, 3, 1))
            return self.linear2(self.linear1(permute_out))

    class Conv2dWithTwoLinear(torch.nn.Module):
        def __init__(self):
            super().__init__()
            self.conv = torch.nn.Conv2d(3, 16, 3)
            self.linear1 = torch.nn.Linear(64, 8, bias=False)
            self.linear2 = torch.nn.Linear(8, 8)

        def forward(self, x):
            conv_out = self.conv(x)
            reshape_out = torch.reshape(conv_out, (2, 64))
            return self.linear2(self.linear1(reshape_out))

    class ConvLinearWPermute(torch.nn.Module):
        def __init__(self):
            super().__init__()
            self.conv = torch.nn.Conv2d(3, 8, 3)
            self.linear1 = torch.nn.Linear(8, 8)

        def forward(self, x):
            conv_out = self.conv(x)
            permute_out = torch.permute(conv_out, (0, 2, 3, 1))
            return self.linear1(permute_out)

    class TwoLinearModule(torch.nn.Module):
        def __init__(self):
            super().__init__()
            self.linear1 = torch.nn.Linear(8, 16, bias=False)
            self.linear2 = torch.nn.Linear(16, 8)

        def forward(self, x):
            return self.linear2(self.linear1(x))

    class ConvMaxPool2d(torch.nn.Module):
        def __init__(self):
            super().__init__()
            self.conv = torch.nn.Conv2d(2, 2, 1)
            self.pool = torch.nn.MaxPool2d(1, 1)

        def forward(self, x):
            x = self.conv(x)
            x = self.pool(x)
            return x

    class ConvWithAdaptiveAvgPool2d(torch.nn.Module):
        def __init__(self):
            super().__init__()
            self.conv = torch.nn.Conv2d(3, 3, 3)
            self.adaptive_avg_pool2d = torch.nn.AdaptiveAvgPool2d((1, 1))

        def forward(self, x):
            x = self.conv(x)
            x = self.adaptive_avg_pool2d(x)
            return x

    class ConvWithBNRelu(torch.nn.Module):
        def __init__(self, relu, dim=2, bn=True, bias=True):
            super().__init__()
            convs = {1: torch.nn.Conv1d, 2: torch.nn.Conv2d}
            bns = {1: torch.nn.BatchNorm1d, 2: torch.nn.BatchNorm2d}
            self.conv = convs[dim](3, 3, 3, bias=bias)

            if bn:
                self.bn = bns[dim](3)
            else:
                self.bn = torch.nn.Identity()
            if relu:
                self.relu = torch.nn.ReLU()
            else:
                self.relu = torch.nn.Identity()

        def forward(self, x):
            x = self.conv(x)
            x = self.bn(x)
            return self.relu(x)

    class ConvTWithBNRelu(torch.nn.Module):
        def __init__(self, relu, dim=2, bn=True, bias=True):
            super().__init__()
            convts = {1: torch.nn.ConvTranspose1d, 2: torch.nn.ConvTranspose2d}
            bns = {1: torch.nn.BatchNorm1d, 2: torch.nn.BatchNorm2d}
            self.convt = convts[dim](3, 3, 3, bias=bias)

            if bn:
                self.bn = bns[dim](3)
            else:
                self.bn = torch.nn.Identity()
            if relu:
                self.relu = torch.nn.ReLU()
            else:
                self.relu = torch.nn.Identity()

        def forward(self, x):
            x = self.convt(x)
            x = self.bn(x)
            return self.relu(x)

    class Conv2dThenConv1d(torch.nn.Module):
        def __init__(self):
            super().__init__()
            self.conv1d = torch.nn.Conv1d(3, 3, 3)
            self.conv2d = torch.nn.Conv2d(3, 3, 3)

        def forward(self, x):
            x = self.conv2d(x)
            x = x.squeeze(0)
            x = self.conv1d(x)
            return x

        def example_inputs(self):
            return (torch.randn(1, 3, 5, 5),)

    class Conv2dWithCat(torch.nn.Module):
        def __init__(self):
            super().__init__()
            self.conv1 = torch.nn.Conv2d(3, 3, 3)
            self.conv2 = torch.nn.Conv2d(3, 3, 3)

        def forward(self, x, y):
            x = self.conv1(x)
            y = self.conv2(y)
            z = torch.cat([x, y], dim=1)
            return z

    class Conv2dWithTwoCat(torch.nn.Module):
        def __init__(self):
            super().__init__()
            self.conv1 = torch.nn.Conv2d(3, 3, 3)
            self.conv2 = torch.nn.Conv2d(3, 3, 3)

        def forward(self, x1, x2, x3, x4):
            x1 = self.conv1(x1)
            x2 = self.conv2(x2)
            y = torch.cat([x1, x2], dim=1)
            z = x3 + x4
            w = torch.cat([z, y])
            return w

    class ThreeAdd(torch.nn.Module):
        def forward(self, x1, x2, x3, x4):
            y = x1 + x2
            z = x3 + x4
            w = y + z
            return w

    class EmbeddingModule(torch.nn.Module):
        def __init__(self):
            super().__init__()
            self.emb = torch.nn.Embedding(num_embeddings=10, embedding_dim=12)

        def forward(self, indices):
            return self.emb(indices)

    class EmbeddingConvLinearModule(torch.nn.Module):
        def __init__(self):
            super().__init__()
            self.emb = torch.nn.Embedding(num_embeddings=10, embedding_dim=8)
            self.conv = torch.nn.Conv2d(8, 16, (1, 3))
            self.linear = torch.nn.Linear(16, 8)

        def forward(self, indices):
            embeddings = self.emb(indices)
            embeddings = torch.unsqueeze(embeddings, dim=0)
            embeddings = torch.permute(embeddings, (0, 3, 1, 2))
            conv_out = self.conv(embeddings)
            conv_out = torch.permute(conv_out, (0, 2, 3, 1))
            conv_out = torch.squeeze(conv_out, dim=0)
            return self.linear(conv_out)

    class AddInplaceAdd(torch.nn.Module):
        def forward(self, x, y):
            x = x + y
            x += y
            return x

    class MulInplaceMul(torch.nn.Module):
        def forward(self, x, y):
            x = x * y
            x *= y
            return x

    class AddMulScalar(torch.nn.Module):
        def forward(self, x):
            x = x + 3
            x = x * 3
            x += 3
            x *= 3
            return x

    class ConvBnReLU2dAndLinearReLU(torch.nn.Module):
        def __init__(self):
            super().__init__()
            self.conv_bn_relu = TestHelperModules.ConvWithBNRelu(relu=True)
            self.linear = torch.nn.Linear(3, 8, bias=False)
            self.relu = torch.nn.ReLU()

        def forward(self, x):
            x = self.conv_bn_relu(x)
            permute_out = torch.permute(x, (0, 2, 3, 1))
            linear_out = self.linear(permute_out)
            return linear_out

    class GroupwiseConv2d(torch.nn.Module):
        def __init__(self):
            super().__init__()
            self.conv = torch.nn.Conv2d(4, 4, 3, groups=2)

        def forward(self, x):
            return self.conv(x)

        def example_inputs(self):
            return (torch.randn(2, 4, 10, 10),)

    class LinearReluModel(torch.nn.Module):
        def __init__(self):
            super().__init__()
            self.fc = torch.nn.Linear(5, 5).to(dtype=torch.float)
            self.relu = torch.nn.ReLU()

        def forward(self, x):
            x = self.relu(self.fc(x))
<<<<<<< HEAD
            return x
=======
            return x

def _generate_qdq_quantized_model(
    mod, inputs, is_qat=False, is_dynamic=False, quantizer=None
):

    def get_default_quantizer(is_qat, is_dynamic):
        quantizer = X86InductorQuantizer()
        quantizer.set_global(
            xiq.get_default_x86_inductor_quantization_config(
                is_qat=is_qat, is_dynamic=is_dynamic
            )
        )
        return quantizer

    maybe_no_grad = contextlib.nullcontext() if is_qat else torch.no_grad()
    with maybe_no_grad:
        export_model = capture_pre_autograd_graph(
            mod,
            inputs,
        )
        quantizer = (
            quantizer if quantizer else get_default_quantizer(is_qat, is_dynamic)
        )
        prepare_model = (
            prepare_qat_pt2e(export_model, quantizer)
            if is_qat
            else prepare_pt2e(export_model, quantizer)
        )
        prepare_model(*inputs)
        torch.ao.quantization.move_exported_model_to_eval(prepare_model)
        convert_model = convert_pt2e(prepare_model)
        return convert_model
>>>>>>> 6f275ae4
<|MERGE_RESOLUTION|>--- conflicted
+++ resolved
@@ -75,6 +75,9 @@
 from torch.testing import FileCheck
 from typing import Callable, Tuple, Dict, Any, Union, Type, Optional
 import torch._dynamo as torchdynamo
+import torch.ao.quantization.quantizer.x86_inductor_quantizer as xiq
+from torch.ao.quantization.quantizer.x86_inductor_quantizer import X86InductorQuantizer
+import contextlib
 
 class NodeSpec:
     ''' Used for checking GraphModule Node
@@ -2925,9 +2928,6 @@
 
         def forward(self, x):
             x = self.relu(self.fc(x))
-<<<<<<< HEAD
-            return x
-=======
             return x
 
 def _generate_qdq_quantized_model(
@@ -2960,5 +2960,4 @@
         prepare_model(*inputs)
         torch.ao.quantization.move_exported_model_to_eval(prepare_model)
         convert_model = convert_pt2e(prepare_model)
-        return convert_model
->>>>>>> 6f275ae4
+        return convert_model