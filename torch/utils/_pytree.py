"""
Contains utility functions for working with nested python data structures.

A *pytree* is Python nested data structure. It is a tree in the sense that
nodes are Python collections (e.g., list, tuple, dict) and the leaves are
Python values. Furthermore, a pytree should not contain reference cycles.

pytrees are useful for working with nested collections of Tensors. For example,
one can use `tree_map` to map a function over all Tensors inside some nested
collection of Tensors and `tree_leaves` to get a flat list of all Tensors
inside some nested collection. pytrees are helpful for implementing nested
collection support for PyTorch APIs.

This pytree implementation is not very performant due to Python overhead
To improve the performance we can move parts of the implementation to C++.
"""

import dataclasses
import importlib
import json
import threading
import warnings
from collections import defaultdict, deque, namedtuple, OrderedDict
from typing import (
    Any,
    Callable,
    cast,
    DefaultDict,
    Deque,
    Dict,
    FrozenSet,
    Iterable,
    List,
    NamedTuple,
    Optional,
    OrderedDict as GenericOrderedDict,
    overload,
    Tuple,
    Type,
    TypeVar,
    Union,
)


__all__ = [
    "PyTree",
    "Context",
    "FlattenFunc",
    "UnflattenFunc",
    "DumpableContext",
    "ToDumpableContextFn",
    "FromDumpableContextFn",
    "TreeSpec",
    "LeafSpec",
    "register_pytree_node",
    "tree_flatten",
    "tree_unflatten",
    "tree_leaves",
    "tree_structure",
    "tree_map",
    "tree_map_",
    "tree_map_only",
    "tree_map_only_",
    "tree_all",
    "tree_any",
    "tree_all_only",
    "tree_any_only",
    "treespec_dumps",
    "treespec_loads",
    "treespec_pprint",
]


T = TypeVar("T")
S = TypeVar("S")
U = TypeVar("U")
R = TypeVar("R")


DEFAULT_TREESPEC_SERIALIZATION_PROTOCOL = 1
NO_SERIALIZED_TYPE_NAME_FOUND = "NO_SERIALIZED_TYPE_NAME_FOUND"

Context = Any
PyTree = Any
FlattenFunc = Callable[[PyTree], Tuple[List[Any], Context]]
UnflattenFunc = Callable[[Iterable[Any], Context], PyTree]
DumpableContext = Any  # Any json dumpable text
ToDumpableContextFn = Callable[[Context], DumpableContext]
FromDumpableContextFn = Callable[[DumpableContext], Context]
ToStrFunc = Callable[["TreeSpec", List[str]], str]
MaybeFromStrFunc = Callable[[str], Optional[Tuple[Any, Context, str]]]


# A NodeDef holds two callables:
# - flatten_fn should take the collection and return a flat list of values.
#   It can also return some context that is used in reconstructing the
#   collection.
# - unflatten_fn should take a flat list of values and some context
#   (returned by flatten_fn). It returns the collection by reconstructing
#   it from the list and the context.
class NodeDef(NamedTuple):
    type: Type[Any]
    flatten_fn: FlattenFunc
    unflatten_fn: UnflattenFunc


_NODE_REGISTRY_LOCK = threading.Lock()
SUPPORTED_NODES: Dict[Type[Any], NodeDef] = {}


# _SerializeNodeDef holds the following:
# - typ: the type of the node (e.g., "Dict", "List", etc)
# - serialized_type_name: the fully qualified name of the type, e.g. "collections.OrderedDict"
# - to_dumpable_context takes a TreeSpec, and returns a serialized string format of the
#   context, and the version number
# - from_dumpable_context takes in a string representation of the context, and the
#   version, and returns the deserialized context
class _SerializeNodeDef(NamedTuple):
    typ: Type[Any]
    serialized_type_name: str
    to_dumpable_context: Optional[ToDumpableContextFn]
    from_dumpable_context: Optional[FromDumpableContextFn]


SUPPORTED_SERIALIZED_TYPES: Dict[Type[Any], _SerializeNodeDef] = {}
SERIALIZED_TYPE_TO_PYTHON_TYPE: Dict[str, Type[Any]] = {}


def register_pytree_node(
    cls: Type[Any],
    flatten_fn: FlattenFunc,
    unflatten_fn: UnflattenFunc,
    *,
    serialized_type_name: Optional[str] = None,
    to_dumpable_context: Optional[ToDumpableContextFn] = None,
    from_dumpable_context: Optional[FromDumpableContextFn] = None,
) -> None:
    """Register a container-like type as pytree node.

    Args:
        cls: the type to register
        flatten_fn: A callable that takes a pytree and returns a flattened
            representation of the pytree and additional context to represent the
            flattened pytree.
        unflatten_fn: A callable that takes a flattened version of the pytree,
            additional context, and returns an unflattened pytree.
        serialized_type_name: A keyword argument used to specify the fully qualified
            name used when serializing the tree spec.
        to_dumpable_context: An optional keyword argument to custom specify how
            to convert the context of the pytree to a custom json dumpable
            representation. This is used for json serialization, which is being
            used in torch.export right now.
        from_dumpable_context: An optional keyword argument to custom specify how
            to convert the custom json dumpable representation of the context
            back to the original context. This is used for json deserialization,
            which is being used in torch.export right now.
    """
    with _NODE_REGISTRY_LOCK:
        if cls in SUPPORTED_NODES:
            raise ValueError(f"{cls} is already registered as pytree node.")

    _private_register_pytree_node(
        cls,
        flatten_fn,
        unflatten_fn,
        serialized_type_name=serialized_type_name,
        to_dumpable_context=to_dumpable_context,
        from_dumpable_context=from_dumpable_context,
    )

    try:
        from . import _cxx_pytree as cxx
    except ImportError:
        pass
    else:
        cxx._private_register_pytree_node(
            cls,
            flatten_fn,
            unflatten_fn,
            serialized_type_name=serialized_type_name,
            to_dumpable_context=to_dumpable_context,
            from_dumpable_context=from_dumpable_context,
        )


def _register_pytree_node(
    cls: Type[Any],
    flatten_fn: FlattenFunc,
    unflatten_fn: UnflattenFunc,
    to_str_fn: Optional[ToStrFunc] = None,  # deprecated
    maybe_from_str_fn: Optional[MaybeFromStrFunc] = None,  # deprecated
    *,
    serialized_type_name: Optional[str] = None,
    to_dumpable_context: Optional[ToDumpableContextFn] = None,
    from_dumpable_context: Optional[FromDumpableContextFn] = None,
) -> None:
    """Register a container-like type as pytree node for the Python pytree only.

    Args:
        cls: the type to register
        flatten_fn: A callable that takes a pytree and returns a flattened
            representation of the pytree and additional context to represent the
            flattened pytree.
        unflatten_fn: A callable that takes a flattened version of the pytree,
            additional context, and returns an unflattened pytree.
        serialized_type_name: A keyword argument used to specify the fully qualified
            name used when serializing the tree spec.
        to_dumpable_context: An optional keyword argument to custom specify how
            to convert the context of the pytree to a custom json dumpable
            representation. This is used for json serialization, which is being
            used in torch.export right now.
        from_dumpable_context: An optional keyword argument to custom specify how
            to convert the custom json dumpable representation of the context
            back to the original context. This is used for json deserialization,
            which is being used in torch.export right now.
    """
    warnings.warn(
        "torch.utils._pytree._register_pytree_node is deprecated. "
        "Please use torch.utils._pytree.register_pytree_node instead.",
        stacklevel=2,
    )

    if to_str_fn is not None or maybe_from_str_fn is not None:
        warnings.warn(
            "to_str_fn and maybe_from_str_fn is deprecated. "
            "Please use to_dumpable_context and from_dumpable_context instead."
        )

    _private_register_pytree_node(
        cls,
        flatten_fn,
        unflatten_fn,
        serialized_type_name=serialized_type_name,
        to_dumpable_context=to_dumpable_context,
        from_dumpable_context=from_dumpable_context,
    )


def _private_register_pytree_node(
    cls: Type[Any],
    flatten_fn: FlattenFunc,
    unflatten_fn: UnflattenFunc,
    *,
    serialized_type_name: Optional[str] = None,
    to_dumpable_context: Optional[ToDumpableContextFn] = None,
    from_dumpable_context: Optional[FromDumpableContextFn] = None,
) -> None:
    """This is an internal function that is used to register a pytree node type
    for the Python pytree only. End-users should use :func:`register_pytree_node`
    instead.
    """
    with _NODE_REGISTRY_LOCK:
        if cls in SUPPORTED_NODES:
            # TODO: change this warning to an error after OSS/internal stabilize
            warnings.warn(
                f"{cls} is already registered as pytree node. "
                "Overwriting the previous registration.",
            )

        node_def = NodeDef(
            cls,
            flatten_fn,
            unflatten_fn,
        )
        SUPPORTED_NODES[cls] = node_def

        if (to_dumpable_context is None) ^ (from_dumpable_context is None):
            raise ValueError(
                f"Both to_dumpable_context and from_dumpable_context for {cls} must "
                "be None or registered."
            )

        if serialized_type_name is None:
            serialized_type_name = f"{cls.__module__}.{cls.__qualname__}"

        serialize_node_def = _SerializeNodeDef(
            cls,
            serialized_type_name,
            to_dumpable_context,
            from_dumpable_context,
        )
        SUPPORTED_SERIALIZED_TYPES[cls] = serialize_node_def
        SERIALIZED_TYPE_TO_PYTHON_TYPE[serialized_type_name] = cls


def _dict_flatten(d: Dict[Any, Any]) -> Tuple[List[Any], Context]:
    return list(d.values()), list(d.keys())


def _dict_unflatten(values: Iterable[Any], context: Context) -> Dict[Any, Any]:
    return dict(zip(context, values))


def _list_flatten(d: List[Any]) -> Tuple[List[Any], Context]:
    return d, None


def _list_unflatten(values: Iterable[Any], context: Context) -> List[Any]:
    return list(values)


def _tuple_flatten(d: Tuple[Any, ...]) -> Tuple[List[Any], Context]:
    return list(d), None


def _tuple_unflatten(values: Iterable[Any], context: Context) -> Tuple[Any, ...]:
    return tuple(values)


def _namedtuple_flatten(d: NamedTuple) -> Tuple[List[Any], Context]:
    return list(d), type(d)


def _namedtuple_unflatten(values: Iterable[Any], context: Context) -> NamedTuple:
    return cast(NamedTuple, context(*values))


def _namedtuple_serialize(context: Context) -> DumpableContext:
    json_namedtuple = {
        "class_name": context.__name__,
        "fields": context._fields,
    }
    return json_namedtuple


def _namedtuple_deserialize(dumpable_context: DumpableContext) -> Context:
    class_name = dumpable_context["class_name"]
    assert isinstance(class_name, str)
    context = namedtuple(class_name, dumpable_context["fields"])  # type: ignore[misc]
    return context


def _ordereddict_flatten(d: GenericOrderedDict[Any, Any]) -> Tuple[List[Any], Context]:
    return list(d.values()), list(d.keys())


def _ordereddict_unflatten(
    values: Iterable[Any],
    context: Context,
) -> GenericOrderedDict[Any, Any]:
    return OrderedDict((key, value) for key, value in zip(context, values))


_odict_flatten = _ordereddict_flatten
_odict_unflatten = _ordereddict_unflatten


def _defaultdict_flatten(d: DefaultDict[Any, Any]) -> Tuple[List[Any], Context]:
    values, dict_context = _dict_flatten(d)
    return values, [d.default_factory, dict_context]


def _defaultdict_unflatten(
    values: Iterable[Any],
    context: Context,
) -> DefaultDict[Any, Any]:
    default_factory, dict_context = context
    return defaultdict(default_factory, _dict_unflatten(values, dict_context))


def _defaultdict_serialize(context: Context) -> DumpableContext:
    default_factory, dict_context = context
    json_defaultdict = {
        "default_factory_module": default_factory.__module__,
        "default_factory_name": default_factory.__qualname__,
        "dict_context": dict_context,
    }
    return json_defaultdict


def _defaultdict_deserialize(dumpable_context: DumpableContext) -> Context:
    assert isinstance(dumpable_context, dict)
    assert set(dumpable_context) == {
        "default_factory_module",
        "default_factory_name",
        "dict_context",
    }

    default_factory_module = dumpable_context["default_factory_module"]
    default_factory_name = dumpable_context["default_factory_name"]
    assert isinstance(default_factory_module, str)
    assert isinstance(default_factory_name, str)
    module = importlib.import_module(default_factory_module)
    default_factory = getattr(module, default_factory_name)

    dict_context = dumpable_context["dict_context"]
    return [default_factory, dict_context]


def _deque_flatten(deq: Deque[Any]) -> Tuple[List[Any], Context]:
    return list(deq), deq.maxlen


def _deque_unflatten(values: Iterable[Any], context: Context) -> Deque[Any]:
    return deque(values, maxlen=context)


_private_register_pytree_node(
    tuple,
    _tuple_flatten,
    _tuple_unflatten,
    serialized_type_name="builtins.tuple",
)
_private_register_pytree_node(
    list,
    _list_flatten,
    _list_unflatten,
    serialized_type_name="builtins.list",
)
_private_register_pytree_node(
    dict,
    _dict_flatten,
    _dict_unflatten,
    serialized_type_name="builtins.dict",
)
_private_register_pytree_node(
    namedtuple,  # type: ignore[arg-type]
    _namedtuple_flatten,
    _namedtuple_unflatten,
    serialized_type_name="collections.namedtuple",
    to_dumpable_context=_namedtuple_serialize,
    from_dumpable_context=_namedtuple_deserialize,
)
_private_register_pytree_node(
    OrderedDict,
    _ordereddict_flatten,
    _ordereddict_unflatten,
    serialized_type_name="collections.OrderedDict",
)
_private_register_pytree_node(
    defaultdict,
    _defaultdict_flatten,
    _defaultdict_unflatten,
    serialized_type_name="collections.defaultdict",
    to_dumpable_context=_defaultdict_serialize,
    from_dumpable_context=_defaultdict_deserialize,
)
_private_register_pytree_node(
    deque,
    _deque_flatten,
    _deque_unflatten,
    serialized_type_name="collections.deque",
)


STANDARD_DICT_TYPES: FrozenSet[type] = frozenset(
    {dict, OrderedDict, defaultdict},
)
BUILTIN_TYPES: FrozenSet[type] = frozenset(
    {tuple, list, dict, namedtuple, OrderedDict, defaultdict, deque},  # type: ignore[arg-type]
)


# h/t https://stackoverflow.com/questions/2166818/how-to-check-if-an-object-is-an-instance-of-a-namedtuple
def _is_namedtuple_instance(tree: Any) -> bool:
    typ = type(tree)
    bases = typ.__bases__
    if len(bases) != 1 or bases[0] != tuple:
        return False
    fields = getattr(typ, "_fields", None)
    if not isinstance(fields, tuple):
        return False
    return all(type(entry) == str for entry in fields)


def _get_node_type(tree: Any) -> Any:
    if _is_namedtuple_instance(tree):
        return namedtuple
    return type(tree)


# A leaf is defined as anything that is not a Node.
def _is_leaf(tree: PyTree) -> bool:
    return _get_node_type(tree) not in SUPPORTED_NODES


# A TreeSpec represents the structure of a pytree. It holds:
# "type": the type of root Node of the pytree
# context: some context that is useful in unflattening the pytree
# children_specs: specs for each child of the root Node
# num_leaves: the number of leaves
@dataclasses.dataclass
class TreeSpec:
    type: Any
    _context: Context
    _children_specs: List["TreeSpec"]

    num_nodes: int = dataclasses.field(init=False)
    num_leaves: int = dataclasses.field(init=False)
    num_children: int = dataclasses.field(init=False)

    def __post_init__(self) -> None:
        self.num_nodes = 1 + sum(spec.num_nodes for spec in self._children_specs)
        self.num_leaves = sum(spec.num_leaves for spec in self._children_specs)
        self.num_children = len(self._children_specs)

    def __repr__(self, indent: int = 0) -> str:
        repr_prefix: str = f"TreeSpec({self.type.__name__}, {self._context}, ["
        children_specs_str: str = ""
        if self.num_children > 0:
            indent += 2
            children_specs_str += self._children_specs[0].__repr__(indent)
            children_specs_str += "," if self.num_children > 1 else ""
            children_specs_str += ",".join(
                [
                    "\n" + " " * indent + child.__repr__(indent)
                    for child in self._children_specs[1:]
                ]
            )
        repr_suffix: str = f"{children_specs_str}])"
        return repr_prefix + repr_suffix

    @property
    def context(self):
        warnings.warn(
            "treespec.context is private implementation detail. "
            "It might be changed in the future.",
            stacklevel=2,
        )
        return self._context

    @property
    def children_specs(self):
        warnings.warn(
            "treespec.children_specs is private implementation detail. "
            "It might be changed in the future.",
            stacklevel=2,
        )
        return self._children_specs

    def is_leaf(self) -> bool:
        return self.num_nodes == 1 and self.num_leaves == 1

    def children(self) -> List["TreeSpec"]:
<<<<<<< HEAD
        return self._children_specs.copy()
=======
        return self.children_specs
>>>>>>> 6c1b7b3d

    def child(self, index: int) -> "TreeSpec":
        return self._children_specs[index]

    def entries(self) -> List[Any]:
        if self.type in STANDARD_DICT_TYPES:
            dict_context = (
                self._context if self.type is not defaultdict else self._context[1]
            )
            return dict_context  # type: ignore[no-any-return]
        return list(range(self.num_children))

    def entry(self, index: int) -> Any:
        return self.entries()[index]

    def _flatten_up_to_helper(self, tree: PyTree, subtrees: List[PyTree]) -> None:
        if self.is_leaf():
            subtrees.append(tree)
            return

        node_type = _get_node_type(tree)
        if self.type not in BUILTIN_TYPES:
            # Always require custom node types to match exactly
            if node_type != self.type:
                raise ValueError(
                    f"Type mismatch; "
                    f"expected {self.type!r}, but got {node_type!r}.",
                )
            flatten_fn = SUPPORTED_NODES[node_type].flatten_fn
            child_pytrees, context = flatten_fn(tree)
            if len(child_pytrees) != self.num_children:
                raise ValueError(
                    f"Node arity mismatch; "
                    f"expected {self.num_children}, but got {len(child_pytrees)}.",
                )
            if context != self._context:
                raise ValueError(
                    f"Node context mismatch for custom node type {self.type!r}.",
                )
        else:
            # For builtin dictionary types, we allow some flexibility
            # Otherwise, we require exact matches
            both_standard_dict = (
                self.type in STANDARD_DICT_TYPES and node_type in STANDARD_DICT_TYPES
            )
            if node_type != self.type and not both_standard_dict:
                raise ValueError(
                    f"Node type mismatch; "
                    f"expected {self.type!r}, but got {node_type!r}.",
                )
            if len(tree) != self.num_children:
                raise ValueError(
                    f"Node arity mismatch; "
                    f"expected {self.num_children}, but got {len(tree)}.",
                )

            if both_standard_dict:  # dictionary types are compatible with each other
<<<<<<< HEAD
                dict_context = (
                    self._context
                    if self.type is not defaultdict
                    # ignore mismatch of `default_factory` for defaultdict
                    else self._context[1]
                )
                expected_keys = dict_context
=======
                # Only compare the keys
                # - ignore the key ordering
                # - ignore mismatch of `default_factory` for defaultdict
                expected_keys = self.entries()
>>>>>>> 6c1b7b3d
                got_key_set = set(tree)
                expected_key_set = set(expected_keys)
                if got_key_set != expected_key_set:
                    missing_keys = expected_key_set.difference(got_key_set)
                    extra_keys = got_key_set.difference(expected_key_set)
                    message = ""
                    if missing_keys:
                        message += f"; missing key(s): {missing_keys}"
                    if extra_keys:
                        message += f"; extra key(s): {extra_keys}"
                    raise ValueError(f"Node keys mismatch{message}.")
                child_pytrees = [tree[key] for key in expected_keys]
            else:
                flatten_fn = SUPPORTED_NODES[node_type].flatten_fn
                child_pytrees, context = flatten_fn(tree)
                if (
                    context != self._context
                    and self.type is not deque  # ignore mismatch of `maxlen` for deque
                ):
                    raise ValueError(
                        f"Node context mismatch for node type {self.type!r}; "
                        f"expected {self._context!r}, but got {context!r}.",  # namedtuple type mismatch
                    )

        for child_pytree, child_spec in zip(child_pytrees, self._children_specs):
            child_spec._flatten_up_to_helper(child_pytree, subtrees)

    def flatten_up_to(self, tree: PyTree) -> List[PyTree]:
        subtrees: List[PyTree] = []
        self._flatten_up_to_helper(tree, subtrees)
        return subtrees

    def unflatten(self, leaves: Iterable[Any]) -> PyTree:
        if not isinstance(leaves, (list, tuple)):
            leaves = list(leaves)
        if len(leaves) != self.num_leaves:
            raise ValueError(
                f"treespec.unflatten(leaves): `leaves` has length {len(leaves)} "
                f"but the spec refers to a pytree that holds {self.num_leaves} "
                f"items ({self}).",
            )
        if self.is_leaf():
            return leaves[0]

        unflatten_fn = SUPPORTED_NODES[self.type].unflatten_fn

        # Recursively unflatten the children
        start = 0
        end = 0
        child_pytrees = []
        for child_spec in self._children_specs:
            end += child_spec.num_leaves
            child_pytrees.append(child_spec.unflatten(leaves[start:end]))
            start = end

        return unflatten_fn(child_pytrees, self._context)


class LeafSpec(TreeSpec):
    def __init__(self) -> None:
        super().__init__(None, None, [])
        self.num_nodes = 1
        self.num_leaves = 1
        self.num_children = 0

    def __repr__(self, indent: int = 0) -> str:
        return "*"


# All leaves are equivalent, so represent with a single object to save on
# object construction time
_LEAF_SPEC = LeafSpec()


def _tree_flatten_helper(tree: PyTree, leaves: List[Any]) -> TreeSpec:
    if _is_leaf(tree):
        leaves.append(tree)
        return _LEAF_SPEC

    node_type = _get_node_type(tree)
    flatten_fn = SUPPORTED_NODES[node_type].flatten_fn
    child_pytrees, context = flatten_fn(tree)

    # Recursively flatten the children
    children_specs = [_tree_flatten_helper(child, leaves) for child in child_pytrees]

    return TreeSpec(node_type, context, children_specs)


def tree_flatten(tree: PyTree) -> Tuple[List[Any], TreeSpec]:
    """Flattens a pytree into a list of values and a TreeSpec that can be used
    to reconstruct the pytree.
    """
    leaves: List[Any] = []
    spec = _tree_flatten_helper(tree, leaves)
    return leaves, spec


def tree_unflatten(leaves: Iterable[Any], treespec: TreeSpec) -> PyTree:
    """Given a list of values and a TreeSpec, builds a pytree.
    This is the inverse operation of `tree_flatten`.
    """
    if not isinstance(treespec, TreeSpec):
        raise TypeError(
            f"tree_unflatten(leaves, treespec): Expected `treespec` to be "
            f"instance of TreeSpec but got item of type {type(treespec)}.",
        )
    return treespec.unflatten(leaves)


def _tree_leaves_helper(tree: PyTree, leaves: List[Any]) -> None:
    if _is_leaf(tree):
        leaves.append(tree)
        return

    node_type = _get_node_type(tree)
    flatten_fn = SUPPORTED_NODES[node_type].flatten_fn
    child_pytrees, _ = flatten_fn(tree)

    # Recursively flatten the children
    for child in child_pytrees:
        _tree_leaves_helper(child, leaves)


def tree_leaves(tree: PyTree) -> List[Any]:
    """Get a list of leaves of a pytree."""
    leaves: List[Any] = []
    _tree_leaves_helper(tree, leaves)
    return leaves


def tree_structure(tree: PyTree) -> TreeSpec:
    """Get the TreeSpec for a pytree."""
    return tree_flatten(tree)[1]


def tree_map(func: Callable[..., Any], tree: PyTree, *rests: PyTree) -> PyTree:
    """Map a multi-input function over pytree args to produce a new pytree.

    See also :func:`tree_map_`.

    >>> tree_map(lambda x: x + 1, {'x': 7, 'y': (42, 64)})
    {'x': 8, 'y': (43, 65)}
    >>> tree_map(lambda x: x is None, {'x': 7, 'y': (42, 64), 'z': None})
    {'x': False, 'y': (False, False), 'z': True}

    If multiple inputs are given, the structure of the tree is taken from the first input;
    subsequent inputs need only have ``tree`` as a prefix:

    >>> tree_map(lambda x, y: [x] + y, [5, 6], [[7, 9], [1, 2]])
    [[5, 7, 9], [6, 1, 2]]

    Args:
        func (callable): A function that takes ``1 + len(rests)`` arguments, to be applied at the
            corresponding leaves of the pytrees.
        tree (pytree): A pytree to be mapped over, with each leaf providing the first positional
            argument to function ``func``.
        rests (tuple of pytree): A tuple of pytrees, each of which has the same structure as
            ``tree`` or has ``tree`` as a prefix.

    Returns:
        A new pytree with the same structure as ``tree`` but with the value at each leaf given by
        ``func(x, *xs)`` where ``x`` is the value at the corresponding leaf in ``tree`` and ``xs``
        is the tuple of values at corresponding nodes in ``rests``.
    """
    leaves, treespec = tree_flatten(tree)
    flat_args = [leaves] + [treespec.flatten_up_to(r) for r in rests]
    return treespec.unflatten(map(func, *flat_args))


def tree_map_(func: Callable[..., Any], tree: PyTree, *rests: PyTree) -> PyTree:
    """Like :func:`tree_map`, but do an inplace call on each leaf and return the original tree.

    See also :func:`tree_map`.

    Args:
        func (callable): A function that takes ``1 + len(rests)`` arguments, to be applied at the
            corresponding leaves of the pytrees.
        tree (pytree): A pytree to be mapped over, with each leaf providing the first positional
            argument to function ``func``.
        rests (tuple of pytree): A tuple of pytrees, each of which has the same structure as
            ``tree`` or has ``tree`` as a prefix.

    Returns:
        The original ``tree`` with the value at each leaf is given by the side-effect of function
        ``func(x, *xs)`` (not the return value) where ``x`` is the value at the corresponding leaf
        in ``tree`` and ``xs`` is the tuple of values at values at corresponding nodes in ``rests``.
    """
    leaves, treespec = tree_flatten(tree)
    flat_args = [leaves] + [treespec.flatten_up_to(r) for r in rests]
    deque(map(func, *flat_args), maxlen=0)  # consume and exhaust the iterable
    return tree


Type2 = Tuple[Type[T], Type[S]]
Type3 = Tuple[Type[T], Type[S], Type[U]]
TypeAny = Union[Type[Any], Tuple[Type[Any], ...]]

Fn2 = Callable[[Union[T, S]], R]
Fn3 = Callable[[Union[T, S, U]], R]
Fn = Callable[[T], R]
FnAny = Callable[[Any], R]

MapOnlyFn = Callable[[T], Callable[[Any], Any]]


# These specializations help with type inference on the lambda passed to this
# function
@overload
def map_only(__type_or_types: Type2[T, S]) -> MapOnlyFn[Fn2[T, S, Any]]:
    ...


@overload
def map_only(__type_or_types: Type3[T, S, U]) -> MapOnlyFn[Fn3[T, S, U, Any]]:
    ...


@overload
def map_only(__type_or_types: Type[T]) -> MapOnlyFn[Fn[T, Any]]:
    ...


# This specialization is needed for the implementations below that call
@overload
def map_only(__type_or_types: TypeAny) -> MapOnlyFn[FnAny[Any]]:
    ...


def map_only(__type_or_types: TypeAny) -> MapOnlyFn[FnAny[Any]]:
    """
    Suppose you are writing a tree_map over tensors, leaving everything
    else unchanged.  Ordinarily you would have to write:

        def go(t):
            if isinstance(t, Tensor):
                return ...
            else:
                return t

    With this function, you only need to write:

        @map_only(Tensor)
        def go(t):
            return ...

    You can also directly use 'tree_map_only'
    """

    def wrapper(func: Callable[[T], Any]) -> Callable[[Any], Any]:
        # @functools.wraps(func)  # torch dynamo doesn't support this yet
        def wrapped(x: T) -> Any:
            if isinstance(x, __type_or_types):
                return func(x)
            return x

        return wrapped

    return wrapper


@overload
def tree_map_only(
    __type_or_types: Type[T],
    func: Fn[T, Any],
    tree: PyTree,
) -> PyTree:
    ...


@overload
def tree_map_only(
    __type_or_types: Type2[T, S],
    func: Fn2[T, S, Any],
    tree: PyTree,
) -> PyTree:
    ...


@overload
def tree_map_only(
    __type_or_types: Type3[T, S, U],
    func: Fn3[T, S, U, Any],
    tree: PyTree,
) -> PyTree:
    ...


def tree_map_only(
    __type_or_types: TypeAny,
    func: FnAny[Any],
    tree: PyTree,
) -> PyTree:
    return tree_map(map_only(__type_or_types)(func), tree)


@overload
def tree_map_only_(
    __type_or_types: Type[T],
    func: Fn[T, Any],
    tree: PyTree,
) -> PyTree:
    ...


@overload
def tree_map_only_(
    __type_or_types: Type2[T, S],
    func: Fn2[T, S, Any],
    tree: PyTree,
) -> PyTree:
    ...


@overload
def tree_map_only_(
    __type_or_types: Type3[T, S, U],
    func: Fn3[T, S, U, Any],
    tree: PyTree,
) -> PyTree:
    ...


def tree_map_only_(
    __type_or_types: TypeAny,
    func: FnAny[Any],
    tree: PyTree,
) -> PyTree:
    return tree_map_(map_only(__type_or_types)(func), tree)


def tree_all(pred: Callable[[Any], bool], tree: PyTree) -> bool:
    flat_args = tree_leaves(tree)
    return all(map(pred, flat_args))


def tree_any(pred: Callable[[Any], bool], tree: PyTree) -> bool:
    flat_args = tree_leaves(tree)
    return any(map(pred, flat_args))


@overload
def tree_all_only(
    __type_or_types: Type[T],
    pred: Fn[T, bool],
    tree: PyTree,
) -> bool:
    ...


@overload
def tree_all_only(
    __type_or_types: Type2[T, S],
    pred: Fn2[T, S, bool],
    tree: PyTree,
) -> bool:
    ...


@overload
def tree_all_only(
    __type_or_types: Type3[T, S, U],
    pred: Fn3[T, S, U, bool],
    tree: PyTree,
) -> bool:
    ...


def tree_all_only(
    __type_or_types: TypeAny,
    pred: FnAny[bool],
    tree: PyTree,
) -> bool:
    flat_args = tree_leaves(tree)
    return all(pred(x) for x in flat_args if isinstance(x, __type_or_types))


@overload
def tree_any_only(
    __type_or_types: Type[T],
    pred: Fn[T, bool],
    tree: PyTree,
) -> bool:
    ...


@overload
def tree_any_only(
    __type_or_types: Type2[T, S],
    pred: Fn2[T, S, bool],
    tree: PyTree,
) -> bool:
    ...


@overload
def tree_any_only(
    __type_or_types: Type3[T, S, U],
    pred: Fn3[T, S, U, bool],
    tree: PyTree,
) -> bool:
    ...


def tree_any_only(
    __type_or_types: TypeAny,
    pred: FnAny[bool],
    tree: PyTree,
) -> bool:
    flat_args = tree_leaves(tree)
    return any(pred(x) for x in flat_args if isinstance(x, __type_or_types))


# Broadcasts a pytree to the provided TreeSpec and returns the flattened
# values. If this is not possible, then this function returns None.
#
# For example, given pytree=0 and spec=TreeSpec(list, None, [LeafSpec(), LeafSpec()]),
# would return [0, 0]. This is useful for part of the vmap implementation:
# a user can pass in vmap(fn, in_dims)(*inputs). `in_dims` should be
# broadcastable to the tree structure of `inputs` and we use
# _broadcast_to_and_flatten to check this.
def _broadcast_to_and_flatten(tree: PyTree, treespec: TreeSpec) -> Optional[List[Any]]:
    assert isinstance(treespec, TreeSpec)

    if _is_leaf(tree):
        return [tree] * treespec.num_leaves
    if treespec.is_leaf():
        return None
    node_type = _get_node_type(tree)
    if node_type != treespec.type:
        return None

    flatten_fn = SUPPORTED_NODES[node_type].flatten_fn
    child_pytrees, ctx = flatten_fn(tree)

    # Check if the Node is different from the spec
    if len(child_pytrees) != treespec.num_children or ctx != treespec._context:
        return None

    # Recursively flatten the children
    result: List[Any] = []
    for child, child_spec in zip(child_pytrees, treespec.children()):
        flat = _broadcast_to_and_flatten(child, child_spec)
        if flat is not None:
            result += flat
        else:
            return None

    return result


@dataclasses.dataclass
class _TreeSpecSchema:
    """
    _TreeSpecSchema is the schema used to serialize the TreeSpec
    It contains the following fields:
    - type: A string name of the type. null for the case of a LeafSpec.
    - context: Any format which is json dumpable
    - children_spec: A list of children serialized specs.
    """

    type: Optional[str]
    context: DumpableContext
    children_spec: List["_TreeSpecSchema"]


class _ProtocolFn(NamedTuple):
    treespec_to_json: Callable[[TreeSpec], DumpableContext]
    json_to_treespec: Callable[[DumpableContext], TreeSpec]


_SUPPORTED_PROTOCOLS: Dict[int, _ProtocolFn] = {}


def _treespec_to_json(treespec: TreeSpec) -> _TreeSpecSchema:
    if treespec.is_leaf():
        return _TreeSpecSchema(None, None, [])

    if treespec.type not in SUPPORTED_SERIALIZED_TYPES:
        raise NotImplementedError(
            f"Serializing {treespec.type} in pytree is not registered.",
        )

    serialize_node_def = SUPPORTED_SERIALIZED_TYPES[treespec.type]

    serialized_type_name = serialize_node_def.serialized_type_name

    if serialized_type_name == NO_SERIALIZED_TYPE_NAME_FOUND:
        raise NotImplementedError(
            f"No registered serialization name for {treespec.type} found. "
            "Please update your _register_pytree_node call with a `serialized_type_name` kwarg."
        )

    if serialize_node_def.to_dumpable_context is None:
        try:
            serialized_context = json.dumps(treespec._context)
        except TypeError as e:
            raise TypeError(
                "Unable to serialize context. "
                "Please make the context json dump-able, or register a "
                "custom serializer using _register_pytree_node."
            ) from e
    else:
        serialized_context = serialize_node_def.to_dumpable_context(treespec._context)

    child_schemas = [_treespec_to_json(child) for child in treespec.children()]

    return _TreeSpecSchema(serialized_type_name, serialized_context, child_schemas)


def _json_to_treespec(json_schema: DumpableContext) -> TreeSpec:
    if (
        json_schema["type"] is None
        and json_schema["context"] is None
        and len(json_schema["children_spec"]) == 0
    ):
        return _LEAF_SPEC

    if json_schema["type"] not in SERIALIZED_TYPE_TO_PYTHON_TYPE:
        raise NotImplementedError(
            f'Deserializing {json_schema["type"]} in pytree is not registered.',
        )

    typ = SERIALIZED_TYPE_TO_PYTHON_TYPE[json_schema["type"]]
    serialize_node_def = SUPPORTED_SERIALIZED_TYPES[typ]

    if serialize_node_def.from_dumpable_context is None:
        try:
            context = json.loads(json_schema["context"])
        except TypeError as ex:
            raise TypeError(
                "Unable to deserialize context. "
                "Please make the context json load-able, or register a "
                "custom serializer using _register_pytree_node.",
            ) from ex
    else:
        context = serialize_node_def.from_dumpable_context(json_schema["context"])

    children_specs = []
    for child_string in json_schema["children_spec"]:
        children_specs.append(_json_to_treespec(child_string))

    return TreeSpec(typ, context, children_specs)


_SUPPORTED_PROTOCOLS[1] = _ProtocolFn(_treespec_to_json, _json_to_treespec)


def treespec_dumps(treespec: TreeSpec, protocol: Optional[int] = None) -> str:
    if not isinstance(treespec, TreeSpec):
        raise TypeError(
            f"treespec_dumps(treespec, protocol): Expected `treespec` to be instance of "
            f"TreeSpec but got item of type {type(treespec)}.",
        )

    if protocol is None:
        protocol = DEFAULT_TREESPEC_SERIALIZATION_PROTOCOL

    if protocol in _SUPPORTED_PROTOCOLS:
        json_spec = _SUPPORTED_PROTOCOLS[protocol].treespec_to_json(treespec)
    else:
        raise ValueError(
            f"Unknown protocol {protocol}. "
            f"Available protocols: {list(_SUPPORTED_PROTOCOLS.keys())}",
        )

    str_spec = json.dumps((protocol, dataclasses.asdict(json_spec)))
    return str_spec


def treespec_loads(serialized: str) -> TreeSpec:
    protocol, json_schema = json.loads(serialized)

    if protocol in _SUPPORTED_PROTOCOLS:
        return _SUPPORTED_PROTOCOLS[protocol].json_to_treespec(json_schema)
    raise ValueError(
        f"Unknown protocol {protocol}. "
        f"Available protocols: {list(_SUPPORTED_PROTOCOLS.keys())}",
    )


class _DummyLeaf:
    def __repr__(self) -> str:
        return "*"


def treespec_pprint(treespec: TreeSpec) -> str:
    dummy_tree = tree_unflatten(
        [_DummyLeaf() for _ in range(treespec.num_leaves)],
        treespec,
    )
    return repr(dummy_tree)


# TODO(angelayi): remove this function after OSS/internal stabilize
def pytree_to_str(treespec: TreeSpec) -> str:
    warnings.warn("pytree_to_str is deprecated. Please use treespec_dumps")
    return treespec_dumps(treespec)


# TODO(angelayi): remove this function after OSS/internal stabilize
def str_to_pytree(json: str) -> TreeSpec:
    warnings.warn("str_to_pytree is deprecated. Please use treespec_loads")
    return treespec_loads(json)


def arg_tree_leaves(*args: PyTree, **kwargs: PyTree) -> List[Any]:
    """Get a flat list of arguments to this function

    A slightly faster version of tree_leaves((args, kwargs))
    """
    leaves: List[Any] = []
    for a in args:
        _tree_leaves_helper(a, leaves)
    for a in kwargs.values():
        _tree_leaves_helper(a, leaves)
    return leaves<|MERGE_RESOLUTION|>--- conflicted
+++ resolved
@@ -513,7 +513,7 @@
     @property
     def context(self):
         warnings.warn(
-            "treespec.context is private implementation detail. "
+            "`treespec.context` is private implementation detail. "
             "It might be changed in the future.",
             stacklevel=2,
         )
@@ -522,8 +522,9 @@
     @property
     def children_specs(self):
         warnings.warn(
-            "treespec.children_specs is private implementation detail. "
-            "It might be changed in the future.",
+            "`treespec.children_specs` is private implementation detail. "
+            "It might be changed in the future. "
+            "Please use `treespec.children()` or `treespec.child(idx)` instead.",
             stacklevel=2,
         )
         return self._children_specs
@@ -532,11 +533,7 @@
         return self.num_nodes == 1 and self.num_leaves == 1
 
     def children(self) -> List["TreeSpec"]:
-<<<<<<< HEAD
-        return self._children_specs.copy()
-=======
-        return self.children_specs
->>>>>>> 6c1b7b3d
+        return self._children_specs
 
     def child(self, index: int) -> "TreeSpec":
         return self._children_specs[index]
@@ -594,20 +591,10 @@
                 )
 
             if both_standard_dict:  # dictionary types are compatible with each other
-<<<<<<< HEAD
-                dict_context = (
-                    self._context
-                    if self.type is not defaultdict
-                    # ignore mismatch of `default_factory` for defaultdict
-                    else self._context[1]
-                )
-                expected_keys = dict_context
-=======
                 # Only compare the keys
                 # - ignore the key ordering
                 # - ignore mismatch of `default_factory` for defaultdict
                 expected_keys = self.entries()
->>>>>>> 6c1b7b3d
                 got_key_set = set(tree)
                 expected_key_set = set(expected_keys)
                 if got_key_set != expected_key_set:
