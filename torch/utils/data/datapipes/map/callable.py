# mypy: allow-untyped-defs
from typing import Callable, TypeVar

from torch.utils.data.datapipes._decorator import functional_datapipe
from torch.utils.data.datapipes.datapipe import MapDataPipe
from torch.utils.data.datapipes.utils.common import _check_unpickable_fn


__all__ = ["MapperMapDataPipe", "default_fn"]

<<<<<<< HEAD
T_co = TypeVar("T_co", covariant=True)
=======

_T_co = TypeVar("_T_co", covariant=True)
>>>>>>> a21d4363


# Default function to return each item directly
# In order to keep datapipe picklable, eliminates the usage
# of python lambda function
def default_fn(data):
    return data


@functional_datapipe("map")
<<<<<<< HEAD
class MapperMapDataPipe(MapDataPipe[T_co]):
=======
class MapperMapDataPipe(MapDataPipe[_T_co]):
>>>>>>> a21d4363
    r"""
    Apply the input function over each item from the source DataPipe (functional name: ``map``).

    The function can be any regular Python function or partial object. Lambda
    function is not recommended as it is not supported by pickle.

    Args:
        datapipe: Source MapDataPipe
        fn: Function being applied to each item

    Example:
        >>> # xdoctest: +SKIP
        >>> from torchdata.datapipes.map import SequenceWrapper, Mapper
        >>> def add_one(x):
        ...     return x + 1
        >>> dp = SequenceWrapper(range(10))
        >>> map_dp_1 = dp.map(add_one)
        >>> list(map_dp_1)
        [1, 2, 3, 4, 5, 6, 7, 8, 9, 10]
        >>> map_dp_2 = Mapper(dp, lambda x: x + 1)
        >>> list(map_dp_2)
        [1, 2, 3, 4, 5, 6, 7, 8, 9, 10]
    """

    datapipe: MapDataPipe
    fn: Callable

    def __init__(
        self,
        datapipe: MapDataPipe,
        fn: Callable = default_fn,
    ) -> None:
        super().__init__()
        self.datapipe = datapipe
        _check_unpickable_fn(fn)
        self.fn = fn  # type: ignore[assignment]

    def __len__(self) -> int:
        return len(self.datapipe)

    def __getitem__(self, index) -> _T_co:
        return self.fn(self.datapipe[index])<|MERGE_RESOLUTION|>--- conflicted
+++ resolved
@@ -8,12 +8,8 @@
 
 __all__ = ["MapperMapDataPipe", "default_fn"]
 
-<<<<<<< HEAD
-T_co = TypeVar("T_co", covariant=True)
-=======
 
 _T_co = TypeVar("_T_co", covariant=True)
->>>>>>> a21d4363
 
 
 # Default function to return each item directly
@@ -24,11 +20,7 @@
 
 
 @functional_datapipe("map")
-<<<<<<< HEAD
-class MapperMapDataPipe(MapDataPipe[T_co]):
-=======
 class MapperMapDataPipe(MapDataPipe[_T_co]):
->>>>>>> a21d4363
     r"""
     Apply the input function over each item from the source DataPipe (functional name: ``map``).
 
