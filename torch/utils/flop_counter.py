import torch
import torch.nn as nn
from torch.utils._pytree import tree_map, tree_flatten, tree_unflatten
from typing import List, Any, Dict, Optional, Union, NamedTuple
from collections import defaultdict
from torch.utils._python_dispatch import TorchDispatchMode
from torch.utils.hooks import RemovableHandle
from torch._decomp import register_decomposition
from math import prod
from functools import wraps



__all__ = ["FlopCounterMode", "register_flop_formula"]

aten = torch.ops.aten

def get_shape(i):
    if isinstance(i, torch.Tensor):
        return i.shape
    return i

flop_registry: Dict[Any, Any] = {}

def shape_wrapper(f):
    @wraps(f)
    def nf(*args, out_val=None, **kwargs):
        args, kwargs, out_shape = tree_map(get_shape, (args, kwargs, out_val))
        return f(*args, out_shape=out_shape, **kwargs)
    return nf

def register_flop_formula(targets, get_raw=False):
    def register_fun(flop_formula):
        if not get_raw:
            flop_formula = shape_wrapper(flop_formula)
        register_decomposition(targets, registry=flop_registry, unsafe=True)(flop_formula)
        return flop_formula

    return register_fun

@register_flop_formula(aten.mm)
def mm_flop(a_shape, b_shape, *args, out_shape=None, **kwargs) -> int:
    """Count flops for matmul."""
    # Inputs should be a list of length 2.
    # Inputs contains the shapes of two matrices.
    m, k = a_shape
    k2, n = b_shape
    assert k == k2
    # NB(chilli): Should be 2 * k - 1 technically for FLOPs.
    return m * n * 2 * k

@register_flop_formula(aten.addmm)
def addmm_flop(self_shape, a_shape, b_shape, out_shape=None, **kwargs) -> int:
    """Count flops for addmm."""
    return mm_flop(a_shape, b_shape)

@register_flop_formula(aten.bmm)
def bmm_flop(a_shape, b_shape, out_shape=None, **kwargs) -> int:
    """Count flops for the bmm operation."""
    # Inputs should be a list of length 2.
    # Inputs contains the shapes of two tensor.
    b, m, k = a_shape
    b2, k2, n = b_shape
    assert b == b2
    assert k == k2
    # NB(chilli): Should be 2 * k - 1 technically for FLOPs.
    flop = b * m * n * 2 * k
    return flop

@register_flop_formula(aten.baddbmm)
def baddbmm_flop(self_shape, a_shape, b_shape, out_shape=None, **kwargs) -> int:
    """Count flops for the baddbmm operation."""
    # Inputs should be a list of length 3.
    # Inputs contains the shapes of three tensors.
    return bmm_flop(a_shape, b_shape)


def conv_flop_count(
    x_shape: List[int],
    w_shape: List[int],
    out_shape: List[int],
    transposed: bool = False,
) -> int:
    """Count flops for convolution.

    Note only multiplication is
    counted. Computation for bias are ignored.
    Flops for a transposed convolution are calculated as
    flops = (x_shape[2:] * prod(w_shape) * batch_size).
    Args:
        x_shape (list(int)): The input shape before convolution.
        w_shape (list(int)): The filter shape.
        out_shape (list(int)): The output shape after convolution.
        transposed (bool): is the convolution transposed
    Returns:
        int: the number of flops
    """

    batch_size = x_shape[0]
    conv_shape = (x_shape if transposed else out_shape)[2:]
    c_out, c_in, *filter_size = w_shape

    """
    General idea here is that for a regular conv, for each point in the output
    spatial dimension we convolve the filter with something (hence
    `prod(conv_shape) * prod(filter_size)` ops). Then, this gets multiplied by
    1. batch_size, 2. the cross product of input and weight channels.

    For the transpose, it's not each point in the *output* spatial dimension but
    each point in the *input* spatial dimension.
    """
    # NB(chilli): I don't think this properly accounts for padding :think:
    # NB(chilli): Should be 2 * c_in - 1 technically for FLOPs.
    flop = prod(conv_shape) * prod(filter_size) * batch_size * c_out * c_in * 2
    return flop

@register_flop_formula([aten.convolution, aten._convolution])
def conv_flop(x_shape, w_shape, _bias, _stride, _padding, _dilation, transposed, *args, out_shape=None, **kwargs) -> int:
    """Count flops for convolution."""
    return conv_flop_count(x_shape, w_shape, out_shape, transposed=transposed)


@register_flop_formula(aten.convolution_backward)
def conv_backward_flop(
        grad_out_shape,
        x_shape,
        w_shape,
        _bias,
        _stride,
        _padding,
        _dilation,
        transposed,
        _output_padding,
        _groups,
        output_mask,
        out_shape) -> int:

    def t(shape):
        return [shape[1], shape[0]] + list(shape[2:])
    flop_count = 0

    """
    Let's say we have a regular 1D conv
    {A, B, C} [inp]
    {i, j} [weight]
    => (conv)
    {Ai + Bj, Bi + Cj} [out]

    And as a reminder, the transposed conv of the above is
    => {Ai, Aj + Bi, Bj + Ci, Cj} [transposed conv out]

    For the backwards of conv, we now have
    {D, E} [grad_out]
    {A, B, C} [inp]
    {i, j} [weight]

    # grad_inp as conv_transpose(grad_out, weight)
    Let's first compute grad_inp. To do so, we can simply look at all the
    multiplications that each element of inp is involved in. For example, A is
    only involved in the first element of the output (and thus only depends upon
    D in grad_out), and C is only involved in the last element of the output
    (and thus only depends upon E in grad_out)

    {Di, Dj + Ei, Ej} [grad_inp]

    Note that this corresponds to the below conv_transpose. This gives us the
    output_mask[0] branch, which is grad_inp.

    {D, E} [inp (grad_out)]
    {i, j} [weight]
    => (conv_transpose)
    {Di, Dj + Ei, Ej} [out (grad_inp)]

    I leave the fact that grad_inp for a transposed conv is just conv(grad_out,
    weight) as an exercise for the reader.

    # grad_weight as conv(inp, grad_out)
    To compute grad_weight, we again look at the terms in the output, which as
    a reminder is:
    => {Ai + Bj, Bi + Cj} [out]
    => {D, E} [grad_out]
    If we manually compute the gradient for the weights, we see it's
    {AD + BE, BD + CE} [grad_weight]

    This corresponds to the below conv
    {A, B, C} [inp]
    {D, E} [weight (grad_out)]
    => (conv)
    {AD + BE, BD + CE} [out (grad_weight)]

    # grad_weight of transposed conv as conv(grad_out, inp)
    As a reminder, the terms of the output of a transposed conv are:
    => {Ai, Aj + Bi, Bj + Ci, Cj} [transposed conv out]
    => {D, E, F, G} [grad_out]

    Manually computing the gradient for the weights, we see it's
    {AD + BE + CF, AE + BF + CG} [grad_weight]

    This corresponds to the below conv
    {D, E, F, G} [inp (grad_out)]
    {A, B, C} [weight (inp)]
    => (conv)
    {AD + BE + CF, AE + BF + CG} [out (grad_weight)]

    For the full backwards formula, there are also some details involving
    transpose of the batch/channel dimensions and groups, but I skip those for
    the sake of brevity (and they're pretty similar to matmul backwards)

    Check [conv backwards decomposition as conv forwards]
    """
    # grad_inp as conv_transpose(grad_out, weight)
    if output_mask[0]:
        grad_input_shape = get_shape(out_shape[0])
        flop_count += conv_flop_count(grad_out_shape, w_shape, grad_input_shape, not transposed)

    if output_mask[1]:
        grad_weight_shape = get_shape(out_shape[1])
        if transposed:
            # grad_weight of transposed conv as conv(grad_out, inp)
            flop_count += conv_flop_count(t(grad_out_shape), t(x_shape), t(grad_weight_shape), transposed=False)
        else:
            # grad_weight as conv(inp, grad_out)
            flop_count += conv_flop_count(t(x_shape), t(grad_out_shape), t(grad_weight_shape), transposed=False)

    return flop_count

def sdpa_flop_count(query_shape, key_shape, value_shape):
    """
    Count flops for self-attention.

    NB: We can assume that value_shape == key_shape
    """
    b, h, s_q, d_q = query_shape
    _b2, _h2, s_k, _d2 = key_shape
    _b3, _h3, _s3, d_v = value_shape
    assert b == _b2 == _b3 and h == _h2 == _h3 and d_q == _d2 and s_k == _s3 and d_q == _d2
    total_flops = 0
    # q: [b, h, s_q, d_q] @ k: [b, h, d_q, s_k] -> scores: [b, h, s_q, s_k]
    total_flops += bmm_flop((b * h, s_q, d_q), (b * h, d_q, s_k))
    # scores: [b, h, s_q, s_k] @ v: [b, h, s_k, d_v] -> out: [b, h, s_q, d_v]
    total_flops += bmm_flop((b * h, s_q, s_k), (b * h, s_k, d_v))
    return total_flops


@register_flop_formula([aten._scaled_dot_product_efficient_attention, aten._scaled_dot_product_flash_attention])
def sdpa_flop(query_shape, key_shape, value_shape, *args, out_shape=None, **kwargs) -> int:
    """Count flops for self-attention."""
    # NB: We aren't accounting for causal attention here
    return sdpa_flop_count(query_shape, key_shape, value_shape)


def sdpa_backward_flop_count(grad_out_shape, query_shape, key_shape, value_shape):
    total_flops = 0
    b, h, s_q, d_q = query_shape
    _b2, _h2, s_k, _d2 = key_shape
    _b3, _h3, _s3, d_v = value_shape
    _b4, _h4, _s4, _d4 = grad_out_shape
    assert b == _b2 == _b3 == _b4 and h == _h2 == _h3 == _h4 and d_q == _d2
    assert d_v == _d4 and s_k == _s3 and s_q == _s4
    total_flops = 0
    # Step 1: We recompute the scores matrix.
    # q: [b, h, s_q, d_q] @ k: [b, h, d_q, s_k] -> scores: [b, h, s_q, s_k]
    total_flops += bmm_flop((b * h, s_q, d_q), (b * h, d_q, s_k))

    # Step 2: We propagate the gradients through the score @ v operation.
    # gradOut: [b, h, s_q, d_v] @ v: [b, h, d_v, s_k] -> gradScores: [b, h, s_q, s_k]
    total_flops += bmm_flop((b * h, s_q, d_v), (b * h, d_v, s_k))
    # scores: [b, h, s_k, s_q] @ gradOut: [b, h, s_q, d_v] -> gradV: [b, h, s_k, d_v]
    total_flops += bmm_flop((b * h, s_k, s_q), (b * h, s_q, d_v))

    # Step 3: We propagate th gradients through the k @ v operation
    # gradScores: [b, h, s_q, s_k] @ k: [b, h, s_k, d_q] -> gradQ: [b, h, s_q, d_q]
    total_flops += bmm_flop((b * h, s_q, s_k), (b * h, s_k, d_q))
    # q: [b, h, d_q, s_q] @ gradScores: [b, h, s_q, s_k] -> gradK: [b, h, d_q, s_k]
    total_flops += bmm_flop((b * h, d_q, s_q), (b * h, s_q, s_k))
    return total_flops


@register_flop_formula([aten._scaled_dot_product_efficient_attention_backward, aten._scaled_dot_product_flash_attention_backward])
def sdpa_backward_flop(grad_out_shape, query_shape, key_shape, value_shape, *args, out_shape=None, **kwargs) -> int:
    """Count flops for self-attention backward."""
    return sdpa_backward_flop_count(grad_out_shape, query_shape, key_shape, value_shape)

flop_registry = {
    aten.mm: mm_flop,
    aten.addmm: addmm_flop,
    aten.bmm: bmm_flop,
    aten.baddbmm: baddbmm_flop,
    aten.convolution: conv_flop,
    aten._convolution: conv_flop,
    aten.convolution_backward: conv_backward_flop,
    aten._scaled_dot_product_efficient_attention: sdpa_flop,
    aten._scaled_dot_product_flash_attention: sdpa_flop,
    aten._scaled_dot_product_efficient_attention_backward: sdpa_backward_flop,
    aten._scaled_dot_product_flash_attention_backward: sdpa_backward_flop,
}

def normalize_tuple(x):
    if not isinstance(x, tuple):
        return (x,)
    return x


# Define the suffixes for different orders of magnitude
suffixes = ["", "K", "M", "B", "T"]
# Thanks BingChat!
def get_suffix_str(number):
    # Find the index of the appropriate suffix based on the number of digits
    # with some additional overflow.
    # i.e. 1.01B should be displayed as 1001M, not 1.001B
    index = max(0, min(len(suffixes) - 1, (len(str(number)) - 2) // 3))
    return suffixes[index]

def convert_num_with_suffix(number, suffix):
    index = suffixes.index(suffix)
    # Divide the number by 1000^index and format it to two decimal places
    value = f"{number / 1000 ** index:.3f}"
    # Return the value and the suffix as a string
    return value + suffixes[index]

def convert_to_percent_str(num, denom):
    if denom == 0:
        return "0%"
    return f"{num / denom:.2%}"

def _pytreeify_preserve_structure(f):
    @wraps(f)
    def nf(args):
        flat_args, spec = tree_flatten(args)
        out = f(*flat_args)
        return tree_unflatten(out, spec)

    return nf


class FlopCounterMode(TorchDispatchMode):
    """
    ``FlopCounterMode`` is a context manager that counts the number of flops within its context.

    It does this using a ``TorchDispatchMode``.

    It also supports hierarchical output by passing a module (or list of
    modules) to FlopCounterMode on construction. If you do not need hierarchical
    output, you do not need to use it with a module.

    Example usage

    .. code-block:: python

        mod = ...
        flop_counter = FlopCounterMode(mod)
        with flop_counter:
            mod.sum().backward()

    """

    def __init__(
            self,
            mods: Optional[Union[torch.nn.Module, List[torch.nn.Module]]] = None,
            depth: int = 2,
            display: bool = True,
            custom_mapping: Optional[Dict[Any, Any]] = None):
        self.flop_counts: Dict[str, Dict[Any, int]] = defaultdict(lambda: defaultdict(int))
        self.depth = depth
        self.parents = ["Global"]
        self.in_backward = False
        self.display = display
        if custom_mapping is None:
            custom_mapping = {}
        if isinstance(mods, torch.nn.Module):
            mods = [mods]
        self.mods = mods
        # Keys will include the modules in `mods` and their submodules
        self._module_to_forward_hook_handles: Dict[nn.Module, _ForwardHookHandles] = {}
        self.flop_registry = {
            **flop_registry,
            **{k: v if getattr(v, "_get_raw", False) else shape_wrapper(v) for k, v in custom_mapping.items()}
        }

    def _register_forward_hooks(self):
        if self.mods is None:
            return
        for mod in self.mods:
            prefix = type(mod).__name__
            for name, module in dict(mod.named_modules()).items():
                if name == "":
                    name = prefix
                else:
                    name = ".".join([prefix, name])

                forward_pre_hook_handle = module.register_forward_pre_hook(self._enter_module(name))
                forward_hook_handle = module.register_forward_hook(self._exit_module(name))
                self._module_to_forward_hook_handles[module] = _ForwardHookHandles(
                    forward_pre_hook_handle, forward_hook_handle
                )

    def _deregister_forward_hooks(self):
        for forward_hook_handles in self._module_to_forward_hook_handles.values():
            forward_hook_handles[0].remove()
            forward_hook_handles[1].remove()
        self._module_to_forward_hook_handles.clear()

    def _enter_module(self, name):
        def f(module, inputs):
            out = _pytreeify_preserve_structure(self._create_pre_module(name))(inputs)
            return out

        return f

    def _exit_module(self, name):
        def f(module, inputs, outputs):
            outputs = _pytreeify_preserve_structure(self._create_post_module(name))(outputs)
            return outputs
        return f

    def _create_post_module(self, name):
        class PushState(torch.autograd.Function):
            @staticmethod
            def forward(ctx, *args):
                assert self.parents[-1] == name, f"{self.parents[-1]} is not {name}"
                self.parents.pop()
                args = tree_map(lambda x: x.clone() if isinstance(x, torch.Tensor) else x, args)
                return args

            @staticmethod
            def backward(ctx, *grad_outs):
                self.in_backward = True
                self.parents.append(name)
                return grad_outs

        return PushState.apply

    def _create_pre_module(self, name):
        class PopState(torch.autograd.Function):
            @staticmethod
            def forward(ctx, *args):
                if self.in_backward:
                    self.parents = ["Global"]
                    self.in_backward = True
                self.parents.append(name)
                args = tree_map(lambda x: x.clone() if isinstance(x, torch.Tensor) else x, args)
                return args

            @staticmethod
            def backward(ctx, *grad_outs):
                assert self.parents[-1] == name
                self.parents.pop()
                return grad_outs

        return PopState.apply

    def get_total_flops(self) -> int:
        return sum(self.flop_counts['Global'].values())

    def get_flop_counts(self) -> Dict[str, Dict[Any, int]]:
        """Return the flop counts as a dictionary of dictionaries.

        The outer
        dictionary is keyed by module name, and the inner dictionary is keyed by
        operation name.

        Returns:
            Dict[str, Dict[Any, int]]: The flop counts as a dictionary.
        """
        return {k: dict(v) for k, v in self.flop_counts.items()}

    def get_table(self, depth=None):
        if depth is None:
            depth = self.depth
        if depth is None:
            depth = 999999

        import tabulate
        tabulate.PRESERVE_WHITESPACE = True
        header = ["Module", "FLOP", "% Total"]
        values = []
        global_flops = self.get_total_flops()
        global_suffix = get_suffix_str(global_flops)
        is_global_subsumed = False

        def process_mod(mod_name, depth):
            nonlocal is_global_subsumed

            total_flops = sum(self.flop_counts[mod_name].values())

            is_global_subsumed |= total_flops >= global_flops

            padding = " " * depth
            values = []
            values.append([
                padding + mod_name,
                convert_num_with_suffix(total_flops, global_suffix),
                convert_to_percent_str(total_flops, global_flops)
            ])
            for k, v in self.flop_counts[mod_name].items():
                values.append([
                    padding + " - " + str(k),
                    convert_num_with_suffix(v, global_suffix),
                    convert_to_percent_str(v, global_flops)
                ])
            return values

        for mod in self.flop_counts.keys():
            if mod == 'Global':
                continue
            mod_depth = mod.count(".") + 1
            if mod_depth > depth:
                continue

            cur_values = process_mod(mod, mod_depth - 1)
            values.extend(cur_values)

        # We do a bit of messing around here to only output the "Global" value
        # if there are any FLOPs in there that aren't already fully contained by
        # a module.
        if 'Global' in self.flop_counts and not is_global_subsumed:
            for idx, value in enumerate(values):
                values[idx][0] = " " + values[idx][0]

            values = process_mod('Global', 0) + values

        if len(values) == 0:
            values = [["Global", "0", "0%"]]

        return tabulate.tabulate(values, headers=header, colalign=("left", "right", "right"))

    def __enter__(self):
        self.flop_counts.clear()
        self._register_forward_hooks()
        super().__enter__()
        return self

    def __exit__(self, *args):
        if self.display:
            print(self.get_table(self.depth))
        self._deregister_forward_hooks()
        super().__exit__(*args)

    def __torch_dispatch__(self, func, types, args=(), kwargs=None):
        kwargs = kwargs if kwargs else {}
        out = func(*args, **kwargs)
        func_packet = func._overloadpacket
        if func_packet in self.flop_registry:
            flop_count_func = self.flop_registry[func_packet]
<<<<<<< HEAD
            flop_count = flop_count_func(*args, **kwargs, out=out)  # type: ignore[operator]
=======
            flop_count = flop_count_func(*args, **kwargs, out_val=out)  # type: ignore[operator]
>>>>>>> 22ba180e
            if len(set(self.parents)) != len(self.parents):
                print(
                    "The module hierarchy tracking seems to be messed up."
                    "Please file a bug or just run the flop counter without"
                    "tracking the module hierarchy (i.e. `with FlopCounterMode():`)"
                )
            for par in set(self.parents):
                self.flop_counts[par][func_packet] += flop_count

        return out

class _ForwardHookHandles(NamedTuple):
    forward_pre_hook_handle: RemovableHandle
    forward_hook_handle: RemovableHandle<|MERGE_RESOLUTION|>--- conflicted
+++ resolved
@@ -542,11 +542,7 @@
         func_packet = func._overloadpacket
         if func_packet in self.flop_registry:
             flop_count_func = self.flop_registry[func_packet]
-<<<<<<< HEAD
-            flop_count = flop_count_func(*args, **kwargs, out=out)  # type: ignore[operator]
-=======
             flop_count = flop_count_func(*args, **kwargs, out_val=out)  # type: ignore[operator]
->>>>>>> 22ba180e
             if len(set(self.parents)) != len(self.parents):
                 print(
                     "The module hierarchy tracking seems to be messed up."
