--- conflicted
+++ resolved
@@ -46,10 +46,7 @@
     get_gpu_dram_gbps,
     green_text,
     is_collective,
-<<<<<<< HEAD
-=======
     is_gpu,
->>>>>>> f34905f6
     is_wait,
     red_text,
     sympy_product,
@@ -696,7 +693,6 @@
     ):
         super().__init__(scheduler, node)
         self._compute_attrs()
-<<<<<<< HEAD
 
     def _compute_attrs(
         self,
@@ -710,21 +706,6 @@
         group_fn = self.scheduler.get_backend(self.node.get_device()).group_fn
         self.group = (self.node.get_device(), group_fn(self._sizes))
 
-=======
-
-    def _compute_attrs(
-        self,
-        extra_indexing_constraints: Optional[Tuple[Dict[Any, Any], List[Any]]] = None,
-    ):
-        assert isinstance(self.node, (ir.ComputedBuffer, ir.TemplateBuffer))
-        self._sizes, self._body = self.node.simplify_and_reorder(
-            extra_indexing_constraints=extra_indexing_constraints
-        )
-
-        group_fn = self.scheduler.get_backend(self.node.get_device()).group_fn
-        self.group = (self.node.get_device(), group_fn(self._sizes))
-
->>>>>>> f34905f6
         if isinstance(self.node, ir.TemplateBuffer):
             self.set_read_writes(self.node.normalized_read_writes())
         else:
@@ -1862,11 +1843,8 @@
             min_ms_fused = float("inf")
             ms_fused_choice = None
 
-<<<<<<< HEAD
-=======
             triton_choices = 0
 
->>>>>>> f34905f6
             for choice, unfused_time in choice_timings.items():
                 if not isinstance(choice, torch._inductor.ir.TritonTemplateCallerBase):
                     continue
@@ -1874,13 +1852,10 @@
                 if unfused_time >= ms1 + ms2:
                     continue
 
-<<<<<<< HEAD
-=======
                 triton_choices += 1
                 if triton_choices > config.max_epilogue_benchmarked_choices:
                     break
 
->>>>>>> f34905f6
                 # TODO - parallel compile triton templates
                 # TODO - should prune/skip choices that are not within certain % of best choice
                 with node1.node.swap_as_triton_caller(choice):
@@ -2509,11 +2484,7 @@
             elif node.is_foreach():
                 self.get_backend(device).codegen_foreach(node)  # type: ignore[possibly-undefined]
             elif isinstance(node, (FusedSchedulerNode, SchedulerNode)):
-<<<<<<< HEAD
-                self.get_backend(device).codegen_nodes(node.get_nodes())  # type: ignore[possibly-undefined]
-=======
                 self.get_backend(device).codegen_node(node)  # type: ignore[possibly-undefined]
->>>>>>> f34905f6
             else:
                 assert isinstance(node, NopKernelSchedulerNode)
                 node.allocate()
@@ -2531,35 +2502,16 @@
                 if device is not None and self.get_backend(device).ready_to_flush():
                     self.flush()
 
-<<<<<<< HEAD
-        if self.current_device and self.current_device.type == "cuda":
-=======
         if self.current_device and device_need_guard(self.current_device.type):
->>>>>>> f34905f6
             # exit the outermost CUDA device guard. this is
             # important for nested indentation codegen-ing.
             V.graph.wrapper_code.codegen_device_guard_exit()
 
         self.flush()
 
-<<<<<<< HEAD
-    def is_unaligned_buffer(self, buf_name):
-        if buf_name in V.graph.graph_inputs:
-            return not config.assume_aligned_inputs
-        if buf_name in V.graph.constants:
-            # all constants are assumed to be aligned
-            return False
-        node = self.name_to_node[buf_name]
-        layout = node.node.get_layout()
-        if isinstance(layout, ir.NonOwningLayout):
-            return not layout.maybe_guard_aligned()
-        else:
-            return False
-=======
     def get_buffer_layout(self, buf_name: str) -> ir.Layout:
         node = self.name_to_node[buf_name]
         return node.node.get_layout()
->>>>>>> f34905f6
 
 
 class BaseScheduling:
@@ -2584,15 +2536,6 @@
         else:
             return FusedSchedulerNode.fuse(node1, node2)
 
-    def fuse(self, node1: BaseSchedulerNode, node2: BaseSchedulerNode):
-        """
-        Fuse two nodes
-        """
-        if node1.is_foreach() or node2.is_foreach():
-            return ForeachKernelSchedulerNode.fuse(node1, node2)
-        else:
-            return FusedSchedulerNode.fuse(node1, node2)
-
     def group_fn(self, sizes):
         """
         Process the iteration sizes in case a transformation needs to be applied.
@@ -2610,11 +2553,7 @@
         """
         raise NotImplementedError
 
-<<<<<<< HEAD
-    def codegen_nodes(self, nodes: List[SchedulerNode]):
-=======
     def codegen_node(self, node: Union[FusedSchedulerNode, SchedulerNode]):
->>>>>>> f34905f6
         """
         Generate a kernel given a list of pre-fused nodes.
         """
