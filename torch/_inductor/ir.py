import collections
import contextlib
import dataclasses
import functools
import itertools
import logging
import re
import textwrap
import traceback
from contextlib import nullcontext
from functools import partial
from typing import (
    Any,
    Callable,
    ClassVar,
    Dict,
    Iterable,
    List,
    Optional,
    Sequence,
    Set,
    Tuple,
    TYPE_CHECKING,
    Union,
)
from unittest.mock import patch

import sympy
from sympy import Expr, Integer

import torch._export.serde.schema as export_schema

import torch._logging

import torch.fx
import torch.utils._pytree as pytree
from torch._dynamo.device_interface import get_interface_for_device
from torch._dynamo.utils import identity
from torch._export.serde.serialize import GraphModuleSerializer
from torch._higher_order_ops.auto_functionalize import can_auto_functionalize
from torch._inductor import metrics
from torch._prims_common import (
    compute_required_storage_length,
    is_boolean_dtype,
    is_float_dtype,
    make_channels_last_strides_for,
    make_contiguous_strides_for,
    StrideType,
)
from torch._subclasses.fake_tensor import get_schema_info
from torch.fx.experimental.symbolic_shapes import (
    CallMethodKey,
    compute_unbacked_bindings,
    DivideByKey,
    free_unbacked_symbols,
    rebind_unbacked,
    resolve_unbacked_bindings,
    SymTypes,
)
from torch.utils._sympy.functions import CleanDiv, FloorDiv, ModularIndexing
from torch.utils._sympy.symbol import SymT

from . import config, dependencies
from .codegen.common import index_prevent_reordering
from .dependencies import (
    extract_free_unbacked_symbols,
    extract_input_node_reduction_ranges,
    extract_read_writes,
    var_builder,
)
from .ops_handler import OpCounterCSE
from .runtime.hints import ReductionHint
from .runtime.runtime_utils import do_bench
from .utils import (
    argsort,
    cache_on_self,
    ceildiv,
    convert_shape_to_inductor,
    convert_shape_to_symint,
    developer_warning,
    get_kernel_metadata,
    is_dynamic,
    is_gpu,
    pad_listlike,
    sympy_dot,
    sympy_index_symbol,
    sympy_index_symbol_with_prefix,
    sympy_product,
    sympy_subs,
)
from .virtualized import ops, V

if TYPE_CHECKING:
    from .graph import GraphLowering

log = logging.getLogger(__name__)
indent = functools.partial(textwrap.indent, prefix="  ")
aten = torch.ops.aten

""" [Note: Inductor IR]

Inductor's IR is produced by executing 'lowering' code (see lowering.py).  Each
lowering is registered to a particular aten operator, and expects inputs that
correspond to the aten schema.  However, in place of torch Tensor inputs, lowerings
expect Inductor TensorBox inputs.

TensorBox IR represents torch tensors.  Tensors are sometimes single objects owning
storage, and sometimes views of another Tensor's storage.  Mutating tensor operations
(such as add_()) affect the underlying storage and any associated views.  Other operations
(such as .t_()) update metadata about the current view but don't modify the underlying storage.

To model this in Inductor, the IR distinguishes between TensorBox, View, StorageBox and Buffer.

TensorBox is the top level IR construct that any lowering should produce and maps to a torch.Tensor
output from an operation.  But just as torch.Tensors take different forms, TensorBox IR can
reference View IR or directly reference StorageBox IRs.

Some Inductor lowerings produce new sets of 'Box'es, while others (such as .t() or other view ops)
may take an existing TensorBox and point it to a new underlying View IR.

Tensors that directly own storage are represented as a chain of:
TensorBox -> StorageBox -> Buffer
where Buffer is a simple (1D) allocation, and StorageBox introduces the concept of a Layout.

If you mutate the data of such a tensor, we swing the StorageBox pointer to point to a new buffer
(leaving the old buffer unmodified and functionalizing the operation).

Tensors backed by views add one more indirection to the IR.
TensorBox -> View -> StorageBox -> Buffer
In these cases, the underlying StorageBox/Buffer will be shared with the pre-view TensorBox.
"""


def validate_ir(node_or_nodes):
    def _check_tensorbox(nodes):
        # Could expand this to check deeper properties
        # (e.g. TensorBox points to View or StorageBox)
        if nodes is None:
            pass
        elif isinstance(nodes, (list, tuple)):
            for node in nodes:
                _check_tensorbox(node)
        elif isinstance(nodes, dict):
            for node in nodes.values():
                _check_tensorbox(node)
        else:
            assert isinstance(
                nodes,
                (
                    torch._inductor.ir.ExpandView,
                    DynamicScalar,
                    AssertScalar,
                    TensorBox,
                    sympy.logic.boolalg.Boolean,
                    Expr,
                    EffectfulKernel,
                ),
            ), f"Found {type(nodes)}, which is not a supported top level IR node. See [Note: Inductor IR]"

    # Be picky about the accepted data structure (don't use pytree here)
    _check_tensorbox(node_or_nodes)


def ops_wrapper(name):
    assert isinstance(name, str)

    def fn(*args, **kwargs):
        return getattr(ops, name)(*args, **kwargs)

    return fn


def inverse_reorder(order):
    inv_order = dict(zip(order, range(len(order))))

    def reindex(index):
        assert len(index) == len(inv_order)
        return [index[inv_order[i]] for i in range(len(index))]

    return reindex


def same_reorder(order):
    def reindex(index):
        assert len(index) == len(order)
        return [index[order[i]] for i in range(len(index))]

    return reindex


def fuse_reindexing(reindex1, reindex2):
    def reindex(index):
        return reindex1(reindex2(index))

    return reindex


NHWC_STRIDE_ORDER = [3, 0, 2, 1]
NHWDC_STRIDE_ORDER = [4, 0, 3, 2, 1]


def stride_order2fill_order(order):
    """
    Convert stride order to fill order
    For channel last format,

    stride order = [3, 0, 2, 1] and fill order = [1, 3, 2, 0]
    """
    lookup = {pos: idx for idx, pos in enumerate(order)}
    fill_order = [lookup[i] for i in range(len(order))]
    return fill_order


def get_stride_order(seq: Sequence[int]) -> List[int]:
    """
    Convert strides to stride order
    """
    sorted_idx: List[int] = argsort(seq)
    out = [0 for _ in range(len(seq))]
    for i, elem in enumerate(sorted_idx):
        out[elem] = i
    return out


def ir_node_to_tensor(x, guard_shape=True):
    if x is None:
        return None

    shape_fn: Callable[[Expr], Union[int, Expr]]
    if not guard_shape:
        shape_fn = V.graph.sizevars.size_hint
    else:
        shape_fn = identity
    size = [shape_fn(s) for s in x.get_size()]
    stride: StrideType
    if is_storage_and_layout(x):
        stride = [shape_fn(s) for s in x.get_layout().stride]  # type: ignore[misc]
    else:
        stride = make_contiguous_strides_for(size)  # type: ignore[arg-type]
    dtype = x.get_dtype()
    device = x.get_device()
    size = convert_shape_to_symint(size)
    stride = convert_shape_to_symint(stride)
    t = torch.empty_strided(
        size=size, stride=stride, dtype=dtype, device=device
    ).zero_()
    return t


def may_convert_to_optional(value):
    if isinstance(value, list) and not value:
        # [None] makes sure the cpp wrapper codegen will generate something like
        # {c10::nullopt} instead of {}
        return [None]
    return value


def get_device_type(x):
    if getattr(x, "get_device", None):
        return get_device_type(x.get_device())
    if isinstance(x, torch.device):
        return x.type
    return None


def is_triton(x):
    return is_gpu(get_device_type(x))


def is_cpu(x):
    return get_device_type(x) == "cpu"


class IRNode:
    _current_origins: ClassVar[Set[Any]] = set()

    @staticmethod
    @contextlib.contextmanager
    def current_origins(origins: Set[torch.fx.Node]):
        old = IRNode._current_origins
        IRNode._current_origins = old | origins
        try:
            yield
        finally:
            IRNode._current_origins = old

    def __post_init__(self):
        self.origins = set(self._current_origins)
        self.traceback = traceback.format_stack() if config.debug_ir_traceback else None

    def get_traceback(self):
        return self.traceback

    def common_repr(self):
        origins = f"origins={getattr(self, 'origins', '')}"
        if len(origins) > 64:
            # this can get *very* long
            origins = f"{origins[:61]}..."
        return [origins]

    def str_helper(self, lines):
        lines = lines + self.common_repr()
        lines = indent(",\n".join(map(str, lines)))
        return f"{type(self).__name__}(\n{lines}\n)"

    def is_user_of(self, name):
        return name in self.get_read_names()

    @cache_on_self
    def get_read_names(self):
        return {dep.name for dep in self.get_reads()}

    def get_dtype(self):
        return self.dtype

    def get_layout(self):
        raise NotImplementedError(f"get_layout() is not implemented by {type(self)}!")

    def get_size(self):
        raise NotImplementedError(f"get_size() is not implemented by {type(self)}!")

    def get_numel(self):
        return sympy_product(self.get_size())

    def is_zero_elements(self):
        return V.graph.sizevars.is_expr_static_and_true(sympy.Eq(self.get_numel(), 0))  # type: ignore[arg-type]

    def realize(self):
        """
        If the IRNode refers to data which has not been materialized (e.g.,
        it is a Pointwise/Reduction that could potentially have more
        compute fused into it), realize the IRNode into physical memory,
        ending the possibility of fusing into it, but allowing, e.g., multiple
        users to access the data without having to recompute.

        Check StorageBox.realize for a particularly notable implementation.

        TODO(ezyang): I think, in principle, every IRNode should have an
        implementation of this, and most of the time no-op is OK, but you
        really do have to audit each IRNode for this, so for now, raise
        an error if it's not implemented.  Note that some code in graph.py
        will catch this thrown error and suppress it with a warning.
        """
        raise NotImplementedError(f"realize NYI on {type(self)}")

    def codegen_reference(self, writer=None):
        raise NotImplementedError(f"codegen_reference NYI on {type(self)}")

    # The abstract method declarations below serve to convince mypy that all IRNode instances have these functions
    # defined, while having no effect at runtime. We cannot create stub implementations here because other parts of
    # the code dynamically check for defined attributes.
    get_device: Callable[[], torch.device]
    dtype: torch.dtype
    get_name: Callable[[], str]
    get_reads: Callable[[], Any]
    get_stride: Callable[[], Any]
    get_storage_numel: Callable[[], Any]
    has_exceeded_max_reads: Callable[[], bool]
    make_loader: Callable[[], Callable[[Any], Any]]
    make_indexer: Callable[[], Callable[[Any], Any]]
    mark_reuse: Callable[[int], None]
    realize_hint: Callable[[], None]
    get_unbacked_symbol_uses: Callable[[], Set[sympy.Symbol]]


@dataclasses.dataclass
class Loops(IRNode):
    device: torch.device
    dtype: torch.dtype
    inner_fn: Callable[..., Any]
    ranges: List[Expr]

    def get_unbacked_symbol_uses(self) -> Set[sympy.Symbol]:
        return set().union(
            *(free_unbacked_symbols(e) for e in self.ranges),
            self.inner_fn_free_unbacked_symbols(),
        )

    def __str__(self, names=("ranges",)):
        return self.str_helper(
            [
                f"'{self.device.type}'",
                str(self.dtype),
                self.inner_fn_str(),
            ]
            + [f"{name}={getattr(self, name)}" for name in names]
            + [f"origin_node={self.origin_node!r}"]
        )

    def __post_init__(self):
        super().__post_init__()
        self.origin_node = None

    __repr__ = __str__

    def get_device(self):
        return self.device

    def get_origin_node(self):
        return self.origin_node

    def get_size(self):
        return self.ranges

    def get_pointwise_size(self):
        return self.ranges

    def is_extern(self):
        return False

    @classmethod
    def create(cls, *args, **kwargs):
        origin_node = kwargs.pop("origin_node", None)
        tb = kwargs.pop("traceback", None)
        r = cls(*args, **kwargs)
        r.origin_node = origin_node
        r.traceback = (
            tb or traceback.format_stack() if config.debug_ir_traceback else None
        )
        return TensorBox.create(r)

    @staticmethod
    def _index(ranges, prefix=SymT.INDEX):
        return [
            sympy.Integer(0) if s == 1 else sympy_index_symbol_with_prefix(prefix, n)
            for n, s in enumerate(ranges)
        ]

    @cache_on_self
    def inner_fn_opcount(self):
        from .ir import FlexibleLayout

        opcounter = OpCounterCSE(V.MockHandler())

        with V.set_ops_handler(opcounter), patch.object(
            FlexibleLayout, "allow_indexing", True
        ):
            result = self.inner_fn(*self.inner_fn_args())
            return opcounter.op_count

    def inner_fn_args(self):
        return (self._index(self.ranges),)

    def inner_fn_str(self):
        return V.KernelFormatterHandler.ir_to_string(
            self.inner_fn, *self.inner_fn_args()
        )

    def has_large_inner_fn(self):
        return self.inner_fn_opcount() > config.realize_opcount_threshold

    def inner_fn_free_unbacked_symbols(self):
        index = self._index(self.ranges)
        return extract_free_unbacked_symbols(self.inner_fn, index)

    def get_reads(self):
        with patch.object(FlexibleLayout, "allow_indexing", True):
            if self.get_reduction_type():
                return extract_read_writes(
                    self.make_loader(),
                    self.get_size(),
                    self.get_reduction_size(),
                ).reads
            else:
                return extract_read_writes(
                    self.make_loader(),
                    self.get_size(),
                ).reads

    def get_reduction_size(self):
        raise NotImplementedError(
            f"get_reduction_size() is not implemented by {type(self)}!"
        )

    def get_reduction_type(self):
        raise NotImplementedError(
            f"get_reduction_type() is not implemented by {type(self)}!"
        )

    def constant_to_device(self, device):
        raise NotImplementedError(
            f"constant_to_device() is not implemented by {type(self)}!"
        )


def nop_loader_fn(idx, *, dtype):
    if dtype.is_floating_point:
        return ops.constant(float("nan"), dtype)
    else:
        return ops.constant(0, dtype)


class Pointwise(Loops):
    def make_loader(self):
        # Make zero-element loops into a no-op
        if self.is_zero_elements():
            return partial(nop_loader_fn, dtype=self.dtype)

        return self.inner_fn

    def get_reduction_size(self):
        return []

    def get_reduction_type(self):
        return None

    def store_output(self, output_name, indexer, vars):
        loader = self.make_loader()
        return ops.store(output_name, indexer(vars), loader(vars))

    def constant_to_device(self, device):
        """Move this to a given device. Requires that all reads are to constants."""
        loader = self.make_loader()
        loader = patch.object(ConstantBuffer, "override_device", device)(loader)
        return Pointwise(device, self.dtype, loader, self.ranges)


@dataclasses.dataclass
class Scatter(Pointwise):
    output_indexer: Callable[[List[Expr]], Expr]
    scatter_mode: Optional[str] = None

    def constant_to_device(self, device):
        """Move this to a given device. Requires that all reads are to constants."""
        loader = self.make_loader()
        loader = patch.object(ConstantBuffer, "override_device", device)(loader)
        return Scatter(
            device,
            self.dtype,
            loader,
            self.ranges,
            self.output_indexer,
            self.scatter_mode,
        )

    def store_output(self, output_name, indexer, vars):
        loader = self.make_loader()
        return ops.store(
            output_name,
            indexer(self.output_indexer(vars)),
            loader(vars),
            mode=self.scatter_mode,
        )


REDUCTION_COMBINE_FN = {
    "any": ops_wrapper("logical_or"),
    "max": ops_wrapper("maximum"),
    "min": ops_wrapper("minimum"),
    "prod": ops_wrapper("mul"),
    "sum": ops_wrapper("add"),
    "xor_sum": ops_wrapper("bitwise_xor"),
}


def get_reduction_combine_fn(reduction_type, dtype, arg_break_ties_left=True):
    if reduction_type in REDUCTION_COMBINE_FN:
        combine_fn = REDUCTION_COMBINE_FN[reduction_type]
    elif reduction_type in {"argmax", "argmin"}:

        def combine_fn(a, b):
            a_value, a_index = a
            b_value, b_index = b

            if reduction_type == "argmin":
                mask = ops.lt(a_value, b_value)
            else:
                mask = ops.gt(a_value, b_value)

            equal = ops.eq(a_value, b_value)
            if is_float_dtype(dtype):
                a_isnan = ops.ne(a_value, a_value)
                b_isnan = ops.ne(b_value, b_value)
                mask = ops.logical_or(mask, ops.gt(a_isnan, b_isnan))
                equal = ops.logical_or(equal, ops.logical_and(a_isnan, b_isnan))

            tie = (
                ops.lt(a_index, b_index)
                if arg_break_ties_left
                else ops.gt(a_index, b_index)
            )
            mask = ops.logical_or(mask, ops.logical_and(equal, tie))
            return (
                ops.where(mask, a_value, b_value),
                ops.where(mask, a_index, b_index),
            )

    elif reduction_type == "welford_combine":

        def combine_fn(a, b):
            a_mean, a_m2, a_weight = a
            b_mean, b_m2, b_weight = b

            delta = b_mean - a_mean
            new_weight = a_weight + b_weight
            w2_over_w = b_weight / new_weight
            return (
                a_mean + delta * w2_over_w,
                a_m2 + b_m2 + delta * delta * a_weight * w2_over_w,
                new_weight,
            )

    else:
        raise NotImplementedError(f"unknown reduction_type={reduction_type}")

    return combine_fn


@dataclasses.dataclass
class Reduction(Loops):
    reduction_ranges: List[Expr]
    reduction_type: str
    # self.dtype represents the dst dtype
    src_dtype: torch.dtype
    reduction_hint: ReductionHint

    def __str__(self):
        return Loops.__str__(  # type: ignore[call-arg]
            self, names=("ranges", "reduction_ranges", "reduction_type")
        )

    def __repr__(self):
        return self.__str__()

    def get_unbacked_symbol_uses(self) -> Set[sympy.Symbol]:
        return super().get_unbacked_symbol_uses() | set().union(
            *(free_unbacked_symbols(e) for e in self.reduction_ranges)
        )

    def get_reduction_size(self):
        return self.reduction_ranges

    def get_reduction_type(self):
        return self.reduction_type

    def store_reduction(self, output_name, indexer, vars, reduction_vars):
        value = ops.reduction(
            self.dtype,
            self.src_dtype,
            self.reduction_type,
            self.inner_fn(vars, reduction_vars),
        )
        return ops.store_reduction(output_name, indexer(vars), value)

    def index_length(self):
        return len(self.ranges) + len(self.reduction_ranges)

    def inner_fn_args(self):
        index = self._index(self.ranges)
        rindex = self._index(self.reduction_ranges, SymT.RINDEX)
        return (index, rindex)

    def inner_fn_free_unbacked_symbols(self):
        index = self._index(self.ranges)
        rindex = self._index(self.reduction_ranges, SymT.RINDEX)
        return extract_free_unbacked_symbols(self.inner_fn, index, rindex)

    def constant_to_device(self, device):
        """Move this to a given device. Requires that all reads are to constants."""
        loader = self.make_loader()
        loader = patch.object(ConstantBuffer, "override_device", device)(loader)
        return Reduction(
            device,
            self.dtype,
            loader,
            self.ranges,
            self.reduction_ranges,
            self.reduction_type,
            self.src_dtype,
            ReductionHint.DEFAULT,
        )

    @staticmethod
    def num_splits(
        device,
        dst_dtype,
        src_dtype,
        inner_fn,
        ranges,
        reduction_ranges,
        reduction_type,
        reduction_numel,
        input_node: Optional[IRNode] = None,
    ):
        def _is_static(x):
            return isinstance(x, (int, sympy.Integer))

        reduction_numel_hint = V.graph.sizevars.symbolic_hint(reduction_numel)
        numel_hint = V.graph.sizevars.symbolic_hint(sympy_product(ranges))

        should_split = (
            get_device_type(device) == "cuda"
            and reduction_type
            not in {
                "argmax",
                "argmin",
            }
            and config.split_reductions
            # We don't support unbacked symints
            and _is_static(reduction_numel_hint)
            and _is_static(numel_hint)
        )
        if not should_split:
            return ReductionHint.DEFAULT, 1

        device_interface = get_interface_for_device(get_device_type(device))
        num_sm = device_interface.Worker.get_device_properties(
            device
        ).multi_processor_count
        min_elements_per_thread = 32
        max_elements_per_thread = 512
        threads_per_sm = 2048
        min_elements_per_device = min_elements_per_thread * num_sm * threads_per_sm
        max_elements_per_device = max_elements_per_thread * num_sm * threads_per_sm

        def inner_reduction_splits(reduction_numel_hint, numel_hint):
            # do heuristics that's close to eager mode for split inner reduction
            # we leak reduction autotune configs here, and will need to refactor to avoid this later
            num_warps = 8
            num_threads = 32 * num_warps
            if numel_hint >= 2 * num_sm:  # don't split if there are enough outputs
                return 1
            if reduction_numel_hint <= 8192:
                return 1
            if reduction_numel_hint * numel_hint <= min_elements_per_device:
                split_size = min_elements_per_thread
            elif reduction_numel_hint * numel_hint < max_elements_per_device:
                target_blocks = num_sm * threads_per_sm // (2 * num_threads)
                blocks_per_output = (target_blocks + numel_hint - 1) // numel_hint
                tmp_split_size = (
                    reduction_numel_hint + num_threads * blocks_per_output - 1
                ) // (num_threads * blocks_per_output)
                divisors = sympy.divisors(reduction_numel_hint)
                closest = min(divisors, key=lambda x: abs(x - tmp_split_size))
                if abs(closest - tmp_split_size) < 30:
                    # prefer even splits, but never smalle than min_elements_per_thread
                    split_size = max(closest, min_elements_per_thread)
                else:
                    split_size = tmp_split_size
            else:
                divisors = sympy.divisors(reduction_numel_hint)
                closest = min(divisors, key=lambda x: abs(x - max_elements_per_thread))
                if abs(closest - max_elements_per_thread) < 50:
                    # prefer even splits
                    split_size = closest
                else:
                    split_size = max_elements_per_thread
            return (reduction_numel_hint + split_size * num_threads - 1) // (
                split_size * num_threads
            )

        def outer_reduction_splits(reduction_numel_hint, numel_hint):
            # TODO the best heuristic currently has XBLOCK (corresponding to numel_hint) 128
            # extend to even smaller number of outputs
            num_warps = 8
            num_threads = num_warps * 32
            rvals_per_thread = 4  # comes from heuristics, refactor to not leak here
            xvals_per_block = 128
            xblocks = (numel_hint + xvals_per_block - 1) // xvals_per_block
            if reduction_numel_hint * numel_hint < min_elements_per_device:
                split_size = min_elements_per_thread
            elif reduction_numel_hint * numel_hint < max_elements_per_device:
                target_blocks = num_sm * threads_per_sm // (num_threads)
                target_blocks = (target_blocks + xblocks - 1) // xblocks
                tmp_split_size = (
                    reduction_numel_hint + rvals_per_thread * target_blocks - 1
                ) // (rvals_per_thread * target_blocks)
                divisors = sympy.divisors(reduction_numel_hint)
                closest = min(divisors, key=lambda x: abs(x - tmp_split_size))
                if abs(tmp_split_size - closest) < 20:
                    split_size = max(closest, min_elements_per_thread)
                else:
                    split_size = tmp_split_size
            else:
                divisors = sympy.divisors(reduction_numel_hint)
                closest = min(divisors, key=lambda x: abs(x - max_elements_per_thread))
                if abs(closest - max_elements_per_thread) < 50:
                    # prefer even splits
                    split_size = closest
                else:
                    split_size = max_elements_per_thread

            return (reduction_numel_hint + rvals_per_thread * split_size - 1) // (
                rvals_per_thread * split_size
            )

        # easy cases
        if numel_hint == 1:
            split = inner_reduction_splits(reduction_numel_hint, numel_hint)
            if split == 1:
                # No need to split.
                return ReductionHint.INNER, split
            if input_node is not None and isinstance(input_node, TensorBox):
                new_ranges, new_reduction_ranges = extract_input_node_reduction_ranges(
                    input_node
                )
                if new_ranges is not None and new_reduction_ranges is not None:
                    extracted_numel_hint = V.graph.sizevars.symbolic_hint(
                        sympy_product(new_ranges + new_reduction_ranges)
                    )
                    if reduction_numel_hint == extracted_numel_hint:
                        log.debug(
                            "Use previous IRNode's range and reduction_ranges instead of split. "
                            "current ranges: %s, current reduction ranges: %s, current split: %d, "
                            "new ranges: %s, new reduction ranges: %s",
                            ranges,
                            reduction_ranges,
                            split,
                            new_ranges,
                            new_reduction_ranges,
                        )
                        # If the input_node or its dependent nodes are also Reduction nodes,
                        # use reduction_sizes of this node or its dependent nodes directly.
                        return ReductionHint.INNER, -1
            return ReductionHint.INNER, split
        if (
            reduction_numel_hint <= min_elements_per_thread
            or numel_hint >= num_sm * 2 * 32
        ):
            return ReductionHint.DEFAULT, 1

        r = Reduction(
            device,
            dst_dtype,
            inner_fn,
            ranges,
            reduction_ranges,
            reduction_type,
            src_dtype,
            ReductionHint.DEFAULT,
        )

        def get_read_indices(r):
            cb = ComputedBuffer(
                name=None,
                layout=FlexibleLayout(
                    device=r.get_device(),
                    dtype=r.get_dtype(),
                    size=r.get_size(),
                ),
                data=r,
            )
            read_writes = cb.get_read_writes()
            # try finding the full size producer
            # TODO this will fail for something like ((1, N) * (N, 1)).sum()
            # this would also possibly be wrong for producers with the different contiguity but we hope those cases are rare
            range_vars = [
                r
                for r in read_writes.range_vars
                if isinstance(r, sympy.Expr) and not isinstance(r, sympy.Number)
            ]
            indices = []
            changed = False
            for md in sorted(read_writes.reads, key=lambda x: x.name):
                if all(r in md.index.free_symbols for r in range_vars):
                    indices.append(md.index)
                    if md.name in V.graph.name_to_buffer:
                        buf = V.graph.name_to_buffer[md.name]
                        original_stride = buf.layout.stride
                        buf.decide_layout()
                        if buf.layout.stride != original_stride:
                            changed = True
            return indices, changed

        indices, changed = get_read_indices(r)
        if changed:
            indices, _ = get_read_indices(r)

        if len(indices) == 0:
            # TODO determine splits when all inputs are broadcast
            return ReductionHint.DEFAULT, 1

        (_, reduction_vars), ranges = dependencies.index_vars_squeeze(
            r.get_size(), r.get_reduction_size()
        )
        num_outer = 0
        num_inner = 0
        for i in indices:
            i = V.graph.sizevars.simplify_with_ranges(i, ranges)
            strides = V.graph.sizevars.stride_hints(i, reduction_vars, ranges.keys())
            outer = all(s > 1 for s in strides)
            if outer:
                num_outer += 1
            else:
                num_inner += 1
        if num_inner > num_outer:
            return ReductionHint.INNER, inner_reduction_splits(
                reduction_numel_hint, numel_hint
            )
        else:
            return ReductionHint.OUTER, outer_reduction_splits(
                reduction_numel_hint, numel_hint
            )

    @staticmethod
    def _unroll_reduction_fn(inner_fn, reduction_ranges, reduction_type, src_dtype):
        """Convert inner_fn from a reduction to an pointwise"""
        reduction_ranges = [
            V.graph.sizevars.evaluate_static_shape(x) for x in reduction_ranges
        ]

        combine_fn = get_reduction_combine_fn(reduction_type, src_dtype)

        def fn(index):
            return functools.reduce(
                combine_fn,
                (
                    value_fn(index, rindex)
                    for rindex in itertools.product(
                        *[range(x) for x in reduction_ranges]
                    )
                ),
            )

        if reduction_type in ("argmin", "argmax"):
            flatten_index = FixedLayout(
                None,  # type: ignore[arg-type]
                None,  # type: ignore[arg-type]
                reduction_ranges,
                FlexibleLayout.contiguous_strides(reduction_ranges),
            ).make_indexer()

            def value_fn(index, rindex):
                rindex = [sympy.expand(i) for i in rindex]
                return (
                    inner_fn(index, rindex),
                    ops.index_expr(flatten_index(rindex), torch.int64),
                )

            return lambda index: fn(index)[1]
        else:
            value_fn = inner_fn
            return fn

    @classmethod
    def create(  # type: ignore[override]
        cls,
        device: torch.device,
        dst_dtype: torch.dtype,
        src_dtype: torch.dtype,
        inner_fn: Callable[..., Any],
        ranges: List[Expr],
        reduction_ranges: List[Expr],
        reduction_type: str,
        reduction_hint: ReductionHint = ReductionHint.DEFAULT,
        input_node: Optional[IRNode] = None,
    ):
        reduction_numel = V.graph.sizevars.simplify(sympy_product(reduction_ranges))

        if reduction_numel == 0:
            # N.B. This is a hack to generate the literal of the given type
            # Ideally, we should be fixing `def constant` in triton.py
            # but it breaks due to hardcoded dtypes in other places
            def py_cnst(val):
                return (
                    bool(val)
                    if dst_dtype == torch.bool
                    else float(val)
                    if dst_dtype.is_floating_point
                    else int(val)
                )

            rtypes_to_inits = {
                "sum": py_cnst(0),
                "xor_sum": py_cnst(0),
                "prod": py_cnst(1),
                "any": py_cnst(0),
                # "all" is desugared to `!any(!val)`
            }

            assert (
                reduction_type in rtypes_to_inits.keys()
            ), f"{reduction_type} not supported for zero-dimension tensors!"

            def const_fn(index):
                return ops.constant(rtypes_to_inits[reduction_type], dst_dtype)

            return Pointwise.create(
                device=device,
                dtype=src_dtype,
                inner_fn=const_fn,
                ranges=list(ranges),
            )

        if reduction_numel == 1:
            # this reduction is actually a pointwise op
            if reduction_type in ("argmin", "argmax"):

                def fn(index):
                    return ops.constant(0, dst_dtype)

            else:

                def fn(index):
                    reduction_index = [sympy.Integer(0) for _ in reduction_ranges]
                    return inner_fn(index, reduction_index)

            return Pointwise.create(device, dst_dtype, fn, ranges)

        if (
            isinstance(reduction_numel, sympy.Integer)
            and V.graph.sizevars.size_hint(reduction_numel)
            < config.unroll_reductions_threshold
            and sympy_product(ranges) != 1
        ):
            return Pointwise.create(
                device,
                dst_dtype,
                cls._unroll_reduction_fn(
                    inner_fn, reduction_ranges, reduction_type, src_dtype
                ),
                ranges,
            )

        # triton doesn't support reduce to single element well, so break it up
        hint, split = cls.num_splits(
            device,
            dst_dtype,
            src_dtype,
            inner_fn,
            ranges,
            reduction_ranges,
            reduction_type,
            reduction_numel,
            input_node,
        )
        # intermediate reduction in split can contain complex indexing,
        # and num_splits will fail to correctly set the hint
        # reuse the passed hint if available
        if reduction_hint == ReductionHint.DEFAULT:
            reduction_hint = hint
        if split == -1:
            assert input_node is not None
            new_ranges, new_reduction_ranges = extract_input_node_reduction_ranges(
                input_node  # type: ignore[arg-type]
            )
            assert new_ranges is not None
            assert new_reduction_ranges is not None
            return cls.create_multilayer_existing_ranges(
                device,
                dst_dtype,
                src_dtype,
                inner_fn,
                ranges,
                reduction_ranges,
                new_ranges,
                new_reduction_ranges,
                reduction_type,
                reduction_hint,
            )
        elif split > 1:
            # triton doesn't support reduce to single element well, so break it up
            return cls.create_multilayer(
                device,
                dst_dtype,
                src_dtype,
                inner_fn,
                ranges,
                reduction_ranges,
                reduction_type,
                split,
                reduction_hint,
            )

        return TensorBox.create(
            Reduction(
                device,
                dst_dtype,
                inner_fn,
                ranges,
                reduction_ranges,
                reduction_type,
                src_dtype,
                reduction_hint,
            )
        )

    @staticmethod
    def default_accumulator(reduction_type, dtype):
        if reduction_type in {"max", "argmax"}:
            if is_float_dtype(dtype):
                return float("-inf")
            elif is_boolean_dtype(dtype):
                return 0
            else:
                return torch.iinfo(dtype).min
        if reduction_type in {"min", "argmin"}:
            if is_float_dtype(dtype):
                return float("inf")
            elif is_boolean_dtype(dtype):
                return 1
            else:
                return torch.iinfo(dtype).max

        return {
            "sum": 0,
            "prod": 1,
            "xor_sum": 0,
            "any": 0,
            "welford_reduce": (0, 0, 0),
            "welford_combine": (0, 0, 0),
        }[reduction_type]

    @staticmethod
    def default_value(reduction_type, dtype):
        if reduction_type == "welford_reduce":
            return 0
        return Reduction.default_accumulator(reduction_type, dtype)

    @staticmethod
    def _multilayer_second_step_hint(
        split: int, numel_hint: int, reduction_hint: ReductionHint
    ) -> ReductionHint:
        if split == -1:
            return reduction_hint
        if split <= 512 and numel_hint <= 512 and reduction_hint == ReductionHint.OUTER:
            return ReductionHint.OUTER_TINY
        if (
            split <= 1024
            and numel_hint <= 256
            and reduction_hint == ReductionHint.OUTER
        ):
            return ReductionHint.OUTER_TINY

        return reduction_hint

    @classmethod
    def _multilayer_wrap_loader(
        cls,
        loader,
        reduction_ranges,
        reduction_numel,
        split,
        block_size,
        default,
    ):
        reindex = View.dynamic_reshape_indexer(reduction_ranges, [reduction_numel])
        need_mask = not V.graph.sizevars.is_expr_static_and_true(
            sympy.Eq(reduction_numel % split, 0)  # type: ignore[arg-type]
        )

        def wrapper_fn(index, reduction_index):
            (reduction_index,) = reduction_index
            *new_index, reduction_block = index
            indices = block_size * reduction_block + reduction_index

            def body():
                return loader(new_index, reindex([indices]))

            if need_mask:
                mask = ops.lt(
                    ops.index_expr(indices, torch.int32),
                    ops.index_expr(reduction_numel, torch.int32),
                )
                return ops.masked(mask, body, default)
            else:
                return body()

        return wrapper_fn

    @classmethod
    def _multilayer_wrap_loader_existing_ranges(
        cls,
        loader,
        original_ranges,
        original_reduction_ranges,
        new_ranges,
        new_reduction_ranges,
        default,
    ):
        assert all(
            r == 1 for r in original_ranges
        ), f"Only enabled for numel_hint == 1, found {original_ranges=}"
        reindex = View.dynamic_reshape_indexer(
            original_reduction_ranges, tuple(new_ranges) + tuple(new_reduction_ranges)
        )

        def wrapper_fn(merged_index, new_reduction_index):
            original_idx = merged_index[: len(original_ranges)]
            new_index = merged_index[len(original_ranges) :]
            return loader(
                original_idx,
                reindex(tuple(new_index) + tuple(new_reduction_index)),
            )

        return wrapper_fn

    @classmethod
    def create_multilayer_helper(
        cls,
        device: torch.device,
        dst_dtype: torch.dtype,
        src_dtype: torch.dtype,
        wrapper_fn: Callable[..., Any],
        original_ranges: List[Expr],
        original_reduction_ranges: List[Expr],
        new_ranges: List[Expr],
        new_reduction_ranges: List[Expr],
        reduction_type: str,
        split: int,
        reduction_hint: ReductionHint,
    ):
        """
        Break a large reduction up into multiple smaller reductions
        recursively
        """
        # triton will automatically compute reductions in fp32 if reducing over fp16/bf16
        # within the kernel. keep the intermediate in fp32 so as to keep the whole reduction
        # in fp32 and not reduce precision by breaking up the kernel into multiple layers
        intermediate_dtype = (
            dst_dtype
            if dst_dtype not in (torch.float16, torch.bfloat16)
            else torch.float
        )
        intermediate = Reduction.create(
            device,
            intermediate_dtype,
            src_dtype,
            wrapper_fn,
            new_ranges,
            new_reduction_ranges,
            reduction_type,
            reduction_hint,
        )
        intermediate.realize()
        intermediate_loader = intermediate.make_loader()

        def intermediate_fn(index, reduction_index):
            return intermediate_loader([*index, *reduction_index])

        numel_hint = V.graph.sizevars.size_hint(sympy_product(original_ranges))
        reduction_hint = cls._multilayer_second_step_hint(
            split, numel_hint, reduction_hint
        )

        assert original_ranges == new_ranges[: len(original_ranges)]
        return TensorBox.create(
            Reduction(
                device,
                dst_dtype,
                intermediate_fn,
                original_ranges,
                new_ranges[len(original_ranges) :],
                reduction_type,
                src_dtype,
                reduction_hint,
            )
        )

    @classmethod
    def create_multilayer(
        cls,
        device: torch.device,
        dst_dtype: torch.dtype,
        src_dtype: torch.dtype,
        inner_fn: Callable[..., Any],
        ranges: List[Expr],
        reduction_ranges: List[Expr],
        reduction_type: str,
        split: int,
        reduction_hint: ReductionHint,
    ):
        """
        Break a large reduction up into multiple smaller reductions
        recursively
        """
        # TODO(jansel): realize the reduction so we can do dynamic indexing
        reduction_numel = sympy_product(reduction_ranges)
        block_size = FloorDiv(reduction_numel + (split - 1), split)
        default = cls.default_value(reduction_type, dst_dtype)
        wrapper_fn = cls._multilayer_wrap_loader(
            inner_fn, reduction_ranges, reduction_numel, split, block_size, default
        )

        return cls.create_multilayer_helper(
            device,
            dst_dtype,
            src_dtype,
            wrapper_fn,
            ranges,
            reduction_ranges,
            [*ranges, split],  # type: ignore[list-item]
            [block_size],
            reduction_type,
            split,
            reduction_hint,
        )

    @classmethod
    def create_multilayer_existing_ranges(
        cls,
        device: torch.device,
        dst_dtype: torch.dtype,
        src_dtype: torch.dtype,
        inner_fn: Callable[..., Any],
        original_ranges: List[Expr],
        original_reduction_ranges: List[Expr],
        new_ranges: List[Expr],
        new_reduction_ranges: List[Expr],
        reduction_type: str,
        reduction_hint: ReductionHint,
    ):
        """
        Break a large reduction up into multiple smaller reductions
        recursively
        """
        default = cls.default_value(reduction_type, dst_dtype)
        wrapper_fn = cls._multilayer_wrap_loader_existing_ranges(
            inner_fn,
            original_ranges,
            original_reduction_ranges,
            new_ranges,
            new_reduction_ranges,
            default,
        )
        return cls.create_multilayer_helper(
            device,
            dst_dtype,
            src_dtype,
            wrapper_fn,
            original_ranges,
            original_reduction_ranges,
            [*original_ranges, *new_ranges],
            new_reduction_ranges,
            reduction_type,
            -1,
            reduction_hint,
        )


def num_reduction_outputs(reduction_type):
    return 3 if "welford" in reduction_type else 1


class WelfordReduction(Reduction):
    output_index: int

    def __init__(
        self,
        device,
        dtype,
        inner_fns,
        ranges,
        reduction_ranges,
        reduction_type,
        reduction_hint,
        output_index,
    ):
        if len(inner_fns) == 1:
            loader = inner_fns[0]
        else:

            def loader(idx, reduction_idx):
                return tuple(fn(idx, reduction_idx) for fn in inner_fns)

        super().__init__(
            device,
            dtype,
            loader,
            ranges,
            reduction_ranges,
            reduction_type,
            dtype,
            reduction_hint,
        )
        self.output_index = output_index

    def store_reduction(self, output_name, indexer, vars, reduction_vars):
        values = ops.reduction(
            self.dtype,
            self.src_dtype,
            self.reduction_type,
            self.inner_fn(vars, reduction_vars),
        )
        value = values[self.output_index]
        return ops.store_reduction(output_name, indexer(vars), value)

    @classmethod
    def create(  # type: ignore[override]
        cls,
        device: torch.device,
        dtype: torch.dtype,
        inner_fns: Sequence[Callable[..., Any]],
        ranges: List[Expr],
        reduction_ranges: List[Expr],
        reduction_type: str,
        reduction_hint: ReductionHint = ReductionHint.DEFAULT,
    ):
        assert reduction_type in {"welford_reduce", "welford_combine"}

        reduction_numel = V.graph.sizevars.simplify(sympy_product(reduction_ranges))

        def const(val):
            def inner_fn(idx):
                return ops.constant(
                    val,
                    dtype,
                )

            return Pointwise.create(
                device=device,
                dtype=dtype,
                inner_fn=inner_fn,
                ranges=list(ranges),
            )

        if reduction_numel == 0:
            mean = const(0)
            m2 = const(0)
            weight = const(0)
            return mean, m2, weight

        if reduction_numel == 1:

            def copy(loader):
                def inner_fn(idx):
                    reduction_index = [sympy.Integer(0) for _ in reduction_ranges]
                    return loader(idx, reduction_index)

                return Pointwise.create(
                    device=device,
                    dtype=dtype,
                    inner_fn=inner_fn,
                    ranges=list(ranges),
                )

            if reduction_type == "welford_reduce":
                return copy(inner_fns[0]), const(0), const(1)
            else:
                return tuple(copy(fn) for fn in inner_fns)

        # TODO: Unrolled reduction
        # if (
        #     isinstance(reduction_numel, sympy.Integer)
        #     and V.graph.sizevars.size_hint(reduction_numel)
        #     < config.unroll_reductions_threshold
        #     and sympy_product(ranges) != 1
        # ):
        #     return Pointwise.create(
        #         device,
        #         dst_dtype,
        #         cls._unroll_reduction_fn(
        #             inner_fn, reduction_ranges, reduction_type, src_dtype
        #         ),
        #         ranges,
        #     )

        # triton doesn't support reduce to single element well, so break it up
        hint, split = Reduction.num_splits(
            device,
            dtype,
            dtype,
            inner_fns[0],
            ranges,
            reduction_ranges,
            reduction_type=reduction_type,
            reduction_numel=reduction_numel,
        )
        # intermediate reduction in split can contain complex indexing,
        # and num_splits will fail to correctly set the hint
        # reuse the passed hint if available
        if reduction_hint == ReductionHint.DEFAULT:
            reduction_hint = hint
        if split > 1:
            # triton doesn't support reduce to single element well, so break it up
            return cls.create_multilayer(
                device,
                dtype,
                inner_fns,
                ranges,
                reduction_ranges,
                reduction_type,
                split,
                reduction_hint,
            )

        results = [
            TensorBox.create(
                WelfordReduction(
                    device,
                    dtype,
                    inner_fns,
                    ranges,
                    reduction_ranges,
                    reduction_type,
                    reduction_hint,
                    output_idx,
                )
            )
            for output_idx in range(3)
        ]
        for t in results:
            t.realize()
        return results

    @staticmethod
    def default_value(reduction_type, dtype):
        return (0, 0, 0)

    @classmethod
    def create_multilayer(  # type: ignore[override]
        cls,
        device: torch.device,
        dtype: torch.dtype,
        inner_fns: Sequence[Callable[..., Any]],
        ranges: List[Expr],
        reduction_ranges: List[Expr],
        reduction_type: str,
        split: int,
        reduction_hint: ReductionHint,
    ):
        """
        Break a large reduction up into multiple smaller reductions
        recursively
        """
        reduction_numel = sympy_product(reduction_ranges)
        need_mask = not V.graph.sizevars.is_expr_static_and_true(
            sympy.Eq(reduction_numel % split, 0)  # type: ignore[arg-type]
        )

        if need_mask and reduction_type != "welford_combine":
            # If we need mask, then "welford_reduce" doesn't work because
            # masked inputs shouldn't count towards the welford weight

            def constant(idx, reduction_idx, value):
                return ops.constant(value, dtype)

            return cls.create_multilayer(
                device=device,
                dtype=dtype,
                inner_fns=(
                    inner_fns[0],
                    partial(constant, value=0),
                    partial(constant, value=1),
                ),
                ranges=ranges,
                reduction_ranges=reduction_ranges,
                reduction_type="welford_combine",
                split=split,
                reduction_hint=reduction_hint,
            )

        block_size = FloorDiv(reduction_numel + (split - 1), split)
        intermediates = WelfordReduction.create(
            device,
            dtype,
            tuple(
                cls._multilayer_wrap_loader(
                    loader,
                    reduction_ranges,
                    reduction_numel,
                    split,
                    block_size,
                    default=0,
                )
                for loader in inner_fns
            ),
            [*ranges, split],  # type: ignore[list-item]
            [block_size],
            reduction_type,
            reduction_hint,
        )
        for i in intermediates:
            i.realize()

        i_loaders = [i.make_loader() for i in intermediates]

        def intermediate_loader_fn(index, reduction_index, loader):
            return loader([*index, *reduction_index])

        numel_hint = V.graph.sizevars.size_hint(sympy_product(ranges))
        reduction_hint = cls._multilayer_second_step_hint(
            split, numel_hint, reduction_hint
        )
        return WelfordReduction.create(
            device,
            dtype,
            tuple(
                partial(intermediate_loader_fn, loader=i.make_loader())
                for i in intermediates
            ),
            ranges,
            [split],  # type: ignore[list-item]
            # welford_reduce turns one input into three outputs, which are combined with welford_combine
            "welford_combine",
            reduction_hint,
        )


@dataclasses.dataclass
class Scan(Loops):
    scan_ranges: List[Expr]
    size: List[Expr]
    combine_fn: Callable[[Tuple[Any, ...], Tuple[Any, ...]], Tuple[Any, ...]]
    reindex: Callable[[List[Expr], List[Expr]], List[Expr]]
    reduction_hint: ReductionHint
    output_index: int
    # output_index indexes the following tuples
    dtypes: Tuple[torch.dtype, ...]
    inner_fns: Tuple[Callable[..., Any], ...]

    # HACK we mimick reduction

    def get_unbacked_symbol_uses(self) -> Set[sympy.Symbol]:
        # TODO: Can combine_fn/reindex close over unbacked symbols? If so, we
        # need to explicitly represent the closure so we can pull out unbacked
        # symbols here
        return (
            super().get_unbacked_symbol_uses()
            | set().union(*(free_unbacked_symbols(e) for e in self.scan_ranges))
            | set().union(*(free_unbacked_symbols(e) for e in self.size))
        )

    def __post_init__(self):
        assert len(self.ranges) + len(self.scan_ranges) == len(self.size)
        super().__post_init__()

    def store_reduction(self, output_name, indexer, vars, scan_vars):
        idx = self.reindex(vars, scan_vars)
        values = [inner_fn(idx) for inner_fn in self.inner_fns]
        result = ops.scan(self.dtypes, self.combine_fn, values)
        return ops.store(output_name, indexer(idx), result[self.output_index])

    def get_reduction_type(self):
        # return self.scan_op
        return "custom"

    def get_reduction_size(self):
        return self.scan_ranges

    def get_size(self):
        return self.size

    def get_pointwise_size(self):
        return self.ranges

    def index_length(self):
        return len(self.ranges) + len(self.scan_ranges)

    def inner_fn_args(self):
        index = self._index(self.ranges)
        rindex = self._index(self.scan_ranges, SymT.RINDEX)
        idx = self.reindex(index, rindex)
        return (idx,)

    def inner_fn_free_unbacked_symbols(self):
        index = self._index(self.ranges)
        rindex = self._index(self.scan_ranges, SymT.RINDEX)
        idx = self.reindex(index, rindex)
        return extract_free_unbacked_symbols(self.inner_fn, idx)

    @classmethod
    def create(
        cls,
        device: torch.device,
        dtypes: Tuple[torch.dtype, ...],
        inner_fns: Tuple[Callable[[List[Expr]], Any], ...],
        size: List[Expr],
        axis: int,
        combine_fn: Callable[[Tuple[Any, ...], Tuple[Any, ...]], Tuple[Any, ...]],
        reduction_hint: ReductionHint = ReductionHint.DEFAULT,
        **kwargs,
    ) -> List[Optional["TensorBox"]]:
        pointwise_ranges = [*size[:axis], *size[axis + 1 :]]
        scan_ranges = [size[axis]]

        if not is_gpu(device.type):
            # TODO: CPU support
            return [None] * len(dtypes)

        if torch.version.hip is not None and len(dtypes) > 1:
            # TODO: Remove this when ROCm triton adds support for multiple inputs
            return [None] * len(dtypes)

        sizevars = V.graph.sizevars
        scan_numel = sizevars.simplify(sympy_product(scan_ranges))

        assert len(dtypes) == len(inner_fns)

        # Scan with a single element is just a copy
        if sizevars.is_expr_static_and_true(sympy.Le(scan_numel, 1)):  # type: ignore[arg-type]
            return [
                Pointwise.create(
                    device=device,
                    dtype=dtypes[output_index],
                    inner_fn=inner_fns[output_index],
                    ranges=size,
                )
                for output_index in range(len(dtypes))
            ]

        reduction_hint, num_splits = cls.num_splits(
            device=device,
            dtype=dtypes[0],
            inner_fn=inner_fns[0],
            axis=axis,
            pointwise_ranges=pointwise_ranges,
            scan_ranges=scan_ranges,
            combine_fn=combine_fn,
            scan_numel=scan_numel,
        )
        scan_type = Scan if num_splits <= 1 else SplitScan

        if num_splits > 1 and torch.version.hip is not None:
            # Fallback for split-scan on ROCm
            return [None] * len(dtypes)

        if num_splits > 1 and len(dtypes) > 1:
            # Fallback for split-scans for multiple inputs
            return [None] * len(dtypes)

        def reindex(index, scan_index):
            assert len(scan_index) == len(scan_ranges)
            assert len(index) == len(pointwise_ranges)
            return [*index[:axis], *scan_index, *index[axis:]]

        results = [
            TensorBox.create(
                scan_type(
                    device=device,
                    dtype=dtypes[output_index],
                    dtypes=dtypes,
                    inner_fn=inner_fns[output_index],
                    inner_fns=inner_fns,
                    size=size,
                    ranges=pointwise_ranges,
                    scan_ranges=scan_ranges,
                    combine_fn=combine_fn,
                    reindex=reindex,
                    reduction_hint=reduction_hint,
                    output_index=output_index,
                    **kwargs,
                )
            )
            for output_index in range(len(dtypes))
        ]

        for result in results:
            result.realize()

        return results

    @classmethod
    def num_splits(
        cls,
        device: torch.device,
        dtype: torch.dtype,
        inner_fn: Callable[[List[Expr]], Any],
        axis: int,
        pointwise_ranges: List[Expr],
        scan_ranges: List[Expr],
        combine_fn: Callable[[Tuple[Any, ...], Tuple[Any, ...]], Tuple[Any, ...]],
        scan_numel: Expr,
    ):
        # TODO: custom splitting heuristic for scan
        def wrapper_fn(idx, reduction_idx):
            return inner_fn([*idx[:axis], *reduction_idx, *idx[axis:]])

        return Reduction.num_splits(
            device=device,
            dst_dtype=dtype,
            src_dtype=dtype,
            inner_fn=wrapper_fn,
            ranges=pointwise_ranges,
            reduction_ranges=scan_ranges,
            reduction_type="sum",
            reduction_numel=scan_numel,
        )


# This signifies a scan op that should go through TritonSplitScanKernel codegen on CUDA.
@dataclasses.dataclass
class SplitScan(Scan):
    pass


def is_storage_and_layout(x):
    try:
        as_storage_and_layout(x, freeze=False)
        return True
    except NotImplementedError:
        return False


def is_contiguous_storage_and_layout(x):
    try:
        buffer, layout = as_storage_and_layout(x, freeze=False)
        # pad the stride here so we will NOT claim an tensor as contiguous
        # if a padding is gonna happen.
        if layout.should_pad_strides():
            layout.pad_strides()
        return layout.is_contiguous()
    except NotImplementedError:
        return False


def as_storage_and_layout(
    x, freeze=True, want_contiguous=False, stride_order=None, allow_padding=False
):
    """
    Try to simplify x into a StorageBox and a Layout.

    allow_padding only affect how we apply stride_order. When allow_padding
    is True, we have the freedom to add padding when applying the stride_order.
    """
    if isinstance(x, TensorBox):
        return as_storage_and_layout(
            x.data,
            freeze=freeze,
            want_contiguous=want_contiguous,
            stride_order=stride_order,
            allow_padding=allow_padding,
        )
    if isinstance(x, StorageBox) and isinstance(x.data, Buffer):
        if freeze:
            if want_contiguous:
                x.data.freeze_layout()
                assert x.data.layout.is_contiguous()
            elif stride_order is not None:
                x.data.freeze_layout_with_stride_order(
                    stride_order, allow_padding=allow_padding
                )
            else:
                x.data.decide_layout()
        return x, x.data.layout
    if isinstance(x, ReinterpretView):
        # making the base of x contiguous or stride_ordered will not necessarily make
        # the ReinterpretView either, so don't pass along those arguments
        buffer, _ = as_storage_and_layout(
            x.data,
            freeze=freeze,
        )
        return buffer, x.layout
    raise NotImplementedError


as_contiguous_storage_and_layout = functools.partial(
    as_storage_and_layout, want_contiguous=True
)


def is_stride_order_storage_and_layout(x, stride_order):
    try:
        buffer, layout = as_storage_and_layout(x, freeze=False)
        return layout.is_stride_ordered(stride_order)
    except NotImplementedError:
        return False


@dataclasses.dataclass
class BaseView(IRNode):
    data: IRNode

    def get_unbacked_symbol_uses(self):
        return self.data.get_unbacked_symbol_uses()

    def make_reindexer(self):
        raise NotImplementedError(f"make_reindexer NYI on {self}")

    def make_indexer(self):
        inner = self.data.make_indexer()
        reindex = self.make_reindexer()

        def indexer(idx):
            return inner(reindex(idx))

        return indexer

    def make_loader(self):
        inner = self.data.make_loader()
        reindex = self.make_reindexer()

        def loader(idx):
            return inner(reindex(idx))

        return loader

    @property
    def dtype(self):
        return self.data.dtype

    def get_layout(self):
        return self.data.get_layout()

    def get_device(self):
        return self.data.get_device()

    def get_origin_node(self):
        return None

    def get_name(self):
        return self.data.get_name()

    def get_pointwise_size(self):
        return self.get_size()

    def mark_reuse(self, users):
        return self.data.mark_reuse(users)

    def has_exceeded_max_reads(self):
        return self.data.has_exceeded_max_reads()

    def realize(self):
        return self.data.realize()

    def realize_hint(self):
        return self.data.realize_hint()

    def get_storage_numel(self):
        return self.data.get_storage_numel()

    def is_extern(self):
        return self.data.is_extern()  # type: ignore[attr-defined]

    def get_reads(self):
        with patch.object(FlexibleLayout, "allow_indexing", True):
            return extract_read_writes(
                self.make_loader(),
                self.get_size(),
            ).reads

    def unwrap_view(self):
        x: IRNode = self
        while isinstance(x, BaseView):
            x = x.data
        return x

    def constant_to_device(self, device):
        """Move this to a given device. Requires that all reads are to constants."""
        loader = self.make_loader()
        loader = patch.object(ConstantBuffer, "override_device", device)(loader)
        return Pointwise(device, self.get_dtype(), loader, self.get_size())


@dataclasses.dataclass
class ExpandView(BaseView):
    size: List[Expr]

    @staticmethod
    def _normalize_size(x, new_size):
        """Replace `-1` with correct sizes"""
        new_size = list(map(sympy.expand, new_size))
        old_size = x.get_size()
        old_size = [None] * (len(new_size) - len(old_size)) + list(old_size)
        assert len(new_size) == len(old_size)
        for i in range(len(new_size)):
            if new_size[i] == -1:
                assert old_size[i] is not None
                new_size[i] = old_size[i]
            elif old_size[i] is None or old_size[i] == 1:
                pass
            else:
                # NB: new_size[i] == old_size[i] is known because the meta
                # formula was expected to have taught us this equality.
                # We can't conveniently check it right now because
                # statically_known_equals doesn't know to consult preexisting
                # guards
                pass
        return new_size

    @classmethod
    def create(cls, x, new_size):
        new_size = cls._normalize_size(x, new_size)

        if is_storage_and_layout(x):
            storage, old_layout = as_storage_and_layout(x)
            skip = len(new_size) - len(old_layout.size)
            assert skip >= 0
            new_stride = [sympy.Integer(0)] * skip
            for stride, size in zip(old_layout.stride, old_layout.size):
                new_stride.append(stride if size != 1 else sympy.Integer(0))
            new_layout = FixedLayout(
                old_layout.device,
                old_layout.dtype,
                list(new_size),
                new_stride,
                old_layout.offset,
            )
            return ReinterpretView(storage, new_layout)

        return ExpandView(x, new_size)

    def get_size(self):
        return self.size

    def make_reindexer(self):
        target = self.get_size()
        actual = self.data.get_size()
        skip = len(target) - len(actual)

        def reindex(index):
            index = list(index[skip:])
            assert len(index) == len(actual)
            for i in range(len(actual)):
                if actual[i] == 1:
                    # zero out broadcast dimension
                    index[i] = sympy.Integer(0)
            return index

        return reindex


@dataclasses.dataclass
class PermuteView(BaseView):
    dims: List[Expr]

    @classmethod
    def create(cls, x, dims):
        dims = cls._map_neg_dims(dims)
        assert set(dims) == set(range(len(dims)))

        if is_storage_and_layout(x):
            storage, old_layout = as_storage_and_layout(x)
            new_layout = FixedLayout(
                old_layout.device,
                old_layout.dtype,
                [old_layout.size[i] for i in dims],
                [old_layout.stride[i] for i in dims],
                old_layout.offset,
            )
            return ReinterpretView(storage, new_layout)

        return PermuteView(x, dims)

    @classmethod
    def _map_neg_dims(cls, dims):
        return [dim if dim >= 0 else len(dims) + dim for dim in dims]

    def get_size(self):
        assert set(self._map_neg_dims(self.dims)) == set(range(len(self.dims)))
        size = self.data.get_size()
        return [size[i] for i in self.dims]

    def make_reindexer(self):
        inv = {j: i for i, j in enumerate(self.dims)}
        inv = [inv[i] for i in range(len(self.dims))]  # type: ignore[index]
        assert set(inv) == set(range(len(self.dims)))

        def reindex(index):
            return [index[i] for i in inv]

        return reindex


class SqueezeView(BaseView):
    @classmethod
    def create(cls, x, *, dim=None):
        if is_storage_and_layout(x):
            storage, old_layout = as_storage_and_layout(x)
            new_size = []
            new_stride = []
            if dim is not None:
                assert isinstance(dim, int), "expected integer dim argument"
                assert 0 <= dim and dim < len(old_layout.size)

            for i, (size, stride) in enumerate(zip(old_layout.size, old_layout.stride)):
                if dim is None:
                    if size != 1:
                        new_size.append(size)
                        new_stride.append(stride)
                else:
                    if i != dim:
                        new_size.append(size)
                        new_stride.append(stride)
                    else:
                        assert size == 1, "expected squeezed size to be 1"

            new_layout = FixedLayout(
                old_layout.device,
                old_layout.dtype,
                new_size,
                new_stride,
                old_layout.offset,
            )
            return ReinterpretView(storage, new_layout)

        if dim is None:
            # redirect to a generic view
            return View.create(x, [s for s in x.get_size() if s != 1])
        else:
            assert x.get_size()[dim] == 1
            return View.create(x, [s for i, s in enumerate(x.get_size()) if i != dim])

    @staticmethod
    def squeezer(size: Tuple[sympy.Expr, ...]):
        new_size = [s for s in size if s != 1]
        not_one = [i for i, s in enumerate(size) if s != 1]
        length = len(size)

        def reindex(index: List[sympy.Expr]) -> Tuple[sympy.Expr, ...]:
            assert len(index) == len(not_one), f"{index} {not_one}"
            new_index = [sympy.Integer(0)] * length
            for idx, s in zip(not_one, index):
                new_index[idx] = s
            return tuple(new_index)

        return new_size, reindex

    def __init__(self, data):
        raise AssertionError("use SqueezeView.create()")


@dataclasses.dataclass
class GenericView(BaseView):
    size: List[Expr]
    reindex: Callable[..., Any]

    def make_reindexer(self):
        return self.reindex

    def reindex_str(self):
        index_old = [
            sympy_index_symbol_with_prefix(SymT.INDEX, n) for n in range(len(self.size))
        ]
        index_new = list(self.reindex(index_old))
        return f"lambda {', '.join(map(str, index_old))}: {index_new}"

    def __str__(self):
        return self.str_helper(
            [self.data, f"size={self.size}", f"reindex={self.reindex_str()}"]
        )

    __repr__ = __str__

    @classmethod
    def create(cls, x, new_size, reindex):
        return cls(x, list(new_size), reindex)

    def get_size(self):
        return self.size


@dataclasses.dataclass
class View(GenericView):
    @staticmethod
    def handle_negative_index(idx, size):
        idx = sympy.expand(idx)
        size = sympy.expand(size)
        evaluate_expr = V.graph.sizevars.shape_env.evaluate_expr
        if evaluate_expr(sympy.Lt(idx, 0)):
            idx = idx + size
        return idx

    @classmethod
    def create(cls, x, new_size):
        assert isinstance(new_size, (tuple, list))
        old_size, new_size = cls.resolve_negative_size(x.get_size(), new_size)

        # Skip pointless views
        if V.graph.sizevars.statically_known_list_equals(old_size, new_size):
            return x

        unbacked_symbols_in_sizes = False
        if (
            len(free_unbacked_symbols(old_size)) > 0
            or len(free_unbacked_symbols(new_size)) > 0
        ):
            unbacked_symbols_in_sizes = True

        if 0 in new_size:

            def fake_reindex(index):
                return tuple([0] * len(old_size))

            return cls(x, list(new_size), fake_reindex)
        # TODO: a new class for FixedTransferLayout that output layout is constrained by input layout
        elif is_contiguous_storage_and_layout(x) or unbacked_symbols_in_sizes:
            if unbacked_symbols_in_sizes and (not is_contiguous_storage_and_layout(x)):
                # realize x; otherwise, the dynamic_reshape_indexer below will fail
                # due to the size_hint's inability to process unbacked SymInts
                x = ExternKernel.realize_input(x)

            storage, old_layout = as_contiguous_storage_and_layout(x)
            new_layout = FixedLayout(
                old_layout.device,
                old_layout.dtype,
                new_size,
                FlexibleLayout.contiguous_strides(new_size),
                old_layout.offset,
            )
            return ReinterpretView(storage, new_layout)

        reindex = cls.dynamic_reshape_indexer(old_size, new_size)
        return cls(x, list(new_size), reindex)

    @staticmethod
    def resolve_negative_size(old_size, new_size):
        new_size = [V.graph.sizevars.simplify(x) for x in new_size]
        old_size = [V.graph.sizevars.simplify(x) for x in old_size]

        new_size = list(new_size)
        for i in range(len(new_size)):
            if new_size[i] == -1:
                new_size[i] = sympy.Integer(1)
                new_size[i] = CleanDiv(sympy_product(old_size), sympy_product(new_size))
                break

        V.graph.sizevars.guard_equals(sympy_product(old_size), sympy_product(new_size))
        return old_size, new_size

    @classmethod
    def dynamic_reshape_indexer(cls, old_size, new_size):
        try:
            reindex = cls._dynamic_reshape_indexer(old_size, new_size)
        except (AssertionError, IndexError):
            # optimistic algorithm failed, lets do a fallback
            flat = [sympy_product(old_size)]
            reindex1 = cls._dynamic_reshape_indexer(old_size, flat)
            reindex2 = cls._dynamic_reshape_indexer(flat, new_size)
            reindex = fuse_reindexing(reindex1, reindex2)
        return reindex

    @staticmethod
    def _dynamic_reshape_indexer(old_size, new_size):
        """
        Perform a reshape entirely by modifying indexing math
        """
        size_hint = V.graph.sizevars.size_hint
        # TODO: These symbols may not escape, if they don't assert so and
        # treat them as temporary
        vars = [
            sympy_index_symbol_with_prefix(SymT.VIEW, i) for i in range(len(new_size))
        ]

        stack_new = list(zip(vars, new_size))
        stack_old = list(old_size)

        view_expr = []
        while stack_new and stack_old:
            size_old = stack_old.pop()
            var, size_new = stack_new.pop()
            if size_old == 1:
                view_expr.append(sympy.Integer(0))
                stack_new.append((var, size_new))  # re-add
            elif size_new == 1:
                stack_old.append(size_old)  # re-add
            elif size_hint(size_new) == size_hint(size_old):
                view_expr.append(var)
                V.graph.sizevars.guard_equals(size_new, size_old)
            elif size_hint(size_new) < size_hint(size_old):
                while size_hint(size_new) < size_hint(size_old):
                    var2, size_new2 = stack_new.pop()
                    var = var2 * size_new + var
                    size_new = size_new * size_new2
                view_expr.append(var)
                V.graph.sizevars.guard_equals(size_new, size_old)
            elif size_hint(size_new) > size_hint(size_old):
                divisor = sympy.Integer(1)
                modulus = size_old
                view_expr.append(ModularIndexing(var, divisor, modulus))
                divisor = divisor * modulus
                while size_hint(size_new) > size_hint(size_old):
                    modulus = stack_old.pop()
                    view_expr.append(ModularIndexing(var, divisor, modulus))
                    divisor = divisor * modulus
                    size_old = size_old * modulus
                V.graph.sizevars.guard_equals(size_new, size_old)
            else:
                raise AssertionError

        while stack_old:
            size_old = stack_old.pop()
            V.graph.sizevars.guard_equals(size_old, 1)  # type: ignore[arg-type]
            view_expr.append(sympy.Integer(0))

        while stack_new:
            var, size_new = stack_new.pop()
            V.graph.sizevars.guard_equals(size_new, 1)  # type: ignore[arg-type]

        view_expr.reverse()
        assert len(view_expr) == len(old_size)

        def reindex(index):
            assert len(index) == len(vars), (len(index), len(vars))
            replacements = dict(zip(vars, index))
            return tuple(sympy_subs(x, replacements) for x in view_expr)  # type: ignore[arg-type]

        return reindex


@dataclasses.dataclass
class ReinterpretView(BaseView):
    """Pretend our storage has a different layout"""

    layout: "Layout"

    def __post_init__(self):
        super().__post_init__()
        if isinstance(self.data, BaseView):
            self.data = self.data.unwrap_view()

    def __str__(self):
        return self.str_helper(
            [
                self.data,
                self.layout,
            ]
        )

    __repr__ = __str__

    def get_name(self):
        return self.data.get_name()

    def get_device(self):
        return self.layout.device

    def get_origin_node(self):
        return None

    @property
    def dtype(self):
        return self.layout.dtype

    def get_size(self):
        return list(self.layout.size)

    def get_stride(self):
        return list(self.layout.stride)

    def make_loader(self):
        def loader(index):
            indexer = self.layout.make_indexer()
            return ops.load(self.get_name(), indexer(index))

        return loader

    def make_indexer(self):
        return self.layout.make_indexer()

    def get_layout(self):
        return self.layout

    def freeze_layout(self):
        pass

    def get_unbacked_symbol_uses(self) -> Set[sympy.Symbol]:
        return (
            free_unbacked_symbols(self.layout.size)
            | free_unbacked_symbols(self.layout.stride)
            | free_unbacked_symbols(self.layout.offset)
        )

    def codegen_reference(self, writer=None):
        # reinterpret_tensor is similar to as_strided except:
        # - offset is added to the existing offset (rather than replacing it)
        # - view tracking is disabled similar to unsafe_view
        return V.graph.wrapper_code.codegen_reinterpret_view(
            self.data,
            self.layout.size,
            self.layout.stride,
            self.layout.offset,
            writer,
        )


class SliceView(View):
    @classmethod
    def normalize_start_end(cls, x, dim, start, end):
        """
        Normalize start and end such that both are in the range
        [0, x.get_size()[dim]] and start <= end.
        """
        sizevars = V.graph.sizevars
        dim_size = x.get_size()[dim]

        if any(free_unbacked_symbols(x) for x in (start, end, dim_size)):

            def clamp(x, lower, upper):
                return sympy.Min(sympy.Max(x, lower), upper)

        else:

            def clamp(x, lower, upper):
                return sizevars.evaluate_min(sizevars.evaluate_max(x, lower), upper)

        def clamp_wrap(val, lower, upper, default):
            if val is None:
                return default
            val = cls.handle_negative_index(val, dim_size)
            return clamp(val, lower, upper)

        start = clamp_wrap(start, 0, dim_size, 0)
        end = clamp_wrap(end, start, dim_size, dim_size)
        return start, end

    @classmethod
    def create(cls, x, dim, start, end, step=1, clamp=True):
        step = sympy.expand(step)
        assert step > 0
        try:
            if start == 0 and end >= 2**63 - 1 and step == 1:
                return x
        except TypeError:
            pass

        sizevars = V.graph.sizevars
        new_size = list(x.get_size())

        # NB: Ordinarily we default to clamping.
        # We only don't clamp for split_with_sizes. For split_with_sizes, sizes should be already valid
        # failing in this situation is ok, since invalid sizes could trigger silent errors.
        if clamp:
            start, end = cls.normalize_start_end(x, dim, start, end)

        new_size[dim] = FloorDiv(end - start + (step - 1), step)

        if is_storage_and_layout(x):
            # Fast path
            storage, old_layout = as_storage_and_layout(x)
            new_stride = list(old_layout.stride)
            new_stride[dim] = new_stride[dim] * step
            new_layout = FixedLayout(
                old_layout.device,
                old_layout.dtype,
                new_size,
                new_stride,
                old_layout.offset + old_layout.stride[dim] * start,
            )
            return ReinterpretView(storage, new_layout)

        def reindex(index):
            assert len(index) == len(new_size), f"wrong ndim {index} {new_size}"
            index = list(index)
            index[dim] = index[dim] * step + start
            return index

        # redirect to a generic view
        return SliceView(x, size=new_size, reindex=reindex)


class BaseConstant(IRNode):
    dtype: torch.dtype
    device: torch.device

    def get_size(self):
        return ()

    def get_device(self):
        return self.device

    def get_origin_node(self):
        return None

    def mark_reuse(self, users):
        pass

    def has_exceeded_max_reads(self):
        return False

    def get_reads(self):
        return ()

    def is_extern(self):
        return False


@dataclasses.dataclass
class Constant(BaseConstant):
    value: Any
    dtype: torch.dtype
    device: torch.device

    def make_loader(self):
        def loader(index):
            return ops.constant(self.value, self.dtype)

        return loader

    def realize(self):
        pass

    def constant_to_device(self, device):
        return Constant(self.value, self.dtype, device)


@dataclasses.dataclass
class IndexingConstant(BaseConstant):
    index: Any
    dtype: torch.dtype
    device: torch.device

    def make_loader(self):
        def loader(index):
            return ops.index_expr(self.index, self.dtype)

        return loader

    def constant_to_device(self, device):
        return IndexingConstant(self.index, self.dtype, device)


def is_contiguous_strides_for_shape(stride, shape):
    return all(
        size == 1 or left == right
        for left, right, size in zip(
            stride, FlexibleLayout.contiguous_strides(shape), shape
        )
    )


def get_align_for_dtype(dtype):
    """
    CUDA max memory transaction size is 128 bytes for a warp.
    We pick `128 // dtype.itemsize` as alighment so GPU can do coalesced
    memory access.
    """
    return 128 // dtype.itemsize


@dataclasses.dataclass
class Layout(IRNode):
    def __init__(
        self,
        device: torch.device,
        dtype: torch.dtype,
        size: List[Expr],
        stride: Optional[Sequence[Union[Expr, int]]],
        offset: Expr = Integer(0),
    ):
        assert stride is None or len(size) == len(
            stride
        ), f"size={size}, stride={stride}"
        self.device = device
        self.dtype = dtype
        assert all(isinstance(s, (Expr, int)) for s in size)
        self.size = size
        self._stride = stride
        self.offset = offset

    @property
    def stride(self):
        return self._stride

    def __str__(self):
        offset = ""
        if self.offset != 0:
            offset = f", offset={self.offset}"
        return (
            f"{type(self).__name__}('{self.device.type}', {self.dtype}, "
            f"size={self.size}, stride={self.stride}{offset})"
        )

    __repr__ = __str__

    def is_contiguous(self):
        return is_contiguous_strides_for_shape(self.stride, self.size)

    @staticmethod
    def is_channels_last_contiguous(shape, strides):
        ndim = len(shape)
        if ndim not in [4, 5] or shape[1] == 1:
            return False
        for left, right, size in zip(
            strides, make_channels_last_strides_for(shape), shape  # type: ignore[arg-type]
        ):
            if size != 1 and left != right:
                return False
        return True

    def is_transposed(self):
        for left, right, size in zip(
            self.stride,
            reversed(FlexibleLayout.contiguous_strides(self.size)),
            self.size,
        ):
            if size != 1 and left != right:
                return False
        return True

    def is_stride_ordered(self, order):
        assert len(self.stride) == len(order)

        # ignore dimensions of size 1, they dont affect layout
        non_1_indices = [
            i
            for i, dim in enumerate(self.size)
            if V.graph.sizevars.size_hint(dim, fallback=2) != 1
        ]

        stride = [self.stride[i] for i in non_1_indices]
        order = [order[i] for i in non_1_indices]

        def sorted_indices(arr):
            sorted_arr = sorted(arr)
            return [sorted_arr.index(element) for element in arr]

        # since we may have removed dimensions, need to re-sort & re-index order
        order = sorted_indices(order)

        # reorder the stride given order
        stride_ordered = [-1] * len(order)
        for i in range(len(order)):
            stride_ordered[order[i]] = V.graph.sizevars.size_hint(stride[i])
        # check if it is in ascending order
        for i in range(len(order) - 1):
            if stride_ordered[i] > stride_ordered[i + 1]:
                return False
        return True

    def is_channels_last_stride_ordered(self):
        # create channels_last order(NCHW, NCDHW, the C is the first order).
        order = [0] + list(reversed(range(1, len(self.stride) - 1)))
        order = [len(order)] + order
        return self.is_stride_ordered(order)

    @staticmethod
    def _pad_strides(in_strides, size, dtype):
        """
        The padding does not change stride order but makes sure all strides larger
        than the threshold are multiple of align.
        """
        align = get_align_for_dtype(dtype)
        if len(in_strides) == 0:
            return in_strides

        if not config.pad_channels_last and Layout.is_channels_last_contiguous(
            size, in_strides
        ):
            return in_strides

        current_fx_node = V.get_current_node()
        if hasattr(current_fx_node, "meta") and current_fx_node.meta.get(
            "dislike_padding", False
        ):
            return in_strides

        # get_stride_order does not work with dynamic shape. Also we can not
        # statically decide if a padding is needed or how much padding we should
        # do for dynamic shape.
        #
        # Skip padding the strides for dynamic shape for now.
        if not all(
            isinstance(s, (int, sympy.Integer))
            for s in itertools.chain(in_strides, size)
        ):
            return in_strides

        stride_order = get_stride_order(in_strides)
        fill_order = stride_order2fill_order(stride_order)

        new_strides = [0 for _ in range(len(in_strides))]
        # since we pad when the layout is flexible, we can decide the
        # smallest stride to be 1.
        new_strides[fill_order[0]] = 1

        # Don't align a too small stride since that causes too much memory increase.
        # Pad too small stride may also cause perf loss. We may result in many tiny data blocks
        # with gaps in between. That causes less coalesced GPU memory access!
        #
        # Initially we pick 320 as the threshold since for alignement=16,
        # that results in at most 5% memory cost.
        #
        # But later on we raise the threshold to 1024 to avoid interfere with persistent reduction.
        # Let's say an inner reduction has a row size 513. Inductor will generate
        # persistent reduction code.
        # If we do padding, the strides are not contiguous any more. Inductor
        # uses a much smaller threshold for persistent reduction in this case and
        # generates potentially worse non-persistent reduction code.
        #
        # This change turns HF AllenaiLongformerBase amp training from a loss of 1.09x to a win of 1.05x.
        # (baseline: 71.09ms, padding w/o this change: 77.38ms, padding with this change: 67.77ms)
        align_stride_threshold = 1024
        padded = False
        for rank, idx in enumerate(fill_order[1:], start=1):
            prev_idx = fill_order[rank - 1]
            stride = new_strides[prev_idx] * size[prev_idx]

            if stride > align_stride_threshold and stride % align != 0:
                stride = ceildiv(stride, align) * align
                padded = True
            new_strides[idx] = stride

        if not padded:
            # Consider a tensor with shape [256, 1, 5, 5]
            # Avoid strides like [25, 5, 5, 1] being padded to equivalent strides
            # [25, 25, 5, 1].
            return in_strides

        metrics.num_comprehensive_padding += 1
        return new_strides

    def pad_strides(self):
        assert isinstance(self, FlexibleLayout)
        assert self._stride is not None
        self._stride = self._pad_strides(self._stride, self.size, self.dtype)

    def should_pad_strides(self):
        return config.comprehensive_padding and isinstance(self, FlexibleLayout)

    def as_fixed(self):
        if isinstance(self, FixedLayout):
            return self

        if self.should_pad_strides():
            self.pad_strides()
        return FixedLayout(
            self.device,
            self.dtype,
            self.size,
            self.stride,
            self.offset,
        )

    def make_indexer(self):
        assert (
            FlexibleLayout.allow_indexing
        ), f"convert {type(self).__name__} to FixedLayout first"
        return self.as_fixed().make_indexer()

    def __eq__(self, other) -> bool:
        return (
            self.device == other.device
            and self.dtype == other.dtype
            and self.size == other.size
            and self.stride == other.stride
            and self.offset == other.offset
        )

    def storage_size(self) -> sympy.Expr:
        return compute_required_storage_length(self.size, self.stride, self.offset)  # type: ignore[arg-type, return-value]


class FixedLayout(Layout):
    """A Tensor layout we cannot change"""

    def __init__(
        self,
        device: torch.device,
        dtype: torch.dtype,
        size: Union[List[Expr], List[int]],
        stride: Optional[Sequence[Union[Expr, int]]] = None,
        offset: Union[Expr, int] = Integer(0),
    ):
        if stride is None:
            stride = FlexibleLayout.contiguous_strides(size)
        super().__init__(
            device,
            dtype,
            size,  # type: ignore[arg-type]
            stride,
            offset,  # type: ignore[arg-type]
        )

    def make_indexer(self):
        """A closure containing math to read a given element"""

        def indexer(index):
            assert len(index) == len(self.stride) == len(self.size)
            result = self.offset
            for idx, stride, sz in zip(index, self.stride, self.size):
                if sz != 1:
                    result = result + idx * stride
            return result

        return indexer


class FlexibleLayout(Layout):
    """A Tensor layout we are allowed to change"""

    allow_indexing = False

    @staticmethod
    def contiguous_strides(sizes):
        if len(sizes) == 0:
            return []
        reversed_strides = [sympy.Integer(1)]
        for size in reversed(sizes[1:]):
            reversed_strides.append(size * reversed_strides[-1])
        return list(reversed(reversed_strides))

    @staticmethod
    def fill_ordered(sizes, order):
        """
        Create a stride based on the order the dimensions should be filled in.

        In this format, channels last would be:
            [1, 3, 2, 0]
        """
        assert set(range(len(sizes))) == set(order)
        next_stride = sympy.Integer(1)
        strides = [None] * len(order)

        for i in order:
            strides[i] = next_stride
            next_stride = next_stride * sizes[i]
        return strides

    @staticmethod
    def stride_ordered(sizes, order):
        """
        Create a stride based on the sorted order of a permuted range.

        In this format, channels last would be:
            [3, 0, 2, 1]
        """
        assert set(range(len(sizes))) == set(order)
        fill_order = stride_order2fill_order(order)
        return FlexibleLayout.fill_ordered(sizes, fill_order)

    @staticmethod
    def stride_ordered_for_memory_format(sizes, memory_format):
        """
        Create a stride based on a memory format.

        Memory format is translasted into a stride order,
        so channels_last is the same as:
            FlexibleLayout.stride_ordered(sizes, [3, 0, 2, 1])

        This interface does not support memory_format `torch.preserve_format`
        which should be used to deduce a format from another source
        """
        if memory_format == torch.channels_last:
            return FlexibleLayout.stride_ordered(sizes, NHWC_STRIDE_ORDER)
        elif memory_format == torch.channels_last_3d:
            return FlexibleLayout.stride_ordered(sizes, NHWDC_STRIDE_ORDER)
        elif memory_format == torch.contiguous_format:
            return FlexibleLayout.contiguous_strides(sizes)
        else:
            log.debug(
                "stride_ordered_for_memory_format, unsuppored memory_format: %s",
                memory_format,
            )
            raise NotImplementedError

    @staticmethod
    def same_ordered(sizes, stride):
        """
        Create a stride that has the same stride order as given stride

        For example, if given stride is [1000, 1, 100, 10],
        the fill order should be [1, 3, 2, 0]
        """
        assert len(sizes) == len(stride)
        stride = [V.graph.sizevars.size_hint(x) for x in stride]
        fill_order = sorted(range(len(stride)), key=stride.__getitem__)
        return FlexibleLayout.fill_ordered(sizes, fill_order)

    def as_stride_order(self, order, allow_padding=False):
        new_stride = self.stride_ordered(self.size, order)
        if self.should_pad_strides() and allow_padding:
            new_stride = self._pad_strides(new_stride, self.size, self.dtype)

        return FixedLayout(
            self.device,
            self.dtype,
            self.size,
            new_stride,
            self.offset,
        )

    def as_fill_order(self, order):
        new_stride = self.fill_ordered(self.size, order)
        if self.should_pad_strides():
            new_stride = self._pad_strides(new_stride, self.size, self.dtype)
        return FixedLayout(
            self.device,
            self.dtype,
            self.size,
            new_stride,
            self.offset,
        )

    def as_same_order(self, stride):
        new_stride = self.same_ordered(self.size, stride)
        if self.should_pad_strides():
            new_stride = self._pad_strides(new_stride, self.size, self.dtype)
        return FixedLayout(
            self.device,
            self.dtype,
            self.size,
            new_stride,
            self.offset,
        )

    def __init__(self, device, dtype, size, stride_order=None):
        if stride_order:
            strides = FlexibleLayout.fill_ordered(size, stride_order)
        else:
            strides = FlexibleLayout.contiguous_strides(size)
        super().__init__(device, dtype, size, strides)


class NonOwningLayout(Layout):
    """Is a view into the storage of another tensor"""

    def __init__(self, view: Union[BaseView, "TensorBox"]):
        layout = view.get_layout()
        super().__init__(
            layout.device,
            layout.dtype,
            layout.size,
            layout.stride,
        )
        self.view = view

    def make_indexer(self):
        return self.as_fixed().make_indexer()

    def maybe_guard_aligned(self):
        offset = self.view.get_layout().offset
        if offset == 0:
            return True
        from .compile_fx import ALIGNMENT

        return V.graph.sizevars.statically_known_multiple_of(offset, ALIGNMENT)  # type: ignore[arg-type]


class NoneLayout(IRNode):
    # This is janky, I figured out what fields to populate by just running
    # the model I was interested in and adding properties/methods as needed.
    # This doesn't inherit from Layout because Layout assumes you have stuff
    # like sizes, but I don't really have anything here.
    #
    # If you have an ir.Node with NoneLayout, you probably need to setup
    # dependencies manually in scheduler

    def __init__(self, device):
        self.device = device
        self.size = [0]
        self.stride = [0]

    def storage_size(self):
        return 0

    def as_fixed(self):
        return self


class MutationLayoutSHOULDREMOVE(Layout):
    def __init__(self, target: IRNode):
        super().__init__(
            target.get_device(),
            target.get_dtype(),
            target.get_size(),
            None,
        )
        self.target = target
        name = self.get_buffer().get_name()
        V.graph.mark_buffer_mutated(name)

    @Layout.stride.getter  # type: ignore[attr-defined]
    def stride(self):
        return self.real_layout().stride

    def storage_size(self) -> sympy.Expr:
        return self.real_layout().storage_size()

    def get_buffer(self) -> "Buffer":
        def unwrap_views(target):
            if isinstance(target, MutationLayoutSHOULDREMOVE):
                return unwrap_views(target.target)
            if isinstance(target, BaseView):
                return unwrap_views(target.unwrap_view())
            if isinstance(target, MutableBox):
                return unwrap_views(target.data)
            return target

        result = unwrap_views(self.target)
        assert isinstance(
            result, Buffer
        ), "MutationLayoutSHOULDREMOVE must refer to a buffer"
        return result

    def real_layout(self):
        return self.get_buffer().layout

    @classmethod
    def realize_into(cls, src, dst, unsafe_alias=False):
        dst.realize()
        # NOTE: We must realize users of `dst` before we realize `src`, since
        # realization order determines scheduling order. Otherwise, src's
        # mutation would be scheduled before the existing users of dst!
        V.graph.mark_buffer_mutated(dst.get_name())

        if isinstance(src, TensorBox):
            src = src.data

        # We copy the contents of src into dst. In most cases this should
        # be fused into a single kernel by the scheduler.
        # NOTE: We cannot change src's layout to mutate dst directly as this
        # would alias src to dst, which is not correct as further mutations to
        # dst would effect users of src. However if there are no more users of
        # dst, we can alias src to dst.
        src.realize_hint()

        if not unsafe_alias:
            src = Pointwise.create(
                device=src.get_device(),
                dtype=src.get_dtype(),
                inner_fn=src.make_loader(),
                ranges=[
                    V.graph.sizevars.guard_equals(a, b)
                    for a, b in zip(src.get_size(), dst.get_size())
                ],
            ).data

        src.realize()
        assert isinstance(src.data.layout, FlexibleLayout)
        src.data.layout = MutationLayoutSHOULDREMOVE(dst)
        return src.data

    def as_fixed(self):
        return self

    def make_indexer(self):
        return self.target.make_indexer()


@dataclasses.dataclass
class Buffer(IRNode):
    # Name is sometimes None; e.g., ForceInPlace, where there isn't
    # a meaningful name
    name: Optional[str]
    layout: Layout

    # Multi-output buffers will define 'outputs: List[Buffer]'. Confusingly,
    # MultiOutput does NOT define this!

    def __post_init__(self):
        super().__post_init__()
        self.origin_node = None

    def make_indexer(self):
        return self.layout.make_indexer()

    def get_name(self) -> str:
        assert self.name, self
        return self.name

    def get_device(self):
        return self.layout.device

    def get_origin_node(self):
        return self.origin_node

    @property
    def dtype(self):
        return getattr(self.layout, "dtype", None)

    def get_size(self):
        return list(self.layout.size)

    def get_stride(self):
        return list(self.layout.stride)

    def get_offset(self):
        return self.layout.offset

    def get_layout(self):
        return self.layout

    def get_storage_numel(self):
        return self.get_numel()

    def is_extern(self):
        return False

    def freeze_layout(self):
        if not isinstance(self.layout, (MultiOutputLayout, NonOwningLayout)):
            self.layout = self.layout.as_fixed()

    def freeze_layout_with_stride_order(self, order, allow_padding=False):
        assert isinstance(self.layout, FlexibleLayout)
        self.layout = self.layout.as_stride_order(order, allow_padding=allow_padding)

    def freeze_layout_with_fill_order(self, order):
        assert isinstance(self.layout, FlexibleLayout)
        self.layout = self.layout.as_fill_order(order)

    def freeze_layout_with_same_order(self, stride):
        assert isinstance(self.layout, FlexibleLayout)
        self.layout = self.layout.as_same_order(stride)

    def is_zero_elements(self):
        return V.graph.sizevars.is_expr_static_and_true(sympy.Eq(self.get_numel(), 0))  # type: ignore[arg-type]

    def make_loader(self):
        # Loading from a zero-element buffer is a no-op
        if self.is_zero_elements():
            return partial(nop_loader_fn, dtype=self.get_dtype())

        def loader(index):
            indexer = self.layout.make_indexer()
            return ops.load(self.name, indexer(index))

        return loader

    def is_no_op(self):
        return False

    def codegen_reference(self, writer=None):
        return self.get_name()

    def decide_layout(self):
        pass

    def get_inputs_that_alias_output(self):
        if isinstance(self.layout, NonOwningLayout):
            return [self.layout.view.get_name()]
        return ()

    def get_mutation_names(self):
        if isinstance(self.layout, MutationLayoutSHOULDREMOVE):
            return [self.layout.target.get_name()]
        return ()

    def get_read_writes(self):
        with patch.object(FlexibleLayout, "allow_indexing", True):
            return extract_read_writes(
                self.make_loader(),
                self.get_size(),
            )

    def get_reads(self):
        return self.get_read_writes().reads

    def get_unbacked_symbol_defs(self) -> Set[sympy.Symbol]:
        return set()

    def get_unbacked_symbol_uses(self) -> Set[sympy.Symbol]:
        """
        Returns the unbacked symbols which are required to be in scope in
        order to successfully perform codegen for this buffer.  For example,
        a buffer that corresponds to an extern kernel call that takes i0 as
        an argument would return {i0} here.  This is used to generate necessary
        dependencies that ensure we actually bind i0 in codegen before you
        try to use it.

        Note that this is NOT transitive; in particular, if this buffer takes
        in as input another buffer with dynamic shape (e.g., (i0,)), we will
        not report it here, because you will already have a dependency
        on that buffer, which will eventually have a dependency on i0 if
        necessary.
        """
        return set()

    def realize(self):
        pass

    def get_workspace_size(self):
        """
        Gets extra global memory size needed by this buffer.
        Some algorithms (e.g. group gemm) may require extra global memory in the generated code.
        """
        return 0

    def should_allocate(self):
        # Returns False by default.
        return False


class InputBuffer(Buffer):
    pass


class ConstantBuffer(InputBuffer):
    override_device: Optional[torch.device] = None

    def make_loader(self):
        def loader(index):
            indexer = self.layout.make_indexer()
            return ops.load(
                V.graph.constant_name(self.get_name(), self.override_device),
                indexer(index),
            )

        return loader

    def constant_to_device(self, device):
        return ConstantBuffer(
            V.graph.constant_name(self.get_name(), device), self.layout
        )


class NoneAsConstantBuffer(IRNode):
    def get_unbacked_symbol_uses(self) -> Set[sympy.Symbol]:
        return set()

    def codegen_reference(self, writer=None):
        return V.graph.wrapper_code.none_str


class ShapeAsConstantBuffer(IRNode):
    def __init__(self, shape):
        super().__init__()
        self.shape = shape

    def get_unbacked_symbol_uses(self) -> Set[sympy.Symbol]:
        return free_unbacked_symbols(self.shape)

    def codegen_reference(self, writer=None):
        return V.graph.wrapper_code.expr_printer(V.graph.sizevars.simplify(self.shape))


@dataclasses.dataclass
class ComputedBuffer(Buffer):
    data: Loops

    def get_computed_buffer_name(self):
        """
        Returns self.name if it exists, otherwise returns the name of the data node if that exists.
        If neither exist, returns None.
        """
        if self.name is not None:
            return self.name
        if hasattr(self.data, "name"):
            return self.data.name
        return None

    @cache_on_self
    def num_reads(self):
        return len(self.get_read_writes().reads)

    def get_read_writes(self):
        with patch.object(FlexibleLayout, "allow_indexing", True):
            if self.data.get_reduction_type():
                return extract_read_writes(
                    self.get_store_function(),
                    self.data.get_pointwise_size(),
                    self.data.get_reduction_size(),
                )
            else:
                return extract_read_writes(
                    self.get_store_function(),
                    self.data.get_size(),
                )

    def get_unbacked_symbol_uses(self) -> Set[sympy.Symbol]:
        # Ordinarily, we'd like to just peek at the arguments list,
        # but ComputedBuffers have no argument list.
        #
        # Morally, this logic needs to be synchronized with the
        # KernelArgs.size calls, which are responsible for making symbols make
        # there way as kernel arguments (and it is precisely passing in one of
        # those symbols that establishes a dependency).  However, we haven't
        # started codegen yet so we can't directly reuse that logic.
        #
        # For now, I'm just yoloing with the size of the buffer.  Not sure if
        # it is enough.
        #
        # One thing you might wonder is if this is enough for a ComputedBuffer
        # denoting a reduction over i0.  Empirically, it is enough, but for an
        # unusual reason: we only need accurate dependencies for item() call,
        # but it's impossible to end up with a reduction over i0 from an
        # item() call without a regular non-reduction buffer first.
        return (
            free_unbacked_symbols(self.get_size())
            | free_unbacked_symbols(self.get_stride())
            | free_unbacked_symbols(self.get_offset())
            | self.data.get_unbacked_symbol_uses()
        )

    def make_loader(self):
        # Inline constants and index_expressions
        if (
            hasattr(self.data, "make_loader")
            and self.name not in V.graph.mutated_buffers
            and self.num_reads() == 0
        ):
            # can be inlined
            return self.data.make_loader()
        return super().make_loader()

    def get_store_function(self):
        indexer = self.layout.as_fixed().make_indexer()
        if isinstance(self.data, (Reduction, Scan)):
            return partial(self.data.store_reduction, self.name, indexer)
        else:
            assert isinstance(self.data, Pointwise)
            return partial(self.data.store_output, self.name, indexer)

    def get_fill_order(self):
        """
        If our layout is still flexible, try to determine the stride order based on stride orders of reads.

        TODO(jansel): A better algorithm here would look at downstream consumers of this
                      value and try to do global graph-level layout optimization.
                      This is also something just begging to be autotuned.
        """
        if isinstance(self.layout, FlexibleLayout):
            (index_vars, reduction_vars), _ = dependencies.index_vars_squeeze(
                self.data.get_pointwise_size(), self.data.get_reduction_size()
            )
            reads = self.get_read_writes().reads
            reads_bufs = [
                V.graph.name_to_buffer[r.name]
                if r.name in V.graph.name_to_buffer.keys()
                else None
                for r in reads
            ]
            # only consider reads to buffer of same size
            # ignore StarDeps because they don't contribute stride information
            assert all(
                isinstance(r, (dependencies.StarDep, dependencies.MemoryDep))
                for r in reads
            )
            reads = [
                sympy_subs(
                    r.index, {v: sympy.Integer(0) for v in reduction_vars if v != 0}
                )
                for r in reads
                if isinstance(r, dependencies.MemoryDep)
            ]

            if reads:
                if isinstance(self.data, Scan):
                    indices = self.data.reindex(index_vars, reduction_vars)
                else:
                    indices = index_vars
                stride_lengths = [
                    V.graph.sizevars.stride_hints(expr, indices) for expr in reads  # type: ignore[arg-type]
                ]
                from .scheduler import pick_loop_order

                return pick_loop_order(stride_lengths, self.get_size())

        return None

    def decide_layout(self):
        if isinstance(self.layout, FlexibleLayout):
            order = self.get_fill_order()
            if order:
                self.freeze_layout_with_fill_order(order)
            else:
                self.freeze_layout()

    @cache_on_self
    def get_default_sizes_body(self):
        args, var_ranges = dependencies.index_vars_squeeze(
            self.data.get_pointwise_size(), self.data.get_reduction_size(), prefix="q"
        )
        with patch.object(ConstantBuffer, "override_device", self.get_device()):
            body = LoopBody(
                self.get_store_function(),
                (args if self.get_reduction_type() else args[:1]),
                var_ranges,
            )
        index_vars = []
        reduce_vars: List[Any] = []
        index_size = []
        reduce_size = []
        for v, s in var_ranges.items():
            if v in args[0]:
                assert not reduce_vars
                index_vars.append(v)
                index_size.append(s)
            else:
                assert v in args[1]
                reduce_vars.append(v)
                reduce_size.append(s)
        return (index_size, reduce_size), body, (index_vars, reduce_vars)

    def simplify_and_reorder(
        self,
        extra_indexing_constraints: Optional[Tuple[Dict[Any, Any], List[Any]]] = None,
    ):
        """
        This is a main place where we do loop transformations in a
        backend-agnostic way.

        Here we:
            1) Remove any 1 dimensions
            2) Fuse contiguous dimensions together
            3) Reorder dimensions based on stride orders

        Optional argument extra_indexing_constraints can be used to append additional
        indexing expressions to existing ones derived from buffer's body. This can be useful
        to fuse scheduler nodes with compatible ranges, e.g. (s0*s1*...,) and (s0, s1, s2, ...)
        on CPU by preventing indexing simplifications and obtaining index/reduce ranges for
        the scheduler node compatible with other nodes.
        """
        (
            (index_size, reduce_size),
            body,
            (index_vars, reduce_vars),
        ) = self.get_default_sizes_body()

        index_formulas = [*body.indexing_exprs.values()]
        if extra_indexing_constraints is not None:
            assert (
                isinstance(extra_indexing_constraints, tuple)
                and len(extra_indexing_constraints) == 2
            )
            extra_indexing_ranges, extra_indexing_expr = extra_indexing_constraints
            assert isinstance(extra_indexing_ranges, dict)
            assert isinstance(extra_indexing_expr, list)
            assert all(isinstance(f, Expr) for f in extra_indexing_expr)

            expected_var_ranges = body.var_ranges
            assert expected_var_ranges == extra_indexing_ranges, (
                expected_var_ranges,
                extra_indexing_ranges,
            )
            # remove already existing expressions
            extra_indexing_expr = [
                e for e in extra_indexing_expr if e not in index_formulas
            ]
            index_formulas += extra_indexing_expr

        reads_bufs = [
            V.graph.name_to_buffer[reads_name]
            if reads_name in V.graph.name_to_buffer.keys()
            else None
            for reads_name in body.reads_name2expr.keys()
        ]
        memory_addrs = [
            *body.reads_name2expr.values(),
            *body.writes_name2expr.values(),
        ]

        # the reordering_reindex in reads' simplify_reorder_and_tile
        reordering_reindex = [same_reorder(range(len(index_vars)))] * len(memory_addrs)
        for i, reads_buf in enumerate(reads_bufs):
            if isinstance(reads_buf, ComputedBuffer) and hasattr(
                reads_buf, "iter_reordering_reindex"
            ):
                reordering_reindex[i] = reads_buf.iter_reordering_reindex  # type: ignore[has-type]

        def simplify_and_reorder(x_vars, support_vars, sizes, reordering_reindex=None):
            sizes, reindex0, reindex1 = self._apply_loop_reordering(
                x_vars, support_vars, sizes, memory_addrs, reordering_reindex
            )
            # for NHWC: reindex0([0,1,2,3]) = [0,2,3,1], reindex1([0,1,2,3]) = [0,3,2,1]
            x_vars = reindex0(x_vars)
            sizes, reindex2, prune = V.graph.sizevars._simplify_loops(
                x_vars,
                sizes,
                index_prevent_reordering(index_formulas, x_vars, sizes),
            )
            x_vars = prune(x_vars)
            # sizes, reindex1, prune = _simplify_loops(x_vars, sizes, index_formulas)
            # x_vars = prune(x_vars)
            # sizes, reindex2 = self._apply_loop_reordering(x_vars, sizes, memory_addrs)
            reindex = fuse_reindexing(reindex1, reindex2)
            return sizes, reindex, reindex1

        support_vars = index_vars + reduce_vars
        iter_ranges, iter_reindex, iter_reordering_reindex = simplify_and_reorder(
            index_vars, support_vars, index_size, reordering_reindex
        )
        reduce_ranges, reduce_reindex, _ = simplify_and_reorder(
            reduce_vars, support_vars, reduce_size
        )

        # remember the reordering if not have loop collapse.
        if len(iter_ranges) == len(index_vars):
            self.iter_reordering_reindex = iter_reordering_reindex
        # retrace the loop body with simplification and reordering applied
        (iter_vars, reduce_vars), var_ranges = dependencies.index_vars_no_squeeze(
            iter_ranges, reduce_ranges, prefix="z"
        )
        body = LoopBody(
            body, [iter_reindex(iter_vars), reduce_reindex(reduce_vars)], var_ranges
        )
        return (iter_ranges, reduce_ranges), body

    @staticmethod
    def _apply_loop_reordering(
        index_vars,
        support_vars,
        sizes,
        memory_addrs,
        reordering_reindex=None,
        priority_idx=None,
    ):
        """
        Shuffle the order of loops around to hopefully improve performance.
        """
        from .scheduler import pick_loop_order

        if priority_idx is None:
            priority_idx = []

        try:
            strides = [
                V.graph.sizevars.stride_hints(expr, index_vars, support_vars)
                for expr in memory_addrs
            ]
            assert len(strides) == len(memory_addrs) and len(strides[0]) == len(
                index_vars
            )
            # consider both layout(strides) and reordering(reordering_reindex)
            if reordering_reindex is not None:
                for i in range(len(memory_addrs)):
                    try:
                        strides[i] = reordering_reindex[i](strides[i])
                    # if len(order) != len(strides), do not reorder
                    except AssertionError:
                        pass
            order = list(reversed(pick_loop_order(strides, sizes, priority_idx)))
        except Exception:
            if config.debug:
                log.warning(
                    "Did not simplify complex index:\n%s\n%s",
                    dict(zip(index_vars, sizes)),
                    memory_addrs,
                )
            order = list(range(len(sizes)))
        sizes = [sizes[i] for i in order]
        return sizes, same_reorder(order), inverse_reorder(order)

    def get_reduction_size(self):
        return self.data.get_reduction_size()

    def get_reduction_type(self):
        return self.data.get_reduction_type()

    def is_no_op(self):
        return self.data.is_zero_elements()

    def should_allocate(self):
        return True

    def constant_to_device(self, device):
        """Move this to a given device. Requires that all reads are to constants."""
        return self.data.constant_to_device(device)


class TemplateBuffer(Buffer):
    """
    Represents a Triton (in the future other type) of template operator
    that we can fuse an epilogue onto.
    """

    def __init__(self, layout, inputs, make_kernel_render):
        super().__init__(name=None, layout=layout)
        self.inputs = InputsKernel.unwrap_storage(inputs)
        self.make_kernel_render = make_kernel_render
        self.name = V.graph.register_buffer(self)

    def get_read_writes(self):
        return self.normalized_read_writes()

    def normalized_read_writes(self):
        name = self.get_name()
        indexer = self.layout.make_indexer()

        def dummy(index, rindex):
            assert len(rindex) == 0
            return ops.store(name, indexer(index), "fake")

        deps = dependencies.extract_read_writes(
            dummy, self.get_size(), (), normalize=True
        )
        deps.reads = {dependencies.StarDep(x.get_name()) for x in self.inputs}
        return deps

    def get_reduction_size(self):
        return 1

    def get_reduction_type(self):
        return None

    def is_no_op(self):
        return False

    def should_allocate(self):
        return True

    def simplify_and_reorder(
        self,
        extra_indexing_constraints: Optional[Tuple[Dict[Any, Any], List[Any]]] = None,
    ):
        return (
            (
                self.get_size(),
                (),
            ),
            None,
        )


class TritonTemplateBuffer(TemplateBuffer):
    def __init__(
        self,
        layout,
        inputs,
        make_kernel_render,
        debug_extra=None,
        mutated_inputs: Optional[Iterable[IRNode]] = None,
    ):
        """
        NOTE:[TritonTemplates with multiple outputs]
        We want the ability for TritonTemplates to output multiple tensors. Triton
        kernels have no notion of outputs and this is done by creating tensors that
        are then mutated by the kernel. Currenlty our STORE_OUTPUT codegen doesn't
        support creating multinode outputs for triton templates.
        We work around this by creating an extra input buffer during the lowering
        and we mark them as mutated inputs.
        """
        super().__init__(layout, inputs, make_kernel_render)
        self.debug_extra = debug_extra
        self.mutated_inputs = mutated_inputs
        if mutated_inputs is not None:
            # Ensure that the mutated inputs are only allowed for certain nodes
            allowed_set = {torch.ops.higher_order.flex_attention}
            current_node = V.graph.current_node.target
            assert (
                current_node in allowed_set
            ), f"Mutated inputs are only allowed for {allowed_set} but got {current_node}"
            mark_node_as_mutating(self, *mutated_inputs)

    def __str__(self):
        out = f"TritonTemplateBuffer(layout={self.layout}, {self.debug_extra})"
        return out


PrimitiveInfoType = Union[int, float, bool, str, List[Union[int, str, float, bool]]]


class ChoiceCaller:
    """
    Represents a possible choice used in autotune_process.py.
    During autotuning, self.benchmark() is first called to get benchmark result,
    and if this choice is selected, self.output_node() is called to get the output_node.

    Children classes: TritonTemplateCaller, CUDATemplateCaller.
    """

    def __init__(self, name, input_nodes, layout):
        super().__init__()
        self.name = name
        self.layout = layout
        self.input_nodes = input_nodes

    def benchmark(self, *args, out) -> float:
        algo = self.to_callable()
        return do_bench(algo, args, {"out": out})

    def call_name(self) -> str:
        raise NotImplementedError

    def to_callable(self):
        raise NotImplementedError

    def hash_key(self) -> str:
        raise NotImplementedError

    def output_node(self) -> "TensorBox":
        raise NotImplementedError

    def info_dict(self) -> Dict[str, Union[PrimitiveInfoType, List[PrimitiveInfoType]]]:
        """Information returned here is logged to the autotune log file when that is enabled."""
        return {}


class TritonTemplateCallerBase(ChoiceCaller):
    def get_make_kernel_render(self) -> Any:
        raise NotImplementedError


class MultiTemplateBuffer(TritonTemplateBuffer):
    """
    Represents a Buffer with multiple backing implementation choices.

    Choices can be TritonTemplates or ExternKernels. During scheduling if there is a potential
    epilogue we will benchmark each of the choices with the epilogue to determine an implementation.
    Otherwise, the fastest base choice will be chosen.
    """

    def __init__(
        self,
        layout: Layout,
        inputs: List[IRNode],
        choice_timings: Callable[[], Dict[ChoiceCaller, float]],
    ):
        super().__init__(layout=layout, inputs=inputs, make_kernel_render=None)
        self._choice_timings_fn = choice_timings
        self._choice_timings: Optional[Dict[ChoiceCaller, float]] = None
        self.original_inputs = inputs

    @property
    def choice_timings(self) -> Dict[ChoiceCaller, float]:
        if self._choice_timings is None:
            self._choice_timings = self._choice_timings_fn()
        return self._choice_timings

    @contextlib.contextmanager
    def swap_as_triton_caller(self, caller: TritonTemplateCallerBase):
        assert isinstance(caller, torch._inductor.select_algorithm.TritonTemplateCaller)
        assert self.layout == caller.layout

        render = self.make_kernel_render
        self.make_kernel_render = caller.get_make_kernel_render()
        try:
            yield
        finally:
            self.make_kernel_render = render

    def finalize_as_triton_caller(self, caller: TritonTemplateCallerBase):
        assert isinstance(caller, torch._inductor.select_algorithm.TritonTemplateCaller)
        assert self.layout.size == caller.layout.size
        assert self.layout.stride == caller.layout.stride
        self.make_kernel_render = caller.get_make_kernel_render()

    def get_min_choice(self) -> Tuple[ChoiceCaller, float]:
        min_choice = min(self.choice_timings, key=self.choice_timings.get)  # type: ignore[arg-type]
        return (min_choice, self.choice_timings[min_choice])


class CUDATemplateBuffer(TemplateBuffer):
    def __init__(
        self,
        layout,
        inputs,
        make_kernel_render,
        workspace_size: int,
        template: "CUDATemplate",  # type: ignore[name-defined]  # noqa: F821
    ):
        super().__init__(layout, inputs, make_kernel_render)
        # Global memory (in bytes) needed for this template.
        self.workspace_size = workspace_size
        self.template = template

    def get_workspace_size(self):
        return self.workspace_size if self.workspace_size is not None else 0


@dataclasses.dataclass
class InputsKernel(Buffer):
    inputs: List[Buffer]

    def get_read_writes_input(self, x):
        return dependencies.StarDep(x.get_name())

    def get_read_writes(self):
        star_dep = []
        for input in self.inputs:
            if isinstance(input, list):
                star_dep.extend([self.get_read_writes_input(x) for x in input])
            else:
                star_dep.append(self.get_read_writes_input(input))

        return dependencies.ReadWrites(
            set(star_dep),
            {dependencies.StarDep(self.get_name())},
            set(),
            [],
            None,
            op_counts=collections.Counter(),
        )

    @classmethod
    def unwrap_storage_for_input(cls, x):
        if isinstance(x, TensorBox):
            x = x.data
        if isinstance(x, StorageBox):
            x = x.data
        if isinstance(x, BaseView) and not isinstance(x, ReinterpretView):
            x = ExternKernel.realize_input(x)
        if isinstance(x, TensorBox):
            # when converting to ReinterpretView fails in the
            # realize_input call above, the result will be wrapped
            # into TensorBox / StorageBox pair as a result of the
            # cls.copy_input call; so we should unwrap recursively
            return cls.unwrap_storage_for_input(x)
        assert isinstance(x, (Buffer, ReinterpretView)), x
        return x

    @staticmethod
    def unwrap_storage(inputs):
        inputs_new = []
        for x in inputs:
            if isinstance(x, list):
                x = [InputsKernel.unwrap_storage_for_input(i) for i in x]
            else:
                x = InputsKernel.unwrap_storage_for_input(x)
            inputs_new.append(x)
        return inputs_new

    def is_extern(self):
        return True


class NopKernel(InputsKernel):
    def is_no_op(self):
        return True


class ConcatKernel(NopKernel):
    """
    There isn't actually a real kernel for concat, we just change the
    storage for the upstream data.
    """

    @classmethod
    def create(cls, inputs, dim):
        device = inputs[0].get_device()
        dtype = inputs[0].get_dtype()
        new_size = list(inputs[0].get_size())
        offsets_start = [0]
        offsets_end = [new_size[dim]]
        assert 0 <= dim < len(new_size)
        for i in range(1, len(inputs)):
            input_size = inputs[i].get_size()
            offsets_start.append(new_size[dim])
            assert len(input_size) == len(new_size)
            assert inputs[i].get_dtype() == dtype
            assert inputs[i].get_device() == device
            for j in range(len(new_size)):
                if j == dim:
                    new_size[j] = new_size[j] + input_size[j]
                else:
                    new_size[j] = V.graph.sizevars.guard_equals(
                        new_size[j], input_size[j]
                    )
            offsets_end.append(new_size[dim])

        output_stride = FlexibleLayout.contiguous_strides(new_size)
        # If any of the inputs is in CL format, use CL format for the output
        for i in range(len(inputs)):
            x = inputs[i]
            if is_storage_and_layout(x):
                layout = x.get_layout()
                if isinstance(
                    layout, FixedLayout
                ) and Layout.is_channels_last_contiguous(layout.size, layout.stride):
                    # use CL stride for the output
                    output_stride = make_channels_last_strides_for(new_size)
                    break
        any_input_is_storage_and_layout = any(is_storage_and_layout(x) for x in inputs)
        fx_node_args = V.graph.current_node.args[0]
        assert isinstance(fx_node_args, list)
        # If any of the inputs has meta tensor and the meta tensor is in CL format, use CL format for the output
        if any_input_is_storage_and_layout is False and any(
            "val" in arg.meta
            and (
                arg.meta["val"].is_contiguous(memory_format=torch.channels_last)
                or arg.meta["val"].is_contiguous(memory_format=torch.channels_last_3d)
            )
            for arg in fx_node_args
        ):
            output_stride = make_channels_last_strides_for(new_size)

        concat_kernel = ConcatKernel(
            name=None,
            layout=FixedLayout(
                device=device,
                dtype=dtype,
                size=new_size,
                stride=output_stride,
            ),
            inputs=[],
        )
        kernel = StorageBox(concat_kernel)
        buffer_names = []
        for i in range(len(inputs)):
            input_buffer = cls.realize_into(
                inputs[i],
                SliceView.create(
                    kernel, dim, offsets_start[i], offsets_end[i], clamp=False
                ),
            )
            concat_kernel.inputs.append(input_buffer)

            if isinstance(inputs[i].data, BaseView):
                input_unwrapped = inputs[i].data.unwrap_view()
            else:
                input_unwrapped = inputs[i].data

            if (
                input_unwrapped.is_input_buffer()
                and is_gpu(inputs[i].get_device().type)
                and not is_dynamic(input_buffer)
            ):
                buffer_names.append(input_buffer.get_name())

        if len(buffer_names) > 1:
            V.graph.register_list(buffer_names)

        concat_kernel.name = V.graph.register_buffer(concat_kernel)
        concat_kernel.inputs = cls.unwrap_storage(concat_kernel.inputs)

        return kernel

    @classmethod
    def can_realize_into_without_copy(cls, src):
        if isinstance(src, TensorBox):
            # unwrap a TensorBox
            return cls.can_realize_into_without_copy(src.data)

        return isinstance(src.data.layout, FlexibleLayout) and not isinstance(
            src.data, ExternKernelAlloc
        )

    @classmethod
    def realize_into(cls, src, dst):
        # Attempt to turn this into a ReinterpretView rather than assert.
        # This has concessions around layout, as as_storage_and_layout
        # can cause us to go from flexible to fixed layout.
        if not isinstance(dst, ReinterpretView):
            if is_storage_and_layout(dst):
                storage, layout = as_storage_and_layout(dst)
                dst = ReinterpretView(storage, layout)
        assert isinstance(dst, ReinterpretView), dst
        if isinstance(src, TensorBox):
            # unwrap a TensorBox
            return cls.realize_into(src.data, dst)
        if isinstance(src, StorageBox):
            src.realize()
            # ExternKernelAlloc has specific requirements for output layout, should create a copy
            assert hasattr(src.data, "layout")
            if cls.can_realize_into_without_copy(src):
                src.data.layout = NonOwningLayout(dst)
                return src.data
        # introduce a copy
        pw = Pointwise.create(
            device=src.get_device(),
            dtype=src.get_dtype(),
            inner_fn=src.make_loader(),
            ranges=[
                V.graph.sizevars.guard_equals(a, b)
                for a, b in zip(src.get_size(), dst.get_size())
            ],
        )
        return cls.realize_into(pw, dst)

    def should_allocate(self):
        return True


def get_aten_cpp_kernel_name(kernel):
    # Calling with the default kernel name can lead to ambiguous behavior like the following example.
    # repeat_interleave(const at::Tensor & repeats, c10::optional<int64_t> output_size=c10::nullopt)
    # repeat_interleave(const at::Tensor & self, int64_t repeats,
    #       c10::optional<int64_t> dim=c10::nullopt, c10::optional<int64_t> output_size=c10::nullopt)
    if not isinstance(kernel, torch._ops.OpOverload) or kernel.namespace != "aten":
        return None
    opname = (
        kernel.__name__.split(".")[0]
        if kernel._overloadname == "default"
        else kernel.__name__.replace(".", "_")
    )
    kernel_name = f"at::_ops::{opname}::call"
    return (
<<<<<<< HEAD
        V.graph.wrapper_code.get_c_shim_func_name(kernel_name)
        if V.graph.wrapper_code and config.abi_compatible
=======
        V.graph.wrapper_code.get_c_shim_func_name(  # type: ignore[attr-defined]
            kernel_name
        )
        if V.graph.wrapper_code and V.graph.cpp_wrapper and config.abi_compatible
>>>>>>> 95c13495
        else kernel_name
    )


@dataclasses.dataclass
class ExternKernel(InputsKernel):
    constant_args: Tuple[Any, ...] = ()
    kwargs: Dict[str, Any] = dataclasses.field(default_factory=dict)
    output_view: Optional[ReinterpretView] = None
    python_kernel_name: Optional[str] = None
    cpp_kernel_name: Optional[str] = None
    # FIXME: in some cases we sill need to explicitly pass in ordered_kwargs_for_cpp_kernel
    # We shouldn't need to do this since the information can be retrieved from op_overload._schema.
    ordered_kwargs_for_cpp_kernel: Iterable[str] = dataclasses.field(
        default_factory=list
    )
    op_overload: Optional[
        Union[torch._ops.OpOverload, torch._ops.HigherOrderOperator]
    ] = None
    arg_properties: Optional[List[Dict[str, Any]]] = None
    kwarg_properties: Optional[Dict[str, Dict[str, Any]]] = None
    unbacked_bindings: Dict[sympy.Symbol, pytree.KeyPath] = dataclasses.field(
        default_factory=dict
    )

    def __init__(
        self,
        name,
        layout,
        inputs,
        constant_args=(),
        kwargs=None,
        output_view=None,
        python_kernel_name=None,
        cpp_kernel_name=None,
        ordered_kwargs_for_cpp_kernel=(),
        op_overload=None,
    ):
        super().__init__(
            name,
            layout,
            inputs,
        )
        self.constant_args = constant_args
        self.kwargs = kwargs if kwargs else {}
        self.output_view = output_view
        self.python_kernel_name = python_kernel_name
        # If cpp_kernel_name is None, we will try to construct it from op_overload
        self.cpp_kernel_name = cpp_kernel_name or get_aten_cpp_kernel_name(op_overload)
        self.ordered_kwargs_for_cpp_kernel = ordered_kwargs_for_cpp_kernel
        self.op_overload = op_overload
        self.collect_arg_kwarg_properties()
        self.unbacked_bindings = {}
        self.fx_node = V.graph.current_node

    def get_unbacked_symbol_defs(self) -> Set[sympy.Symbol]:
        return set()

    def collect_arg_kwarg_properties(self):
        # if self.op_overload is torch._ops.OpOverload, we can use its schema to collect additional
        # information for args and kwargs, e.g. type and default value, to help with the cpp wrapper codegen
        if (
            isinstance(self.op_overload, torch._ops.OpOverload)
            and not self.ordered_kwargs_for_cpp_kernel
        ):
            self.ordered_kwargs_for_cpp_kernel = [
                x.name for x in self.op_overload._schema.arguments if x.kwarg_only
            ]
        self.arg_properties = (
            [
                {
                    "name": x.name,
                    "type": x.real_type,
                    "default_value": x.default_value,
                }
                for x in self.op_overload._schema.arguments
                if not x.kwarg_only
            ]
            if isinstance(self.op_overload, torch._ops.OpOverload)
            else [{} for i in range(len(self.inputs))]
        )
        self.kwarg_properties = (
            {
                x.name: {"type": x.real_type, "default_value": x.default_value}
                for x in self.op_overload._schema.arguments
                if x.kwarg_only
            }
            if isinstance(self.op_overload, torch._ops.OpOverload)
            else {}
        )

    def fill_non_provided_args(self, args, kwargs, convert_val_to_str=False):
        # Previously, we want to maintain forward-compatibility by skipping
        # default args in the serialized artifacts in fbcode. However,
        # some of our shim interfaces require default values being set.
        # Discussed with Sherlock offline and we decided to allow serializing
        # default args into the C++ wrapper code for now. We will refine this
        # part if we see real FC requirement. More details related to FC
        # can be found at:
        # https://docs.google.com/document/d/1FzWm-sHYwmRi3x_g036kOxd99KaYquUsA-L5JwOn8ys/edit?usp=sharing
        assert isinstance(args, (list, tuple))
        if isinstance(args, tuple):
            args = list(args)
        assert self.arg_properties, "ExternKernel.arg_properties should not be empty"

        n_args = len(args)
        n_pos_args = len(self.arg_properties)
        # For cpp wrapper, if some positional args are not provided, we need to check
        # if they're in the kwargs or use their default value
        if n_args < n_pos_args:
            log.debug(
                "%s has %d unprovided positional arguments. "
                "Will check if they are in the keyword arguments or will use default values.",
                self.op_overload,
                n_pos_args - n_args,
            )
            for i in range(n_args, n_pos_args):
                arg_name = self.arg_properties[i]["name"]
                args.append(
                    kwargs[arg_name]
                    if arg_name in kwargs
                    else self.arg_properties[i]["default_value"]
                )
        return args

    def decide_layout(self):
        if isinstance(self.layout, FlexibleLayout):
            self.apply_constraint()
            self.freeze_layout()

    def codegen_comment(self, wrapper):
        origin_str, detailed_origin_str = get_kernel_metadata(self, wrapper)
        if origin_str:
            wrapper.writeline(origin_str)

    def codegen(self, wrapper):
        raise NotImplementedError

    def get_kernel_name(self):
        return self.cpp_kernel_name if V.graph.cpp_wrapper else self.python_kernel_name

    @staticmethod
    def copy_input(x):
        pw = Pointwise.create(
            device=x.get_device(),
            dtype=x.get_dtype(),
            inner_fn=x.make_loader(),
            ranges=x.get_size(),
            origin_node=x.get_origin_node(),
            traceback=x.get_traceback(),
        )
        pw.realize()
        return pw

    @classmethod
    def process_kernel(
        cls, kernel, *args, **kwargs
    ) -> Tuple[
        Any,
        List[Any],
        List[Any],
        Callable[[Any, Any], Any],
        Optional[Dict[sympy.Symbol, pytree.KeyPath]],
    ]:
        binded_args = {"args": args, "kwargs": kwargs}

        args_flat, args_spec = pytree.tree_flatten(binded_args)

        is_arg_tensor = []
        tensor_args = []
        non_tensor_args: List[Any] = []
        for arg in args_flat:
            is_arg_tensor.append(isinstance(arg, IRNode))
            if is_arg_tensor[-1]:
                tensor_args.append(arg)
            else:
                if isinstance(arg, sympy.Expr):
                    arg = V.graph.sizevars.shape_env.create_symintnode(arg, hint=None)
                non_tensor_args.append(arg)

        def unflatten_args(new_tensor_args, new_non_tensor_args):
            result = []
            it_tensors = iter(new_tensor_args)
            it_non_tensors = iter(new_non_tensor_args)
            for is_tensor in is_arg_tensor:
                if is_tensor:
                    result.append(next(it_tensors))
                else:
                    result.append(next(it_non_tensors))
            r = pytree.tree_unflatten(result, args_spec)
            return r.get("args", []), r.get("kwargs", {})

        tensor_args = [cls.realize_input(x) for x in tensor_args]

        # freeze layout otherwise our output stride calculation might
        # become incorrect
        for x in tensor_args:
            if is_storage_and_layout(x):
                as_storage_and_layout(x, freeze=True)

        # Rerun fake tensor propagation, because Inductor may have changed the
        # strides of inputs and we need to determine accurately what the
        # output stride will be.
        example_args = []

        # We need to retain the constant values of fake tensors that we originally
        # propagated the graph with, because for some operators running without a
        # constant would trigger an error / DataDependentException
        for x in tensor_args:
            if x.get_name() in V.graph.constants:
                example_args.append(V.graph.constants[x.get_name()])
            else:
                example_args.append(ir_node_to_tensor(x, guard_shape=True))

        new_args, new_kwargs = unflatten_args(example_args, non_tensor_args)
        example_output = kernel(*new_args, **new_kwargs)

        unbacked_bindings: Optional[Dict[sympy.Symbol, pytree.KeyPath]] = None
        if shape_env := V.fake_mode.shape_env:
            rebind_unbacked(shape_env, V.current_node, example_output)
            unbacked_bindings = compute_unbacked_bindings(
                shape_env, example_output, V.current_node.meta.get("val")
            )

        example_out_li = (
            [example_output]
            if not isinstance(example_output, (list, tuple))
            else example_output
        )
        for t in example_out_li:
            if isinstance(t, torch.Tensor) and t.is_sparse:
                msg = "sparsity not handled. Please file issue for sparse inference weights."
                if stack_trace := V.graph.current_node.meta.get("stack_trace", None):
                    msg = f"{msg} Found from : \n {stack_trace}"
                V.graph.disable_cudagraphs_reason = msg

        return (
            example_output,
            tensor_args,
            non_tensor_args,
            unflatten_args,
            unbacked_bindings,
        )

    @classmethod
    def convert_to_reinterpret_view(cls, x):
        """
        In order to pass this to an extern kernel we need a
        ReinterpretView not a View.  This allows us to avoid some
        unneeded copies.
        """
        assert isinstance(x, BaseView)
        if isinstance(x, ReinterpretView):
            return x

        # NOTE: Don't use extract_read_writes here as it fails when
        # make_loader() inlines the computation
        x_unwrap_view = x.unwrap_view()
        x_unwrap_view_fx_node = V.graph.get_buffer(
            x_unwrap_view.get_name()
        ).get_origin_node()
        # Prefer channels last format according to how the format is set from eager.
        if (
            x_unwrap_view_fx_node is not None
            and "val" in x_unwrap_view_fx_node.meta
            and isinstance(x_unwrap_view.layout, FlexibleLayout)
            and (
                x_unwrap_view_fx_node.meta["val"].is_contiguous(
                    memory_format=torch.channels_last
                )
                or x_unwrap_view_fx_node.meta["val"].is_contiguous(
                    memory_format=torch.channels_last_3d
                )
            )
        ):
            x_unwrap_view.freeze_layout_with_same_order(
                make_channels_last_strides_for(x_unwrap_view.get_size())
            )
        else:
            x_unwrap_view.freeze_layout()

        index_args, var_ranges = dependencies.index_vars_squeeze(
            x.get_size(), prefix="r"
        )
        range_vars = index_args[0]
        index = x.make_indexer()(range_vars)

        index = V.graph.sizevars.simplify_with_ranges(index, var_ranges)
        strides = V.graph.sizevars.stride_vars(index, range_vars)
        offset = V.graph.sizevars.offset_var(index, range_vars)
        expected = sympy_dot(range_vars, strides) + offset

        if index != expected:
            log.debug(
                "convert_to_reinterpret_view failed: stride=%s offset=%s index=%s",
                strides,
                offset,
                index,
            )
            raise NotImplementedError

        return ReinterpretView(
            data=x.data,
            layout=FixedLayout(
                device=x.get_device(),
                dtype=x.get_dtype(),
                size=x.get_size(),
                stride=strides,
                offset=offset,
            ),
        )

    @classmethod
    def realize_input(cls, x):
        if x is None:
            return NoneAsConstantBuffer()
        if isinstance(x, (sympy.Expr, sympy.logic.boolalg.Boolean, int)):
            return ShapeAsConstantBuffer(x)
        if isinstance(x, Constant):
            return V.graph.add_tensor_constant(
                torch.tensor(x.value, dtype=x.get_dtype(), device=x.get_device())
            )
        if isinstance(x, ConstantBuffer):
            return x
        if isinstance(x, TensorBox):
            return cls.realize_input(x.data)
        if isinstance(x, ReinterpretView):
            return ReinterpretView(cls.realize_input(x.data), x.get_layout())
        if isinstance(x, BaseView):
            x.realize()
            if is_storage_and_layout(x.unwrap_view()):
                try:
                    return cls.convert_to_reinterpret_view(x)
                except NotImplementedError:
                    pass
        if isinstance(x, StorageBox):
            # TODO(jansel): impose layout preference on realized buffer
            x.realize()
            return x
        return cls.copy_input(x)

    @classmethod
    def require_stride1(cls, x):
        if is_storage_and_layout(x):
            if len(x.get_stride()) == 0:
                return x
            for stride in x.get_stride():
                if stride == 1:
                    return x
        return cls.copy_input(x)

    @classmethod
    def require_stride_order(cls, x, order, allow_padding=False):
        if x.get_numel() == 0:  # Layout doesn't matter
            return x

        # require x to have the layout as strided_ordered as order
        if is_storage_and_layout(x):
            while isinstance(x.get_layout(), NonOwningLayout):
                x = x.get_layout().view
            if isinstance(x.get_layout(), FlexibleLayout):
                # If the the FlexibleLayout already has the size and stride in the required order,
                # freeze it to a FixedLayout by using its current size and stride.
                # The behavior of using its current size and stride or the given order can be different
                # if the size and stride has ambiguilty, for example for a 4D input where the iC = 1:
                # size=[s0, 1, 28, 28], stride=[784, 784, 28, 1]. If the required order is [3, 0, 2, 1] (channels last),
                # the current size and stride already satisfies this order.
                # However by freezing it to the required order, the layout will be changed to:
                # size=[s0, 1, 28, 28], stride=[784, 1, 28, 1]), which is not actually necessary.

                # fix flexiblelayout to be FixedLayout with stride_order
                as_storage_and_layout(
                    x,
                    freeze=True,
                    want_contiguous=False,
                    stride_order=get_stride_order(
                        V.graph.sizevars.size_hints(x.get_layout().stride)
                    )
                    if is_stride_order_storage_and_layout(x, order)
                    else order,
                    allow_padding=allow_padding,
                )
                return x
            elif isinstance(
                x.get_layout(), FixedLayout
            ) and x.get_layout().is_stride_ordered(order):
                return x
            elif isinstance(x.get_layout(), MutationLayoutSHOULDREMOVE):
                if isinstance(x.get_layout().real_layout(), FlexibleLayout):
                    raise AssertionError(
                        "the MutationLayoutSHOULDREMOVE's real layout shouldn't be FlexibleLayout"
                    )
                elif isinstance(
                    x.get_layout().real_layout(), FixedLayout
                ) and x.get_layout().real_layout().is_stride_ordered(order):
                    return x

        # TODO - Storage to InputBuffer
        if isinstance(x, InputBuffer) and x.get_layout().is_stride_ordered(order):
            return x
        if (
            isinstance(x, TensorBox)
            and isinstance(x.data, BaseView)
            and not isinstance(x.data, ReinterpretView)
            and is_storage_and_layout(x.unwrap_view())
            and not isinstance(x.unwrap_view().data, ExternKernelAlloc)
        ):
            try:
                x.data = cls.convert_to_reinterpret_view(x.data)
                return cls.require_stride_order(x, order, allow_padding=allow_padding)
            except NotImplementedError:
                pass
        x = cls.copy_input(x)
        as_storage_and_layout(
            x,
            freeze=True,
            want_contiguous=False,
            stride_order=order,
            allow_padding=allow_padding,
        )
        assert is_stride_order_storage_and_layout(x, order)
        return x

    @classmethod
    def require_channels_last(cls, x):
        return cls.require_stride_order(x, NHWC_STRIDE_ORDER)

    @classmethod
    def require_channels_last_3d(cls, x):
        return cls.require_stride_order(x, NHWDC_STRIDE_ORDER)

    @classmethod
    def require_contiguous(cls, x):
        return cls.require_stride_order(x, list(reversed(range(len(x.get_size())))))

    def apply_constraint(self):
        pass

    def codegen_const_args(self):
        return map(V.graph.wrapper_code.val_to_arg_str, self.constant_args)

    def codegen_args(self):
        args = []
        for i, x in enumerate(self.inputs):
            if isinstance(x, list):
                names = [i.codegen_reference() for i in x]
                codegen_reference = f'[{", ".join(names)}]'
                args.append(codegen_reference)
            else:
                if V.graph.cpp_wrapper:
                    assert self.arg_properties and i < len(
                        self.arg_properties
                    ), "Invalid arg_properties accessing"
                    type_ = self.arg_properties[i].get("type")
                    args.append(
                        V.graph.wrapper_code.val_to_cpp_arg_str(  # type: ignore[arg-type]
                            type_, x
                        )
                    )
                else:
                    args.append(x.codegen_reference())
        args.extend(self.codegen_const_args())
        return args

    def get_kwargs_value(self, arg_name):
        if arg_name in self.kwargs:
            return self.kwargs.get(arg_name)
        if self.kwarg_properties and self.kwarg_properties.get(arg_name):
            return self.kwarg_properties.get(arg_name).get("default_value")  # type: ignore[union-attr]
        else:
            raise AssertionError(f"{arg_name} not in self.kwarg_properties")

    def codegen_kwargs(self, skip_out=False):
        if V.graph.cpp_wrapper:
            kwargs = []
            for arg_name in self.ordered_kwargs_for_cpp_kernel:
                if skip_out and arg_name == "out":
                    # ExternKernelOut has its own logic for inserting the out parameter
                    continue

                v = self.get_kwargs_value(arg_name)
                if isinstance(v, sympy.Expr):
                    kwargs.append(v)
                else:
                    type_ = (
                        self.kwarg_properties.get(arg_name).get("type")  # type: ignore[union-attr]
                        if self.kwarg_properties and arg_name in self.kwarg_properties
                        else None
                    )
                    kwargs.append(
                        V.graph.wrapper_code.val_to_cpp_arg_str(  # type: ignore[arg-type]
                            type_, v
                        )
                    )
        else:
            kwargs = [
                f"{k}={V.graph.wrapper_code.val_to_arg_str(v)}"  # type: ignore[misc]
                for k, v in self.kwargs.items()
            ]
        return kwargs

    def codegen_size_asserts(self, wrapper):
        if config.size_asserts and not V.graph.cpp_wrapper:
            # comparing strides for 0 size tensor is tricky. Ignore them for now.
            if sympy_product(self.get_size()) == 0:
                return
            size = V.graph.wrapper_code.codegen_shape_tuple(self.get_size())
            stride = V.graph.wrapper_code.codegen_shape_tuple(self.get_stride())
            wrapper.writeline(
                f"assert_size_stride({self.get_name()}, {size}, {stride})"
            )

    def get_group_stride(self):
        """
        get output sizes and strides, for template_codegen
        """
        _size = self.get_size()
        _stride = self.get_stride()
        # iter_ranges = _size of output tensor, reduce_range = [] because no reduction
        return [_size, []], _stride

    def canonicalize(self):
        """
        Manually get canonicalization of the output index
        """
        # manually generate index formula for conv
        sizevars = V.graph.sizevars
        sizes = self.get_size()
        strides = self.get_stride()
        strides = [sizevars.size_hint(x) for x in strides]
        # TODO: I can't tell if the symbols here are temporary
        index_vars = [sympy_index_symbol(f"d{i}") for i in range(len(sizes))]
        # reorder index vars according to stride
        index_order = sorted(range(len(strides)), key=strides.__getitem__, reverse=True)
        lookup = {pos: idx for idx, pos in enumerate(index_order)}
        order = [lookup[i] for i in range(len(lookup))]
        index_vars = [index_vars[i] for i in order]
        indexer = self.make_indexer()
        index = indexer(index_vars)

        new_sizes, reindex, prune = V.graph.sizevars._simplify_loops(
            index_vars, sizes, [index]
        )

        # assign new variables each dimension to deal with numbering mismatches
        # d0, d1, d2 could become d0, d2 -- which won't match d0, d1
        _, add_var = var_builder("c")
        replacement = dict(zip(index_vars, reindex([add_var(x) for x in new_sizes])))

        index = sympy_subs(sympy.expand(index), replacement)  # type: ignore[arg-type]
        return index, tuple(new_sizes)

    def get_unbacked_symbol_uses(self) -> Set[sympy.Symbol]:
        # NB: It's not necessary to check regular inputs as we automatically
        # have dependencies on them
        r = set()
        for arg in self.constant_args:
            r |= maybe_free_unbacked_symbols(arg)
        for arg in self.kwargs.values():
            r |= maybe_free_unbacked_symbols(arg)
        return r

    def __str__(self):
        kernel_name = getattr(self, "python_kernel_name", None)
        lines = [
            f"python_kernel_name={kernel_name!r}",
        ]
        lines += [
            f"{field.name}={getattr(self, field.name)}"
            for field in dataclasses.fields(self)
        ]
        lines.append(f"origin_node={self.origin_node!r}")
        return self.str_helper(lines)

    __repr__ = __str__


@dataclasses.dataclass
class ExternKernelOut(ExternKernel):
    def codegen(self, wrapper):
        self.codegen_comment(wrapper)
        args = [*self.codegen_args(), *self.codegen_kwargs(skip_out=True)]
        wrapper.generate_extern_kernel_out(
            self.get_kernel_name(),
            self.codegen_reference(),
            self.output_view.codegen_reference() if self.output_view else None,
            args,
        )

    def __init__(
        self,
        layout,
        inputs,
        constant_args=(),
        kwargs=None,
        output_view=None,
        python_kernel_name=None,
        cpp_kernel_name=None,
        ordered_kwargs_for_cpp_kernel=(),
        op_overload=None,
    ):
        super().__init__(
            None,
            layout,
            self.unwrap_storage(inputs),
            constant_args,
            kwargs or {},
            None,
            python_kernel_name,
            cpp_kernel_name,
            ordered_kwargs_for_cpp_kernel,
            op_overload,
        )
        self.name = V.graph.register_buffer(self)

    def should_allocate(self):
        return True


class RandomSeeds(ExternKernelOut):
    def __init__(self, count: int, device: torch.device):
        limits = torch.iinfo(torch.int64)
        super().__init__(
            layout=FixedLayout(
                device=device,
                dtype=torch.int64,
                size=[count],
            ),
            inputs=[],
            constant_args=[limits.min, limits.max, [count]],
            python_kernel_name="aten.randint.low_out",
            # FIXME: Ideally we should only use at::_ops::randint_low_out::call here,
            # but the signature is different from is at::randint_out. Again,
            # we can simplify the code when only keeping an ABI-compatible version.
            cpp_kernel_name="at::_ops::randint_low_out::call"
            if config.abi_compatible
            else "at::randint_out",
            op_overload=aten.randint.low_out,
        )


class ExternKernelAlloc(ExternKernel):
    def codegen(self, wrapper):
        self.codegen_comment(wrapper)
        args = [*self.codegen_args(), *self.codegen_kwargs()]
        V.graph.wrapper_code.generate_extern_kernel_alloc(self, args)
        if isinstance(self.layout, Layout):
            self.codegen_size_asserts(wrapper)

    def __init__(
        self,
        layout,
        inputs,
        constant_args=(),
        kwargs=None,
        python_kernel_name=None,
        cpp_kernel_name=None,
        ordered_kwargs_for_cpp_kernel=(),
        op_overload=None,
    ):
        super().__init__(
            None,
            layout,
            self.unwrap_storage(inputs),
            constant_args,
            kwargs or {},
            None,
            python_kernel_name,
            cpp_kernel_name,
            ordered_kwargs_for_cpp_kernel,
            op_overload,
        )
        self.name = V.graph.register_buffer(self)

    def should_allocate(self):
        return False

    def apply_constraint(self):
        raise NotImplementedError


class UserDefinedTritonKernel(ExternKernel):
    def get_kernel_and_configs(self):
        from triton.runtime.autotuner import Autotuner

        from torch._higher_order_ops.triton_kernel_wrap import kernel_side_table

        kernel = kernel_side_table.get_kernel(self.kernel_idx)
        configs = []
        if isinstance(kernel, Autotuner):
            configs = kernel.configs
            kernel = kernel.fn
        return kernel, configs

    def codegen(self, wrapper):
        kernel, configs = self.get_kernel_and_configs()

        # Definition of kernel
        new_name, triton_meta = wrapper.define_user_defined_triton_kernel(
            kernel, configs, self.kwargs
        )

        args = self.codegen_kwargs()
        if V.graph.cpp_wrapper:
            # in C++ wrapper, we don't pass constexpr args, as they don't
            # get added as parameters to the PTX code compiled from the
            # user-defined Triton kernel (only non-constexpr args do)
            args = [arg for i, arg in enumerate(args) if i not in kernel.constexprs]

        # Call to kernel
        self.codegen_comment(wrapper)
        wrapper.generate_user_defined_triton_kernel(
            new_name,
            self.grid,
            configs,
            args,
            triton_meta,
        )

    def should_allocate(self):
        return False

    def has_side_effects(self):
        # UserDefinedTritonKernel does not return anything, but rather
        # modifies input in place, do not let it get DCEd
        return True

    def get_unbacked_symbol_uses(self) -> Set[sympy.Symbol]:
        # add unbacked symbols used in the grid to the ones used
        # in the kwargs (the latter is generated by ExternKernel)
        return super().get_unbacked_symbol_uses() | free_unbacked_symbols(self.grid)

    def get_unbacked_symbol_defs(self) -> Set[sympy.Symbol]:
        return set()

    def get_mutation_names(self):
        # NB: Inductor only allows a node to mutate 0 or 1 buffers.
        # To get around that, we create MutationOutputs which marks their
        # assigned input as mutable, thus, adhering to Inductor's constraint.
        return []

    def __init__(self, *, kernel_idx, grid, kernel_args):
        inputs = []
        kwargs = dict()
        constant_args = []
        for k, v in kernel_args.items():
            if isinstance(v, TensorBox):
                t = InputsKernel.unwrap_storage_for_input(self.realize_input(v))
                inputs.append(t)
                kwargs[k] = t
            else:
                constant_args.append(v)
                kwargs[k] = v

        assert len(inputs) != 0
        device = inputs[0].get_device()

        super().__init__(
            None,
            NoneLayout(device),  # type: ignore[arg-type]
            inputs,
            tuple(constant_args),
            kwargs,
        )
        self.name = V.graph.register_buffer(self)
        self.kernel_idx = kernel_idx
        self.grid = grid

        kernel, configs = self.get_kernel_and_configs()
        # If we are autotuning, not all arguments will be passed
        self.ordered_kwargs_for_cpp_kernel = [
            arg for arg in kernel.arg_names if arg in kernel_args
        ]

        from torch._higher_order_ops.triton_kernel_wrap import identify_mutated_tensors

        autotuned_kwargs = configs[0].kwargs if len(configs) > 0 else {}
        self.mutable_args = [
            kernel_args[key]
            for key in identify_mutated_tensors(
                kernel, {**kernel_args, **autotuned_kwargs}
            )
        ]
        mark_node_as_mutating(self, *self.mutable_args)

    def get_inputs_that_alias_output(self):
        return [i.get_name() for i in self.mutable_args]


def mark_node_as_mutating(cur_buffer, *mutated_ops: IRNode):
    """
    Allows ops in mutated_ops to be marked as being mutated as well as
    indicates to the scheduler that these ops depend on cur_buffer.
    """
    for op in mutated_ops:
        assert isinstance(
            op, IRNode
        ), f"{op} op is type {type(op)} and is not an IRNode"
        V.graph.mark_buffer_mutated(op.get_name())
        assert hasattr(op, "layout")
        MutationOutput(op.layout, op, cur_buffer)


class MutationOutput(ExternKernel):
    def get_mutation_names(self):
        return [self.inputs[0].get_name()]

    def __init__(self, layout, input, parent):
        super().__init__(None, layout, [input, parent], ())
        self.name = V.graph.register_buffer(self)

    def should_allocate(self):
        return False

    def is_no_op(self):
        return True

    def has_side_effects(self):
        return True

    def get_inputs_that_alias_output(self):
        return [self.inputs[0].get_name()]


class InplaceBernoulliFallback(ExternKernel):
    """
    This needs to be a custom class to handle mutation properly
    """

    def codegen(self, wrapper):
        (x,) = (t.codegen_reference() for t in self.inputs)

        if V.graph.cpp_wrapper and config.abi_compatible:
            # Inductor doesn't really support aten Generator, so the Generator kwarg is always NULL here,
            # which needs to be explicitly generated for cpp wrapper
            wrapper.writeline(
                f"{self.get_kernel_name()}({x}, {', '.join(map(repr, self.constant_args))}, NULL){wrapper.ending}"
            )
        else:
            wrapper.writeline(
                f"{self.get_kernel_name()}({x}, {', '.join(map(repr, self.constant_args))}){wrapper.ending}"
            )

    def should_allocate(self):
        return False

    def get_mutation_names(self):
        return [self.inputs[0].get_name()]

    def get_unbacked_symbol_defs(self) -> Set[sympy.Symbol]:
        return set()

    def __init__(self, op_overload, x, *constant_args):
        super().__init__(
            None,
            NoneLayout(x.get_device()),  # type: ignore[arg-type]
            self.unwrap_storage([x]),
            constant_args,
            op_overload=op_overload,
        )
        self.name = V.graph.register_buffer(self)
        self.python_kernel_name = "aten.bernoulli_"
        if not config.abi_compatible:
            # TODO: this should be simplified once we switch to ABI-compatible only
            self.cpp_kernel_name = "at::native::bernoulli_"
        mark_node_as_mutating(self, x)


# Used to deal with torch.complex types
class InplaceCopyFallback(ExternKernel):
    """
    This needs to be a custom class to handle mutation properly
    """

    def codegen(self, wrapper):
        (dst, src, non_blocking) = self.codegen_args()
        wrapper.writeline(
            f"{self.get_kernel_name()}({dst}, {src}, {non_blocking}){wrapper.ending}"
        )

    def should_allocate(self):
        return False

    def get_mutation_names(self):
        return [self.inputs[0].get_name()]

    def get_unbacked_symbol_defs(self) -> Set[sympy.Symbol]:
        return set()

    def __init__(
        self,
        layout,
        inputs,
        constant_args,
    ):
        super().__init__(
            None,
            layout,
            inputs,
            constant_args,
            python_kernel_name="aten.copy_",
            cpp_kernel_name=(
                "aoti_torch_copy_" if config.abi_compatible else "at::_ops::copy_::call"
            ),
        )
        self.name = V.graph.register_buffer(self)

    @classmethod
    def create(cls, dst, src, non_blocking: bool = False):
        inputs = [cls.realize_input(t) for t in [dst, src]]
        constant_args = (non_blocking,)
        result = InplaceCopyFallback(
            NoneLayout(dst.get_device()),  # type: ignore[arg-type]
            inputs,
            constant_args,
        )
        mark_node_as_mutating(result, dst)
        return result


class MutatingFirstArgExternKernel(ExternKernel):
    """
    This needs to be a custom class to handle mutation properly
    """

    def codegen(self, wrapper):
        argrefs = [
            *(t.codegen_reference() for t in self.inputs),
            *map(repr, self.constant_args),
        ]
        wrapper.writeline(
            f"{self.get_kernel_name()}({', '.join(argrefs)}){wrapper.ending}"
        )

    def should_allocate(self):
        return False

    def get_mutation_names(self):
        return [self.inputs[0].get_name()]

    def get_unbacked_symbol_defs(self) -> Set[sympy.Symbol]:
        return set()

    def has_side_effects(self):
        return True


class ResizeStorageBytes(MutatingFirstArgExternKernel):
    def __init__(self, variable, new_size):
        assert isinstance(new_size, int), "TODO: dynamic shapes"
        super().__init__(
            None,
            NoneLayout(variable.get_device()),  # type: ignore[arg-type]
            self.unwrap_storage([variable]),
            constant_args=(new_size,),
        )
        V.graph.mark_buffer_mutated(variable.get_name())
        self.name = V.graph.register_buffer(self)
        self.python_kernel_name = "inductor_ops.resize_storage_bytes_"
        self.cpp_kernel_name = "torch::inductor::resize_storage_bytes_"
        V.graph.never_reuse_buffers.add(variable.data.get_name())
        mark_node_as_mutating(self, variable)


class SetSourceTensorKernel(ExternKernelAlloc):
    def __init__(self, self_tensor, storage_tensor):
        self_tensor.freeze_layout()
        super().__init__(
            self_tensor.get_layout(),
            [self_tensor, storage_tensor],
            python_kernel_name="torch.ops.aten.set_.source_Tensor",
        )
        V.graph.never_reuse_buffers.add(self_tensor.data.get_name())
        V.graph.never_reuse_buffers.add(storage_tensor.get_name())
        V.graph.never_reuse_buffers.add(self.get_name())
        mark_node_as_mutating(self, self_tensor, storage_tensor)

    def get_inputs_that_alias_output(self):
        return [self.inputs[0].get_name(), self.inputs[1].get_name()]

    def get_mutation_names(self):
        return [self.inputs[1].get_name()]

    def has_side_effects(self):
        return True


class ScatterFallback(ExternKernel):
    """
    This needs to be a custom class to handle mutation properly.
    This class handles both aten.scatter_ and aten.scatter_reduce_.
    It also handle the case `src` being a scalar properly.
    """

    def codegen(self, wrapper):
        reduce = self.kwargs["reduce"]
        if V.graph.cpp_wrapper:
            # Follow aten/src/ATen/native/ReductionType.h:get_operator_enum
            get_operator_enum = {"add": "sum", "multiply": "prod"}
            if reduce in get_operator_enum:
                reduce = get_operator_enum[reduce]

        if self.src_is_tensor:
            (x, index, src) = (t.codegen_reference() for t in self.inputs)
        else:
            (x, index) = (t.codegen_reference() for t in self.inputs)
            src = self.constant_args[1]
        wrapper.generate_scatter_fallback(
            x,
            [x, self.constant_args[0], index, src],
            self.cpp_kernel_name,
            self.python_kernel_name,
            self.src_is_tensor,
            reduce,
            self.codegen_kwargs(),
        )

    def should_allocate(self):
        return False

    def get_mutation_names(self):
        return [self.inputs[0].get_name()]

    def get_unbacked_symbol_defs(self) -> Set[sympy.Symbol]:
        return set()

    def __init__(
        self,
        op_overload,
        x,
        dim: int,
        index,
        src,
        *,
        reduce: Optional[str] = None,
        include_self: bool = True,
    ):
        self.src_is_tensor = isinstance(src, TensorBox)

        constant_args: Tuple[Any, ...]
        if self.src_is_tensor:
            tensors = [self.realize_input(t) for t in [x, index, src]]
            constant_args = (dim,)
        else:
            tensors = [self.realize_input(t) for t in [x, index]]
            constant_args = (dim, src)

        super().__init__(
            None,
            NoneLayout(x.get_device()),  # type: ignore[arg-type]
            self.unwrap_storage(tensors),
            constant_args,
            {"reduce": reduce, "include_self": include_self},
            python_kernel_name=str(op_overload),
            ordered_kwargs_for_cpp_kernel=["reduce", "include_self"],
            op_overload=op_overload,
        )
        self.cpp_kernel_name = get_aten_cpp_kernel_name(op_overload)
        self.name = V.graph.register_buffer(self)
        mark_node_as_mutating(self, x)


class IndexPutFallback(ExternKernel):
    """
    This needs to be a custom class to handle mutation and indices properly
    """

    def codegen(self, wrapper):
        (x, values, *valid_indices) = (t.codegen_reference() for t in self.inputs)
        indices = []
        iter_valid_indices = iter(valid_indices)
        for i, _ in enumerate(self.indices):
            if self.indices[i] is not None:
                indices.append(next(iter_valid_indices))
            else:
                indices.append(V.graph.wrapper_code.none_str)

        wrapper.generate_index_put_fallback(
            self.get_kernel_name(), x, indices, values, *self.codegen_const_args()
        )

    def should_allocate(self):
        return False

    def get_mutation_names(self):
        return [self.inputs[0].get_name()]

    def get_unbacked_symbol_defs(self) -> Set[sympy.Symbol]:
        return set()

    def __init__(self, op_overload, x, indices, values, accumulate):
        self.indices = indices
        valid_indices = [i for i in indices if i is not None]
        tensors = [self.realize_input(x) for x in [x, values, *valid_indices]]
        cpp_kernel_name = (
            "aoti_torch_index_put_out" if config.abi_compatible else "at::index_put_out"
        )
        super().__init__(
            None,
            NoneLayout(x.get_device()),  # type: ignore[arg-type]
            self.unwrap_storage(tensors),
            (accumulate,),
            python_kernel_name="aten.index_put_",
            cpp_kernel_name=cpp_kernel_name,
            op_overload=op_overload,
        )
        self.name = V.graph.register_buffer(self)
        mark_node_as_mutating(self, x)


class DeviceCopy(ExternKernelOut):
    @classmethod
    def create(cls, x, device):
        if (
            not x.is_extern()
            and all(
                (r.name in V.graph.constants and isinstance(r, dependencies.MemoryDep))
                for r in x.get_reads()
            )
            and not config.aot_inductor.use_runtime_constant_folding
        ):
            return x.constant_to_device(device)

        V.graph.add_device_info(device)
        V.graph.add_device_info(x.get_device())

        developer_warning("DeviceCopy in input program")
        return DeviceCopy(
            FlexibleLayout(
                device=device,
                dtype=x.get_dtype(),
                size=x.get_size(),
            ),
            [cls.realize_input(x)],
        )

    def codegen(self, wrapper):
        args = self.codegen_args()
        assert len(args) == 1
        if self.output_view:
            wrapper.codegen_device_copy(args[0], self.output_view.codegen_reference())
        else:
            wrapper.codegen_device_copy(args[0], self.codegen_reference())


class DynamicScalar(ExternKernel):
    """
    The result of a call to aten._local_scalar_dense.
    """

    def get_reads(self):
        return ()

    def should_allocate(self):
        return False

    def __init__(self, sym, keypath, data):
        data.realize()
        super().__init__(None, NoneLayout(torch.device("cpu")), self.unwrap_storage([data]))  # type: ignore[arg-type]
        self.sym = sym
        self.keypath = keypath

    def get_unbacked_symbol_defs(self) -> Set[sympy.Symbol]:
        return {self.sym}

    def codegen(self, wrapper):
        wrapper.codegen_dynamic_scalar(self)


class AssertScalar(ExternKernel):
    """
    The result of a call to aten._assert_scalar
    """

    def get_reads(self):
        return ()

    def should_allocate(self):
        return False

    def __init__(self, scalar, msg):
        super().__init__(
            # Buffer(name, layotu)
            None,
            NoneLayout(torch.device("cpu")),  # type: ignore[arg-type]
            # InputsKernel(inputs)
            [],
        )  # type: ignore[arg-type]
        self.scalar = scalar
        self.msg = msg

    def has_side_effects(self):
        return True

    def get_unbacked_symbol_uses(self):
        return free_unbacked_symbols(self.scalar)

    def codegen(self, wrapper):
        if V.graph.cpp_wrapper:
            pass
        else:
            # NB: It is EXTREMELY important not to simplify the scalar under
            # assertion here, because simplify is done with respect to
            # runtime asserts.  So if you have "u0 == 0" in the runtime
            # asserts, if you subsequently try to simplify(u0 == 0), you will
            # get True (because we've already runtime assert'ed that it's
            # true).  But we're code generating the actual runtime assert
            # here!!
            wrapper.writeline(
                f"if not {V.graph.wrapper_code.codegen_python_sizevar(self.scalar, simplify=False)}:"
            )
            wrapper.writeline(f"    raise RuntimeError({repr(self.msg)})")
            # No one should ever use this buffer, but for uniformity
            # define the variable and assign it None
            wrapper.writeline(f"{self.get_name()} = None")


@dataclasses.dataclass
class ExternKernelNode:
    name: str
    node: export_schema.Node


has_c_shim = {
    aten._embedding_bag.default,
    aten._fft_c2c.default,
    aten._scaled_dot_product_efficient_attention.default,
    aten._scaled_dot_product_flash_attention.default,
    aten._scaled_mm.default,
    aten.addmm.out,
    aten.bmm.out,
    aten.copy_.default,
    aten.mm.out,
    aten.repeat_interleave.Tensor,
    aten.nonzero.default,
    aten.view.dtype,
    aten.view_as_real.default,
}


class FallbackKernel(ExternKernelAlloc):
    def __init__(
        self,
        layout,
        kernel,
        tensor_args,
        nontensor_args,
        unflatten_args,
        kwargs=None,
        *,
        unbacked_bindings=None,
    ):
        if (
            kernel == aten.mul.Tensor
            and len(tensor_args) == 1
            and len(nontensor_args) == 1
        ):
            # When aten.mul.Tensor's second arg is constant, cpp wrapper expects
            # to call mul_Scalar. A more proper fix is to do it in decomposition.
            # See https://github.com/pytorch/pytorch/issues/123478
            kernel = aten.mul.Scalar

        super().__init__(
            layout,
            tuple(tensor_args),
            tuple(nontensor_args),
            op_overload=kernel,
        )

        # We need output buffers for generating kernel arguments in the
        # abi-compatible mode, where we retrieve outputs by pass each individual
        # output through the abi-compatible interface.
        self.outputs: Sequence[Any] = []
        self.use_runtime_dispatch = False
        self.unbacked_bindings = unbacked_bindings

        assert isinstance(
            kernel,
            (
                torch._ops.OpOverload,
                torch._ops.HigherOrderOperator,
            ),
        ), f"Fails to create FallbackKernel for {kernel}: {type(kernel)} not supported"
        self.op_overload = kernel
        self.unflatten_args = unflatten_args
        self.kwargs = {} if kwargs is None else kwargs
        V.graph.warn_fallback(self.python_kernel_name)

        # args that are aliased
        self.alias_names: List[str] = []
        # args that are mutated AND returned from the op
        self.mutation_names: List[str] = []

        if isinstance(self.op_overload, torch._ops.HigherOrderOperator):
            # We assume here that HOPs with FallbackKernel are functional.
            # This may not always be true! HOPs must individually opt-in to
            # FallbackKernel, so please check this if you opt-in.
            return

        if "_c10d_functional" in self.op_overload.name():
            # _c10d_functional kernels are lowered into _CollectiveKernel which
            # derives from FallbackKernel for the cpp codegen. The kernels
            # don't pass the can_auto_functionalize check, but their mutation
            # is handled properly by _CollectiveKernel.
            return

        schema = self.op_overload._schema

        # NOTE: [FallbackKernel supported operators]
        # We only support three types of operators:
        # - functional ops
        # - view ops
        # - inplace aten ops
        # - mutating ops that are auto-functionalizable. That is,
        # the operator may mutate any number of inputs, but its outputs
        # may not alias any of the inputs.
        #
        # The unsupported cases usually do not show up here (because
        # AOTAutograd functionalized them away); the only way for an in-place
        # op to show up here is if a lowering or pass introduced it.
        if torch._library.utils.mutates_and_returns_first_arg(self.op_overload):
            self.mutation_names.append(tensor_args[0].get_name())
            return

        if schema.is_mutable and not can_auto_functionalize(kernel):
            raise NotImplementedError(
                f"NYI: Can't generate FallbackKernel for {kernel}"
            )

        schema_args = schema.arguments
        args, kwargs = self.unflatten_args(self.inputs, self.constant_args)

        def handle_aliasing_and_mutation(info, arg):
            # Assertions to make sure we didn't mismatch args
            if isinstance(info.type, torch.ListType):
                assert isinstance(arg, (list, tuple))
            is_optional_tensor = isinstance(
                info.type, torch.OptionalType
            ) and isinstance(info.type.getElementType(), torch.TensorType)
            if is_optional_tensor or isinstance(info.type, torch.TensorType):
                # PyTorch also accepts None and scalar types for args marked as "Tensor".
                # We're not going to check all of them here.
                assert not isinstance(arg, (tuple, list))

            if arg is None:
                return
            if info.alias_info is None:
                return
            # can_auto_functionalize already filters out mutable List[Tensor].
            # We can support this in the future, but this is very uncommon.
            assert isinstance(info.type, torch.TensorType) or is_optional_tensor
            self.alias_names.append(arg.get_name())
            if info.alias_info.is_write:
                mark_node_as_mutating(self, arg)

        for info, arg in torch._library.utils.zip_schema(schema, args, kwargs):
            handle_aliasing_and_mutation(info, arg)

    def codegen_unbacked_symbol_defs(self, wrapper):
        if not hasattr(self, "unbacked_bindings"):
            return

        unbacked_bindings = resolve_unbacked_bindings(
            V.graph.sizevars.shape_env, self.unbacked_bindings
        )

        if not unbacked_bindings:
            return

        for s, keypath in unbacked_bindings.items():

            def go(expr, keypath):
                if keypath == ():
                    return expr

                if (
                    len(keypath) >= 2
                    and isinstance(keypath[0], CallMethodKey)
                    and isinstance(keypath[1], pytree.SequenceKey)
                ):
                    return go(
                        f"{expr}.{keypath[0].name}({keypath[1].idx})", keypath[2:]
                    )
                elif isinstance(keypath[0], CallMethodKey):
                    return go(f"{expr}.{keypath[0].name}()", keypath[1:])
                elif isinstance(keypath[0], pytree.SequenceKey):
                    return go(f"{expr}[{keypath[0].idx}]", keypath[1:])
                elif isinstance(keypath[0], DivideByKey):
                    # TODO: need to assert divisibility
                    # TODO: this is invalid C++ codegen
                    return go(f"{expr}.__floordiv__({keypath[0].divisor})", keypath[1:])
                else:
                    raise AssertionError(f"unrecognized keypath {keypath}")

            def go_outer():
                if V.graph.cpp_wrapper and config.abi_compatible:
                    # Special handling for the top level buffer access,
                    # because self.get_name() is actually never bound; the
                    # individual output arguments are bound by
                    # generate_c_shim_fallback_kernel
                    if len(self.outputs) == 1:
                        return go(self.outputs[0].get_name(), keypath)
                    else:
                        assert isinstance(keypath[0], pytree.SequenceKey)
                        return go(self.outputs[keypath[0].idx].get_name(), keypath[1:])
                else:
                    return go(self.get_name(), keypath)

            wrapper.writeline(
                f"{wrapper.codegen_unbacked_symbol_decl(s)} = {go_outer()}{wrapper.ending}"
            )

    def get_unbacked_symbol_defs(self) -> Set[sympy.Symbol]:
        if unbacked_bindings := getattr(self, "unbacked_bindings", None):
            return resolve_unbacked_bindings(
                V.graph.sizevars.shape_env, unbacked_bindings
            ).keys()
        else:
            return set()

    def set_cpp_kernel(self, kernel):
        from .codegen.wrapper import get_cpp_op_schema

        assert (
            not kernel._schema.is_mutable
        ), f"mutable {kernel.__name__} is not supported with cpp_wrapper"

        # These checks are here because ops that return aliasing tensors will
        # return type Tensor& instead of Tensor, but codegen will always write
        # type Tensor on the LHS.
        def is_not_write(arg):
            return arg.alias_info is None or not arg.alias_info.is_write

        assert all(
            is_not_write(x) for x in kernel._schema.arguments
        ), f"{kernel.__name__} with alias_info arguments is not supported with cpp_wrapper"
        assert all(
            is_not_write(x) for x in kernel._schema.returns
        ), f"{kernel.__name__} with alias_info returns is not supported with cpp_wrapper"

        self.cpp_kernel_name = kernel._schema.name
        self.cpp_kernel_overload_name = kernel._schema.overload_name
        self.cpp_kernel_key = f"{self.cpp_kernel_name.replace('::', '_')}_{self.cpp_kernel_overload_name}"  # type: ignore[union-attr]

        self.cpp_op_schema = get_cpp_op_schema(kernel)

    def codegen_args(self):
        @dataclasses.dataclass
        class Shim:
            ref: Any

            def __repr__(self):
                return self.ref

        tensor_args = [Shim(x.codegen_reference()) for x in self.inputs]
        args, kwargs = self.unflatten_args(tensor_args, self.constant_args)
        if V.graph.cpp_wrapper and isinstance(self.op_overload, torch._ops.OpOverload):
            args = self.fill_non_provided_args(args, kwargs)
            args = [
                V.graph.wrapper_code.val_to_cpp_arg_str(param.real_type, x)
                for param, x in zip(self.op_overload._schema.arguments, args)
            ]
        else:
            args = [V.graph.wrapper_code.val_to_arg_str(x) for x in args]

        # let self.codegen_kwargs handle kwargs
        self.kwargs.update(kwargs)
        return args

    @staticmethod
    def find_device(tensor_args, example_output):
        if tensor_args:
            return tensor_args[0].get_device()
        if isinstance(example_output, torch.Tensor):
            return example_output.device
        if isinstance(example_output, (list, tuple)):
            devices = {FallbackKernel.find_device(None, x) for x in example_output}
            # Remove None
            devices = [device for device in devices if device]
            if len(devices) == 1:
                return devices[0]
            for device in devices:
                if is_gpu(device.type):
                    return device
            return devices[0]
        return None

    def has_side_effects(self):
        if isinstance(self.op_overload, torch._ops.HigherOrderOperator):
            return False
        return get_schema_info(self.op_overload).is_mutable()

    def get_inputs_that_alias_output(self):
        return self.alias_names

    def get_mutation_names(self):
        assert len(self.mutation_names) <= 1
        return self.mutation_names

    # ProxyExecutor Design Note
    # We export the ExternFallbackNodes (for custom ops) into a serialized file
    # and run it with a host side proxy executor to address the ABI problem
    # This is currently only implemented for fbcode. Eventually, we will also make this work for OSS.
    # Detailed design doc can be found at
    # https://docs.google.com/document/d/1wC4DOZFaYym2t1Esz0X5yxlLI3RDnSiyRbUus3bkJ64/edit?usp=sharing
    def export_extern_kernel_node(self):
        assert isinstance(self, FallbackKernel)
        args, kwargs = self.unflatten_args(self.inputs, self.constant_args)
        args = self.fill_non_provided_args(args, kwargs)
        ordered_kwargs = [
            kwargs.get(key, None) for key in self.ordered_kwargs_for_cpp_kernel
        ]

        serializer = GraphModuleSerializer(None, None)  # type: ignore[arg-type]
        named_arguments = serializer.serialize_inputs(self.op_overload, args, kwargs)  # type: ignore[arg-type]

        # serialize_outputs
        def handle_single_output(return_type, output):
            if isinstance(return_type, torch.TensorType):
                # For single Tensor
                out = output
                if isinstance(output, (list, tuple)):
                    assert len(output) == 1
                    out = output[0]
                return export_schema.Argument.create(
                    as_tensor=export_schema.TensorArgument(name=out.get_name())
                )
            elif isinstance(return_type, torch.ListType) and isinstance(
                return_type.getElementType(), torch.TensorType
            ):
                # For single TensorList
                return export_schema.Argument.create(
                    as_tensors=[
                        export_schema.TensorArgument(name=out.get_name())
                        for out in output
                    ]
                )
            else:
                raise RuntimeError(f"Unsupported return type {type(return_type)}")

        target = self.op_overload
        returns = target._schema.returns  # type: ignore[union-attr]
        if len(returns) == 1:
            return_type = returns[0].real_type
            output_arguments = [handle_single_output(return_type, self.outputs)]
        else:
            # For tuple returns, e.g "-> (Tensor, Tensor)" or "-> (Tesnor, Tensor[])"
            assert isinstance(self.outputs, tuple)
            assert len(returns) == len(self.outputs)
            output_arguments = [
                handle_single_output(return_schema.real_type, output)
                for return_schema, output in zip(returns, self.outputs)
            ]

        node = ExternKernelNode(
            name=self.get_name(),
            node=export_schema.Node(
                target=self.op_overload.name(),  # type: ignore[union-attr]
                inputs=named_arguments,
                outputs=output_arguments,
                metadata={},
            ),
        )

        V.graph.extern_kernel_nodes.append(node)

        return [*args, *ordered_kwargs]

    def codegen(self, wrapper):
        kernel = self.op_overload
        if kernel.namespace == "aten":  # type: ignore[union-attr]
            # Aten Fallback Ops
            assert isinstance(kernel, torch._ops.OpOverload)
            if V.graph.cpp_wrapper:
                if (
                    config.is_fbcode()
                    and kernel not in has_c_shim
                    # C shim v2 is torchgen-ed, which should cover all aten ops.
                    # If you do hit a missed op, please update gen_aoti_c_shim.py.
                    and config.c_shim_version == "1"
                ):
                    log.warning(
                        "%s is missing a c-shim implementation, using proxy executor as fallback",
                        kernel,
                    )
                    self.use_runtime_dispatch = True
                    self.set_cpp_kernel(kernel)
            else:
                self.python_kernel_name = str(kernel)
        elif kernel.namespace == "_quantized":  # type: ignore[union-attr]
            # Internal Quantized Fallback Ops
            assert isinstance(kernel, torch._ops.OpOverload)
            if V.graph.cpp_wrapper:
                self.set_cpp_kernel(kernel)
                if not config.abi_compatible:
                    self.use_runtime_dispatch = True
            else:
                self.python_kernel_name = str(kernel)
        elif isinstance(kernel, torch._ops.HigherOrderOperator):
            self.python_kernel_name = f"torch.ops.higher_order.{kernel.__name__}"
        else:
            # For non-aten OpOverload, i.e. custom ops
            self.python_kernel_name = f"{kernel.__module__.replace('._ops.', '.ops.')}.{kernel.__name__}"  # type: ignore[union-attr]
            if V.graph.cpp_wrapper:
                self.use_runtime_dispatch = True
                self.set_cpp_kernel(kernel)

        if self.use_runtime_dispatch:
            self.codegen_comment(wrapper)

            exported_args = None
            args = None
            if config.abi_compatible:
                exported_args = self.export_extern_kernel_node()
            else:
                args = [*self.codegen_args(), *self.codegen_kwargs()]

            wrapper.generate_extern_kernel_alloc_and_find_schema_if_needed(
                self.get_name(),
                self.python_kernel_name,
                self.cpp_kernel_name,
                args,
                self.cpp_op_schema,
                self.cpp_kernel_key,
                self.cpp_kernel_overload_name,
                self.op_overload,
                exported_args,
                self.outputs,
            )
        else:
            self.codegen_comment(wrapper)
            args = [*self.codegen_args(), *self.codegen_kwargs()]
            V.graph.wrapper_code.generate_fallback_kernel(self, args)
            if isinstance(self.layout, Layout):
                self.codegen_size_asserts(wrapper)

        self.codegen_unbacked_symbol_defs(wrapper)

    @staticmethod
    def tensor_to_layout(output: torch.Tensor):
        return FixedLayout(
            output.device,
            output.dtype,
            convert_shape_to_inductor(output.size()),
            convert_shape_to_inductor(output.stride()),
        )

    @classmethod
    def create(cls, kernel, *args, **kwargs):
        fake_incorrect_kernels = (aten._fused_moving_avg_obs_fq_helper_functional,)
        context = (
            V.graph.fake_mode if kernel not in fake_incorrect_kernels else nullcontext()
        )
        with context:
            (
                example_output,
                tensor_args,
                non_tensor_args,
                unflatten_args,
                unbacked_bindings,
            ) = cls.process_kernel(kernel, *args, **kwargs)

        if example_output is None:
            packed = cls(
                NoneLayout(None),
                kernel,
                tensor_args,
                non_tensor_args,
                unflatten_args,
                unbacked_bindings=unbacked_bindings,
            )

        else:
            device = cls.find_device(tensor_args, example_output)
            assert device, "Not sure where to find device info"

            packed = cls(
                MultiOutputLayout(device),
                kernel,
                tensor_args,
                non_tensor_args,
                unflatten_args,
                unbacked_bindings=unbacked_bindings,
            )

        def generate_output(output, indices):
            if isinstance(output, (list, tuple)):
                return type(output)(
                    generate_output(output[i], indices + [(type(output), i)])
                    for i in range(len(output))
                )
            elif isinstance(output, dict):
                return {
                    key: generate_output(val, indices + [(type(output), key)])
                    for key, val in output.items()
                }
            elif isinstance(output, torch.Tensor):
                return MultiOutput(
                    cls.tensor_to_layout(output),
                    packed,
                    indices,
                )
            elif isinstance(output, int):
                return output
            elif isinstance(output, torch.SymInt):
                return output.node.expr
            else:
                assert (
                    output is None
                ), f"FallbackKernel output type {type(output)} is not supported"
                return None

        outputs = generate_output(example_output, [])
        if isinstance(outputs, (list, tuple, dict)):
            packed.outputs = outputs  # type: ignore[assignment]
        else:
            packed.outputs = [outputs]
        return outputs

    def apply_constraint(self):
        return super().apply_constraint()


@dataclasses.dataclass
class ComplexView(FallbackKernel):
    """View a complex number as two dtyped numbers or vice versa"""

    def should_allocate(self):
        return False

    def get_inputs_that_alias_output(self):
        # Signal to codegen that our output buffer isn't safe to reuse
        return [self.inputs[0].get_name()]

    def __init__(
        self,
        layout,
        kernel,
        tensor_args,
        nontensor_args,
        unflatten_args,
        *,
        unbacked_bindings=None,
    ):
        super().__init__(
            layout,
            kernel,
            tensor_args,
            nontensor_args,
            unflatten_args,
            unbacked_bindings=unbacked_bindings,
        )


@dataclasses.dataclass
class MultiOutputLayout(IRNode):
    device: torch.device


class MultiOutput(ExternKernel):
    # Given an input MultiOutputLayout buffer, indexes out an actual buffer
    # from that result.  This doesn't actually produce multiple outputs,
    # that's MultiOutputLayout!
    def codegen_list_tuple_access(self, basename, indices):
        if len(indices) > 0:
            itype, i = indices[0]
            if issubclass(itype, list):
                return self.codegen_list_tuple_access(f"{basename}[{i}]", indices[1:])
            elif issubclass(itype, tuple):
                # cpp wrapper code needs to use std::get<> to access a tuple
                tuple_access = V.graph.wrapper_code.codegen_tuple_access(
                    basename, self.get_name(), str(i)
                )
                return self.codegen_list_tuple_access(tuple_access, indices[1:])
            elif issubclass(itype, dict):
                return self.codegen_list_tuple_access(f"{basename}['{i}']", indices[1:])
            else:
                raise AssertionError("non supported index type: ", itype)
        else:
            return basename

    def codegen(self, wrapper):
        wrapper.codegen_multi_output(
            self.get_name(),
            self.codegen_list_tuple_access(self.inputs[0].get_name(), self.indices),
        )

    def __init__(self, layout, input, indices: List[Tuple[Any, ...]]):
        super().__init__(None, layout, [input], ())
        self.name = V.graph.register_buffer(self)
        self.indices = indices

    def get_unbacked_symbol_uses(self) -> Set[sympy.Symbol]:
        return self.inputs[0].get_unbacked_symbol_uses()

    def should_allocate(self):
        return False

    def get_inputs_that_alias_output(self):
        return [
            inp.get_name()
            for inp in self.inputs
            if isinstance(inp, FallbackKernel)
            and len(inp.get_inputs_that_alias_output()) > 0
        ]


def _prepare_convolution_fusion_create(
    cls,
    x: "TensorBox",
    weight: "TensorBox",
    bias: "TensorBox",
    padding: List[int],
    stride: List[int],
    dilation: List[int],
    groups: int,
    transposed: bool = False,
    output_padding: Optional[List[int]] = None,
):
    """
    This function is a helper function to prepare inputs, layout and constant args
    for convolution post-op fusion's create function, including deciding the output
    layout (channels first or channels last), realizing inputs and make them etc. The
    function only supports the CPU device since conv post-op fusion kernel is only
    supported on CPU right now.
    """

    # Port from aten/src/ATen/native/ConvUtils.h: _conv_input_size
    def _conv_input_size(
        output_size, weight_size, padding, output_padding, stride, dilation, groups
    ):
        assert len(output_size) == len(weight_size), "Expect input dim == weight dim"
        dim = len(output_size)
        assert dim > 2, "Expect input dim > 2"

        BATCH_DIM = 0
        WEIGHT_INPUT_CHANNELS_DIM = 1
        input_size = []
        input_size.append(output_size[BATCH_DIM])
        input_size.append(weight_size[WEIGHT_INPUT_CHANNELS_DIM] * groups)
        for d in range(2, dim):
            kernel = (weight_size[d] - 1) * dilation[d - 2] + 1
            input_size_d = (
                (output_size[d] - 1) * stride[d - 2]
                - (padding[d - 2] * 2)
                + kernel
                + output_padding[d - 2]
            )
            input_size.append(input_size_d)
        return list(map(int, input_size))

    # The size of prepacked_weight is the prepacked weight size of deconv:
    #   Groups > 1:  [g*o, i/g, ...]
    #   Groups == 1: [o, i, ...]
    # Returns original weight size in [i, o, ...]
    def _original_deconv_weight_size(
        prepacked_weight,
        groups,
    ):
        prepacked_weight_size = prepacked_weight.size()
        dim = len(prepacked_weight_size)
        assert dim > 2, "Expect weight dim > 2"
        if groups > 1:
            weight_size = []
            weight_size.append(prepacked_weight_size[1] * groups)
            weight_size.append(prepacked_weight_size[0] / groups)
            for d in range(2, dim):
                weight_size.append(prepacked_weight_size[d])
        else:
            weight_size = prepacked_weight.transpose(0, 1).size()
        return weight_size

    x.realize()
    weight.realize()
    if bias is not None:
        bias.realize()
    with V.graph.fake_mode:
        # TODO <Leslie> cleaned up the fake_tensor trace as Linear implementation
        x_fake = ir_node_to_tensor(x, guard_shape=True)
        weight_fake = ir_node_to_tensor(weight, guard_shape=True)
        dims = len(x_fake.size()) - 2
        assert 0 < len(padding) <= dims
        assert 0 < len(dilation) <= dims
        assert 0 < len(stride) <= dims
        padding = pad_listlike(padding, dims)
        dilation = pad_listlike(dilation, dims)
        stride = pad_listlike(stride, dims)
        if output_padding is None:
            output_padding = pad_listlike([0], dims)
        else:
            assert 0 < len(output_padding) <= dims
            output_padding = pad_listlike(output_padding, dims)
        assert isinstance(groups, int)
        if transposed:
            # When transposed, the size of the prepacked oneDNN weight is different
            # from the PyTorch weight. We're not able to run aten conv with such
            # size. We infer the output size from the input params here:
            weight_size = _original_deconv_weight_size(weight_fake, groups)
            input_size = x_fake.size()
            output_size = _conv_input_size(
                input_size,
                weight_size,
                padding,
                output_padding,
                stride,
                dilation,
                groups,
            )
        else:
            bias_fake = (
                ir_node_to_tensor(bias, guard_shape=True) if bias is not None else bias
            )
            output = torch.ops.aten.convolution(
                x_fake,
                weight_fake,
                bias_fake,
                stride,
                padding,
                dilation,
                transposed,
                output_padding,
                groups,
            )
            output_size = output.size()

        req_stride_order = [0] + list(reversed(range(1, len(stride) + 1)))
        req_stride_order = [len(req_stride_order)] + req_stride_order

    x = cls.require_stride_order(x, req_stride_order)

    # We won't do weight prepack for Conv if dynamic_shapes.
    # In static shape cases, since weight is prepacked, we'll always force output to be channels last in the Conv kernel.
    # In dynamic shape cases, for input with channels = 1, like tensor of size (s0, 1, 28, 28) and stride (784, 784, 28, 1),
    # x = cls.require_stride_order(x, req_stride_order) where req_stride_order is in the channels last order
    # won't change the stride of this tensor since stride for dimensions of size 1 is ignored. While in Conv kernel,
    # this tensor is considered as channels first and the output will be in contiguous format.
    # To align the behavior of the Conv kernel, we set the output_stride in such case to be contiguous instead of channels last.
    dynamic_shapes = not all(isinstance(i, int) for i in (output_size))
    if dynamic_shapes and is_contiguous_storage_and_layout(x):
        output_stride = make_contiguous_strides_for(output_size)
    else:
        output_stride = make_channels_last_strides_for(output_size)

    assert x.get_device().type == "cpu" and weight.get_device().type == "cpu"
    inputs = [x, weight]

    kernel_layout = FixedLayout(
        x.get_device(),
        x.get_dtype(),
        convert_shape_to_inductor(output_size),
        convert_shape_to_inductor(output_stride),
    )
    constant_args = [padding, stride, dilation, groups]
    if transposed:
        constant_args.insert(1, output_padding)

    if bias is not None:
        inputs.append(bias)
    else:
        constant_args.insert(0, bias)
    return inputs, constant_args, kernel_layout, req_stride_order


def _prepare_linear_fusion_create(
    cls,
    x: "TensorBox",
    weight: "TensorBox",
    bias: "TensorBox",
):
    """
    This function is a helper function to prepare inputs, layout and constant args
    for linear post-op fusion's create function. The function only supports the CPU device
    since linear post-op fusion kernel is only supported on CPU right now.
    """
    x.realize()
    weight.realize()
    if bias is not None:
        bias.realize()

    *m, _ = x.get_size()
    # The weight has been transposed during the qlinear weight prepack process.
    # https://github.com/pytorch/pytorch/blob/4979f9c0d72490970e2019bb1d2284f83d93f76b/
    # aten/src/ATen/native/quantized/cpu/qlinear_prepack.cpp#L291
    _, oc = weight.get_size()
    output_size = list(m) + [oc]
    req_stride_order = list(reversed(range(len(x.get_size()))))

    x = cls.require_stride_order(x, req_stride_order)
    assert x.get_device().type == "cpu" and weight.get_device().type == "cpu"
    inputs = [x, weight]

    output_stride = make_contiguous_strides_for(output_size)
    kernel_layout = FixedLayout(
        x.get_device(),
        x.get_dtype(),
        output_size,
        output_stride,
    )
    constant_args: List[Any] = []

    if bias is not None:
        inputs.append(bias)
    else:
        constant_args.insert(0, bias)
    return inputs, constant_args, kernel_layout, req_stride_order


class ConvolutionUnary(ExternKernelAlloc):
    def __init__(
        self,
        layout,
        inputs,
        constant_args=(),
    ):
        super().__init__(
            layout,
            inputs,
            constant_args,
            None,
            python_kernel_name="torch.ops.mkldnn._convolution_pointwise",
            cpp_kernel_name="mkldnn::_convolution_pointwise",
        )
        self.cpp_kernel_key = "convolution_pointwise"
        self.cpp_op_schema = """
            at::Tensor(
                const at::Tensor& input_t,
                const at::Tensor& weight_t,
                const c10::optional<at::Tensor>& bias_opt,
                at::IntArrayRef padding,
                at::IntArrayRef stride,
                at::IntArrayRef dilation,
                int64_t groups,
                c10::string_view attr,
                torch::List<c10::optional<at::Scalar>> scalars,
                c10::optional<c10::string_view> algorithm)"""

    def codegen(self, wrapper):
        wrapper.generate_extern_kernel_alloc_and_find_schema_if_needed(
            self.get_name(),
            self.python_kernel_name,
            self.cpp_kernel_name,
            self.codegen_args(),
            self.cpp_op_schema,
            self.cpp_kernel_key,
        )
        if isinstance(self.layout, Layout):
            self.codegen_size_asserts(wrapper)

    @classmethod
    def create(
        cls,
        x: "TensorBox",
        weight: "TensorBox",
        bias: "TensorBox",
        padding_: List[int],
        stride_: List[int],
        dilation_: List[int],
        groups: int,
        attr,
        scalars: Optional[List[Any]],
        algorithm,
    ):
        (inputs, constant_args, kernel_layout, _) = _prepare_convolution_fusion_create(
            cls, x, weight, bias, padding_, stride_, dilation_, groups
        )
        constant_args = constant_args + [
            attr,
            may_convert_to_optional(scalars),
            algorithm,
        ]
        return ConvolutionUnary(
            layout=kernel_layout,
            inputs=inputs,
            constant_args=constant_args,
        )


class ConvolutionBinary(ExternKernelAlloc):
    def __init__(
        self,
        layout,
        inputs,
        constant_args=(),
        cpp_constant_args=(),
    ):
        super().__init__(
            layout,
            inputs,
            constant_args,
            None,
            python_kernel_name="torch.ops.mkldnn._convolution_pointwise.binary",
            cpp_kernel_name="mkldnn::_convolution_pointwise",
        )
        self.cpp_kernel_overload_name = "binary"
        self.cpp_kernel_key = "convolution_pointwise_binary"
        self.cpp_op_schema = """
            at::Tensor(
                const at::Tensor& input_t,
                const at::Tensor& other_t,
                const at::Tensor& weight_t,
                const c10::optional<at::Tensor>& bias_opt,
                at::IntArrayRef padding,
                at::IntArrayRef stride,
                at::IntArrayRef dilation,
                int64_t groups,
                c10::string_view binary_attr,
                c10::optional<at::Scalar> alpha,
                c10::optional<c10::string_view> unary_attr,
                torch::List<c10::optional<at::Scalar>> unary_scalars,
                c10::optional<c10::string_view> unary_algorithm)"""
        self.cpp_constant_args = cpp_constant_args

    def codegen(self, wrapper):
        wrapper.generate_extern_kernel_alloc_and_find_schema_if_needed(
            self.get_name(),
            self.python_kernel_name,
            self.cpp_kernel_name,
            self.codegen_args(),
            self.cpp_op_schema,
            self.cpp_kernel_key,
            self.cpp_kernel_overload_name,
        )
        if isinstance(self.layout, Layout):
            self.codegen_size_asserts(wrapper)

    @classmethod
    def create(
        cls,
        x: "TensorBox",
        other: "TensorBox",
        weight: "TensorBox",
        bias: "TensorBox",
        padding_: List[int],
        stride_: List[int],
        dilation_: List[int],
        groups: int,
        binary_attr: str,
        binary_alpha: Optional[float],
        unary_attr: Optional[str],
        unary_scalars: Optional[List[Any]],
        unary_algorithm: Optional[str],
    ):
        (
            inputs,
            constant_args,
            kernel_layout,
            req_stride_order,
        ) = _prepare_convolution_fusion_create(
            cls, x, weight, bias, padding_, stride_, dilation_, groups
        )
        other = cls.require_stride_order(other, req_stride_order)
        inputs.insert(1, other)
        constant_args = constant_args + [
            binary_attr,
            binary_alpha,
            unary_attr,
            may_convert_to_optional(unary_scalars),
            unary_algorithm,
        ]
        return ConvolutionBinary(
            layout=kernel_layout,
            inputs=inputs,
            constant_args=constant_args,
        )


class ConvolutionBinaryInplace(ExternKernelAlloc):
    def __init__(
        self,
        kernel_layout,
        inputs,
        constant_args=(),
    ):
        # Due to constrain of op.call, other (Tensor&) should be at input[0]
        reordered_inputs = [inputs[1], inputs[0]] + inputs[2:]

        super().__init__(
            kernel_layout,
            reordered_inputs,
            constant_args,
            None,
            python_kernel_name="torch.ops.mkldnn._convolution_pointwise_.binary",
            cpp_kernel_name="mkldnn::_convolution_pointwise_",
        )
        self.cpp_kernel_overload_name = "binary"
        self.cpp_kernel_key = "convolution_pointwise_binary_"
        # TODO: op.call: input[0] should be at::Tensor&
        self.cpp_op_schema = """
            at::Tensor&(
                at::Tensor& other_t,
                const at::Tensor& input_t,
                const at::Tensor& weight_t,
                const c10::optional<at::Tensor>& bias_opt,
                at::IntArrayRef padding,
                at::IntArrayRef stride,
                at::IntArrayRef dilation,
                int64_t groups,
                c10::string_view binary_attr,
                c10::optional<at::Scalar> alpha,
                c10::optional<c10::string_view> unary_attr,
                torch::List<c10::optional<at::Scalar>> unary_scalars,
                c10::optional<c10::string_view> unary_algorithm)"""

    def codegen(self, wrapper):
        wrapper.generate_extern_kernel_alloc_and_find_schema_if_needed(
            self.get_name(),
            self.python_kernel_name,
            self.cpp_kernel_name,
            self.codegen_args(),
            self.cpp_op_schema,
            self.cpp_kernel_key,
            self.cpp_kernel_overload_name,
        )

    def get_mutation_names(self):
        return [self.inputs[0].get_name()]

    def get_unbacked_symbol_defs(self) -> Set[sympy.Symbol]:
        return set()

    @classmethod
    def create(
        cls,
        x: "TensorBox",
        other: "TensorBox",
        weight: "TensorBox",
        bias: "TensorBox",
        padding_: List[int],
        stride_: List[int],
        dilation_: List[int],
        groups: int,
        binary_attr: str,
        binary_alpha: Optional[float],
        unary_attr: Optional[str],
        unary_scalars: Optional[List[Any]],
        unary_algorithm: Optional[str],
    ):
        (
            inputs,
            constant_args,
            _,
            req_stride_order,
        ) = _prepare_convolution_fusion_create(
            cls, x, weight, bias, padding_, stride_, dilation_, groups
        )
        other = cls.require_stride_order(other, req_stride_order)
        inputs.insert(1, other)
        constant_args = constant_args + [
            binary_attr,
            binary_alpha,
            unary_attr,
            may_convert_to_optional(unary_scalars),
            unary_algorithm,
        ]
        packed = ConvolutionBinaryInplace(
            kernel_layout=NoneLayout(inputs[1].get_device()),  # type: ignore[arg-type]
            inputs=inputs,
            constant_args=constant_args,
        )
        mark_node_as_mutating(packed, inputs[1])
        # This op mutates in place which means that the result is not the
        # target but rather the input that is being mutated
        # init reorders the inputs, so inputs[1] becomes packed.inputs[0]
        return packed.inputs[0]


class MKLPackedLinear(ExternKernelAlloc):
    def __init__(
        self,
        layout,
        inputs,
        constant_args=(),
    ):
        super().__init__(
            layout,
            inputs,
            constant_args,
            None,
            python_kernel_name="torch.ops.mkl._mkl_linear",
            cpp_kernel_name="mkl::_mkl_linear",
        )
        self.cpp_kernel_key = "mkl_linear"
        self.cpp_op_schema = """
            at::Tensor(
                const at::Tensor& self,
                const at::Tensor& mkl_weight_t,
                const at::Tensor& origin_weight_t,
                const c10::optional<at::Tensor>& bias_opt,
                const int64_t prepack_batch_size)"""

    def codegen(self, wrapper):
        wrapper.generate_extern_kernel_alloc_and_find_schema_if_needed(
            self.get_name(),
            self.python_kernel_name,
            self.cpp_kernel_name,
            self.codegen_args(),
            self.cpp_op_schema,
            self.cpp_kernel_key,
        )

    @classmethod
    def create(cls, x, packed_w, orig_w, batch_size):
        x = cls.require_stride1(cls.realize_input(x))
        orig_w = cls.require_stride1(cls.realize_input(orig_w))
        *m, _ = x.get_size()
        oc, _ = orig_w.get_size()
        output_size = list(m) + [oc]
        output_stride = make_contiguous_strides_for(output_size)
        inputs = [x, packed_w, orig_w]
        constant_args = [None, batch_size]

        return MKLPackedLinear(
            layout=FixedLayout(
                x.get_device(), x.get_dtype(), output_size, output_stride
            ),
            inputs=inputs,
            constant_args=constant_args,
        )


class LinearUnary(ExternKernelAlloc):
    def __init__(
        self,
        layout,
        inputs,
        constant_args=(),
    ):
        super().__init__(
            layout,
            inputs,
            constant_args,
            None,
            python_kernel_name="torch.ops.mkldnn._linear_pointwise",
            cpp_kernel_name="mkldnn::_linear_pointwise",
        )
        self.cpp_kernel_key = "linear_pointwise"
        self.cpp_op_schema = """
            at::Tensor(
                const at::Tensor& input_t,
                const at::Tensor& weight_t,
                const c10::optional<at::Tensor>& bias_opt,
                c10::string_view attr,
                torch::List<c10::optional<at::Scalar>> scalars,
                c10::optional<c10::string_view> algorithm)"""

    def codegen(self, wrapper):
        wrapper.generate_extern_kernel_alloc_and_find_schema_if_needed(
            self.get_name(),
            self.python_kernel_name,
            self.cpp_kernel_name,
            self.codegen_args(),
            self.cpp_op_schema,
            self.cpp_kernel_key,
        )

    @classmethod
    def create(cls, x, w, b, attr, scalars, algorithm):
        x = cls.require_contiguous(cls.realize_input(x))
        w = cls.require_contiguous(cls.realize_input(w))

        *m, ic = x.get_size()
        oc, ic = w.get_size()
        inputs = [x, w]
        constant_args = [attr, scalars if scalars else [-1], algorithm]
        if b is not None:
            b = cls.require_contiguous(cls.realize_input(b))
            inputs.append(b)
        else:
            constant_args.insert(0, None)

        return LinearUnary(
            layout=FlexibleLayout(
                device=x.get_device(),
                dtype=x.get_dtype(),
                size=list(m) + [oc],
            ),
            inputs=inputs,
            constant_args=constant_args,
        )

    def apply_constraint(self):
        pass


class LinearBinary(ExternKernelAlloc):
    kernel = "torch.ops.mkldnn._linear_pointwise.binary"

    def __init__(
        self,
        layout,
        inputs,
        constant_args=(),
    ):
        super().__init__(
            layout,
            inputs,
            constant_args,
            None,
            python_kernel_name="torch.ops.mkldnn._linear_pointwise.binary",
            cpp_kernel_name="mkldnn::_linear_pointwise",
        )
        self.cpp_kernel_overload_name = "binary"
        self.cpp_kernel_key = "linear_pointwise_binary"
        self.cpp_op_schema = """
            at::Tensor(
                const at::Tensor& input_t,
                const at::Tensor& other_t,
                const at::Tensor& weight_t,
                const c10::optional<at::Tensor>& bias_opt,
                c10::string_view attr)
        """

    def codegen(self, wrapper):
        wrapper.generate_extern_kernel_alloc_and_find_schema_if_needed(
            self.get_name(),
            self.python_kernel_name,
            self.cpp_kernel_name,
            self.codegen_args(),
            self.cpp_op_schema,
            self.cpp_kernel_key,
            self.cpp_kernel_overload_name,
        )

    @classmethod
    def create(cls, x, y, w, b, attr):
        x = cls.require_contiguous(cls.realize_input(x))
        y = cls.require_contiguous(cls.realize_input(y))
        w = cls.require_contiguous(cls.realize_input(w))

        *m, ic = x.get_size()
        oc, ic = w.get_size()

        inputs = [x, y, w]
        constant_args = [attr]
        if b is not None:
            b = cls.require_contiguous(cls.realize_input(b))
            inputs.append(b)
        else:
            constant_args.insert(0, b)

        return LinearBinary(
            layout=FlexibleLayout(
                device=x.get_device(),
                dtype=x.get_dtype(),
                size=list(m) + [oc],
            ),
            inputs=inputs,
            constant_args=constant_args,
        )

    def apply_constraint(self):
        pass


class ConvolutionTransposeUnary(ExternKernelAlloc):
    def __init__(
        self,
        layout,
        inputs,
        constant_args=(),
    ):
        super().__init__(
            layout,
            inputs,
            constant_args,
            None,
            python_kernel_name="torch.ops.mkldnn._convolution_transpose_pointwise",
            cpp_kernel_name="mkldnn::_convolution_transpose_pointwise",
        )
        self.cpp_kernel_key = "convolution_transpose_pointwise"
        self.cpp_op_schema = """
            at::Tensor(
                const at::Tensor& input_t,
                const at::Tensor& weight_t,
                const c10::optional<at::Tensor>& bias_opt,
                at::IntArrayRef padding,
                at::IntArrayRef output_padding,
                at::IntArrayRef stride,
                at::IntArrayRef dilation,
                int64_t groups,
                c10::string_view attr,
                torch::List<c10::optional<at::Scalar>> scalars,
                c10::optional<c10::string_view> algorithm)"""

    def codegen(self, wrapper):
        wrapper.generate_extern_kernel_alloc_and_find_schema_if_needed(
            self.get_name(),
            self.python_kernel_name,
            self.cpp_kernel_name,
            self.codegen_args(),
            self.cpp_op_schema,
            self.cpp_kernel_key,
        )

    @classmethod
    def create(
        cls,
        x: "TensorBox",
        weight: "TensorBox",
        bias: "TensorBox",
        padding_: List[int],
        output_padding_: List[int],
        stride_: List[int],
        dilation_: List[int],
        groups_: int,
        attr,
        scalars: Optional[List[Any]],
        algorithm,
    ):
        transposed = True
        (
            inputs,
            constant_args,
            kernel_layout,
            _,
        ) = _prepare_convolution_fusion_create(
            cls,
            x,
            weight,
            bias,
            padding_,
            stride_,
            dilation_,
            groups_,
            transposed,
            output_padding_,
        )
        constant_args = constant_args + [
            attr,
            may_convert_to_optional(scalars),
            algorithm,
        ]
        return ConvolutionTransposeUnary(
            layout=kernel_layout,
            inputs=inputs,
            constant_args=constant_args,
        )


class MkldnnRnnLayer(ExternKernelAlloc):
    def __init__(
        self,
        layout,
        inputs,
        constant_args=(),
    ):
        super().__init__(
            layout,
            inputs,
            constant_args,
            None,
            python_kernel_name="aten.mkldnn_rnn_layer",
            cpp_kernel_name="at::mkldnn_rnn_layer",
        )

    @classmethod
    def create(
        cls,
        x: "TensorBox",
        w0: "TensorBox",
        w1: "TensorBox",
        w2: "TensorBox",
        w3: "TensorBox",
        hx: "TensorBox",
        cx: "TensorBox",
        reverse: bool,
        batch_sizes: List[int],
        mode: int,
        hidden_size: int,
        num_layers: int,
        has_biases: bool,
        bidirectional: bool,
        batch_first: bool,
        train: bool,
    ):
        x = cls.require_stride1(cls.realize_input(x))
        # If batch_first, x has been permuted in lstm before entering the mkldnn_rnn_layer.
        # Make sure x is contiguous in batch_first case.
        x.freeze_layout()
        w0 = cls.require_stride1(cls.realize_input(w0))
        w1 = cls.require_stride1(cls.realize_input(w1))
        w2 = cls.require_stride1(cls.realize_input(w2))
        w3 = cls.require_stride1(cls.realize_input(w3))
        hx = cls.require_stride1(cls.realize_input(hx))
        hx.freeze_layout()
        cx = cls.require_stride1(cls.realize_input(cx))
        cx.freeze_layout()

        input_size = x.get_size()
        assert len(input_size) == 3, "Expect lstm input to be 3D"
        # batch_first is handled in the lstm OP. When entering
        # rnn_layer here, we'll always have batch_first = False
        seq_length, mini_batch, input_size = input_size
        output_shape = [seq_length, mini_batch, hidden_size]

        hy_shape = hx.get_size()
        cy_shape = cx.get_size()

        res: List[IRNode] = []

        inputs = [x, w0, w1, w2, w3, hx, cx]
        constant_args = [
            reverse,
            batch_sizes,
            mode,
            hidden_size,
            num_layers,
            has_biases,
            bidirectional,
            batch_first,
            train,
        ]

        packed = MkldnnRnnLayer(
            MultiOutputLayout(x.get_device()),
            inputs=inputs,
            constant_args=constant_args,
        )

        def get_strides_of_lstm_output(output_shape, batch_first):
            assert len(output_shape) == 3, "Expect output_shape to be 3D"
            return make_contiguous_strides_for(output_shape)

        output_sizes = [output_shape, hy_shape, cy_shape]
        output_strides = [
            get_strides_of_lstm_output(output_shape, batch_first),
            make_contiguous_strides_for(hy_shape),
            make_contiguous_strides_for(cy_shape),
        ]
        output_ir = [
            MultiOutput(
                FixedLayout(
                    x.get_device(),
                    x.get_dtype(),
                    output_size,
                    output_stride,
                ),
                packed,
                [(tuple, i)],
            )
            for i, (output_size, output_stride) in enumerate(
                zip(output_sizes, output_strides)
            )
        ]

        return output_ir


class QConvPointWisePT2E(ExternKernelAlloc):
    def __init__(
        self,
        layout,
        inputs,
        constant_args=(),
    ):
        """
        if bias is not None
            - inputs = [x, w, b, weight_scale, weight_zp]
            - const_args is: [stride, padding, dilation, groups, x_scale, x_zp, o_inv_scale, o_zp,
              fp32_output, unary_attr, unary_scalars, unary_algorithm]
        else
            - inputs = [x, w, weight_scale, weight_zp]
            - const_args is: [bias, stride, padding, dilation, groups, x_scale, x_zp, o_inv_scale, o_zp,
              fp32_output, unary_attr, unary_scalars, unary_algorithm]
        """
        self.has_bias = len(inputs) == 5
        super().__init__(
            layout,
            inputs,
            constant_args,
            None,
            python_kernel_name="torch.ops.onednn.qconv2d_pointwise",
            cpp_kernel_name="onednn::qconv2d_pointwise",
        )
        self.cpp_kernel_key = "qconv2d_pointwise"
        self.cpp_op_schema = """
            at::Tensor(
                at::Tensor act,
                double act_scale,
                int64_t act_zero_point,
                at::Tensor weight,
                at::Tensor weight_scales,
                at::Tensor weight_zero_points,
                c10::optional<at::Tensor> bias,
                torch::List<int64_t> stride,
                torch::List<int64_t> padding,
                torch::List<int64_t> dilation,
                int64_t groups,
                double output_scale,
                int64_t output_zero_point,
                c10::optional<c10::ScalarType> output_dtype,
                c10::string_view attr,
                torch::List<c10::optional<at::Scalar>> scalars,
                c10::optional<c10::string_view> algorithm)"""

    def codegen(self, wrapper):
        # Parser the inputs and constant
        args = [x.codegen_reference() for x in self.inputs]
        const_args = []
        const_args.extend(self.codegen_const_args())

        x = args[0]
        packed_weight = args[1]
        bias = args[2] if self.has_bias else const_args[0]
        w_scale, w_zp = args[-2], args[-1]
        (
            stride,
            padding,
            dilation,
            groups,
            x_scale,
            x_zp,
            o_inv_scale,
            o_zp,
            output_dtype,
            unary_attr,
            unary_scalars,
            unary_algorithm,
        ) = const_args[-12:]

        codegen_args = (
            x,
            x_scale,
            x_zp,
            packed_weight,
            w_scale,
            w_zp,
            bias,
            stride,
            padding,
            dilation,
            groups,
            o_inv_scale,
            o_zp,
            output_dtype,
            unary_attr,
            unary_scalars,
            unary_algorithm,
        )
        wrapper.generate_extern_kernel_alloc_and_find_schema_if_needed(
            self.get_name(),
            self.python_kernel_name,
            self.cpp_kernel_name,
            codegen_args,
            self.cpp_op_schema,
            self.cpp_kernel_key,
        )
        if isinstance(self.layout, Layout):
            self.codegen_size_asserts(wrapper)

    @classmethod
    def create(
        cls,
        x: "TensorBox",
        x_scale: float,
        x_zp: int,
        weight: "TensorBox",  # packed_weight
        w_scale: "TensorBox",
        w_zp: "TensorBox",
        bias: "TensorBox",
        stride_: List[int],
        padding_: List[int],
        dilation_: List[int],
        groups: int,
        o_inv_scale: float,
        output_zero_point: int,
        output_dtype,
        unary_attr,
        unary_scalars,
        unary_algorithm,
    ):
        transposed = False
        output_padding = None
        (inputs, constant_args, kernel_layout, _) = _prepare_convolution_fusion_create(
            cls,
            x,
            weight,
            bias,
            padding_,
            stride_,
            dilation_,
            groups,
            transposed,
            output_padding,
        )
        # swap padding and stride to align with functional conv arg order
        if bias is None:
            constant_args[1], constant_args[2] = constant_args[2], constant_args[1]
        else:
            constant_args[0], constant_args[1] = constant_args[1], constant_args[0]

        w_scale.realize()
        w_zp.realize()
        inputs = inputs + [w_scale, w_zp]
        constant_args = constant_args + [
            x_scale,
            x_zp,
            o_inv_scale,
            output_zero_point,
            output_dtype,
            unary_attr,
            may_convert_to_optional(unary_scalars),
            unary_algorithm,
        ]

        if output_dtype is not None:
            assert output_dtype in [torch.float32, torch.bfloat16]
            # in _prepare_convolution_fusion_create, we use x.dtype (uint8) to create kernel_layout
            # if we set output_dtype is not None, the output buf should be output_dtype instead of uint8.
            kernel_layout.dtype = output_dtype

        return QConvPointWisePT2E(
            layout=kernel_layout,
            inputs=inputs,
            constant_args=constant_args,
        )


class QConvPointWiseBinaryPT2E(ExternKernelAlloc):
    def __init__(
        self,
        layout,
        inputs,
        constant_args=(),
    ):
        """
        Needs input/weight/output qparams
        if bias is not None
            - inputs = [x, w, b, accum, w_scale, w_zp]
            - const_args = [stride, padding, dilation, groups, x_scale, x_zp, accum_scale, accum_zp, o_inv_scale, o_zp,
            fp32_output, binary_attr, aplha, unary_attr, unary_scalars, unary_algorithm]
        else
            - inputs = [x, w, accum, w_scale, w_zp]
            - const_args = const_args is: [bias, stride, padding, dilation, groups, x_scale, x_zp, accum_scale,
            accum_zp, o_inv_scale, o_zp, fp32_output, binary_attr, aplha, unary_attr, unary_scalars, unary_algorithm]
        """
        self.has_bias = len(inputs) == 6
        self.idx_for_inplace_sum = 3 if self.has_bias else 2
        super().__init__(
            layout,
            inputs,
            constant_args,
            None,
            python_kernel_name="torch.ops.onednn.qconv2d_pointwise.binary",
            cpp_kernel_name="onednn::qconv2d_pointwise",
        )
        self.cpp_kernel_overload_name = "binary"
        self.cpp_kernel_key = "qconv2d_pointwise_binary"
        self.cpp_op_schema = """
            at::Tensor(
                at::Tensor act,
                double act_scale,
                int64_t act_zero_point,
                at::Tensor accum,
                double accum_scale,
                int64_t accum_zero_point,
                at::Tensor weight,
                at::Tensor weight_scales,
                at::Tensor weight_zero_points,
                c10::optional<at::Tensor> bias,
                torch::List<int64_t> stride,
                torch::List<int64_t> padding,
                torch::List<int64_t> dilation,
                int64_t groups,
                double output_scale,
                int64_t output_zero_point,
                c10::optional<c10::ScalarType> output_dtype,
                c10::string_view binary_attr,
                c10::optional<at::Scalar> alpha,
                c10::optional<c10::string_view> attr,
                torch::List<c10::optional<at::Scalar>> scalars,
                c10::optional<c10::string_view> algorithm)"""

    def codegen(self, wrapper):
        # Parser the inputs and constant
        args = [x.codegen_reference() for x in self.inputs]
        const_args = []
        const_args.extend(self.codegen_const_args())

        x = args[0]
        packed_weight = args[1]
        bias = args[2] if self.has_bias else const_args[0]
        accum, w_scale, w_zp = args[-3], args[-2], args[-1]
        (
            stride,
            padding,
            dilation,
            groups,
            x_scale,
            x_zp,
            accum_scale,
            accum_zp,
            o_inv_scale,
            o_zp,
            output_dtype,
            binary_attr,
            alpha,
            unary_attr,
            unary_scalars,
            unary_algorithm,
        ) = const_args[-16:]
        conv_args = (
            x,
            x_scale,
            x_zp,
            accum,
            accum_scale,
            accum_zp,
            packed_weight,
            w_scale,
            w_zp,
            bias,
            stride,
            padding,
            dilation,
            groups,
            o_inv_scale,
            o_zp,
            output_dtype,
            binary_attr,
            alpha,
            unary_attr,
            unary_scalars,
            unary_algorithm,
        )
        wrapper.generate_extern_kernel_alloc_and_find_schema_if_needed(
            self.get_name(),
            self.python_kernel_name,
            self.cpp_kernel_name,
            conv_args,
            self.cpp_op_schema,
            self.cpp_kernel_key,
            self.cpp_kernel_overload_name,
        )
        if isinstance(self.layout, Layout):
            self.codegen_size_asserts(wrapper)

    def get_mutation_names(self):
        return [self.inputs[self.idx_for_inplace_sum].get_name()]

    def get_unbacked_symbol_defs(self) -> Set[sympy.Symbol]:
        return set()

    @classmethod
    def create(
        cls,
        x: "TensorBox",
        x_scale,
        x_zp,
        accum: "TensorBox",
        accum_scale,
        accum_zp,
        weight: "TensorBox",  # packed_weight
        w_scale,
        w_zp,
        bias: "TensorBox",
        stride_: List[int],
        padding_: List[int],
        dilation_: List[int],
        groups: int,
        o_inv_scale: "TensorBox",
        output_zero_point: "TensorBox",
        output_dtype,
        binary_attr,
        alpha,
        unary_attr,
        unary_scalars,
        unary_algorithm,
    ):
        transposed = False
        output_padding = None
        (
            inputs,
            constant_args,
            kernel_layout,
            req_stride_order,
        ) = _prepare_convolution_fusion_create(
            cls,
            x,
            weight,
            bias,
            padding_,
            stride_,
            dilation_,
            groups,
            transposed,
            output_padding,
        )

        accum = cls.require_stride_order(accum, req_stride_order)
        inputs.append(accum)

        # swap padding and stride to align with functional conv arg order
        if bias is None:
            constant_args[1], constant_args[2] = constant_args[2], constant_args[1]
        else:
            constant_args[0], constant_args[1] = constant_args[1], constant_args[0]

        w_scale.realize()
        w_zp.realize()
        inputs = inputs + [w_scale, w_zp]
        constant_args = constant_args + [
            x_scale,
            x_zp,
            accum_scale,
            accum_zp,
            o_inv_scale,
            output_zero_point,
            output_dtype,
            binary_attr,
            alpha,
            unary_attr,
            may_convert_to_optional(unary_scalars),
            unary_algorithm,
        ]

        assert (
            binary_attr == "sum"
        ), "For now, only post op sum is supported in QConvPointWiseBinaryPT2E."

        packed = QConvPointWiseBinaryPT2E(
            layout=NoneLayout(accum.get_device()),
            inputs=inputs,
            constant_args=constant_args,
        )
        mark_node_as_mutating(packed, accum)

        # Return accum since it has been inplace changed.
        return packed.inputs[packed.idx_for_inplace_sum]


class QLinearPointwisePT2E(ExternKernelAlloc):
    def __init__(
        self,
        layout,
        inputs,
        constant_args=(),
        has_bias=True,
        x_scale_zp_are_tensors=False,
    ):
        """
        if bias is not None
            - inputs = [x, w, b, weight_scale, weight_zp]
            - const_args is: [x_scale, x_zp, o_inv_scale, o_zp,
              fp32_output, unary_attr, unary_scalars, unary_algorithm]
        else
            - inputs = [x, w, weight_scale, weight_zp]
            - const_args is: [bias, x_scale, x_zp, o_inv_scale, o_zp,
              fp32_output, unary_attr, unary_scalars, unary_algorithm]
        """
        self.has_bias = has_bias
        self.x_scale_zp_are_tensors = x_scale_zp_are_tensors
        super().__init__(
            layout,
            inputs,
            constant_args,
            None,
            python_kernel_name=(
                "torch.ops.onednn.qlinear_pointwise.tensor"
                if x_scale_zp_are_tensors
                else "torch.ops.onednn.qlinear_pointwise.default"
            ),
            cpp_kernel_name="onednn::qlinear_pointwise",
        )
        self.cpp_kernel_overload_name = "tensor" if x_scale_zp_are_tensors else ""
        self.cpp_kernel_key = "qlinear_pointwise"
        x_scale_type_str, x_zp_type_str = (
            ("at::Tensor", "at::Tensor")
            if x_scale_zp_are_tensors
            else ("double", "int64_t")
        )
        self.cpp_op_schema = f"""
            at::Tensor(
                at::Tensor act,
                {x_scale_type_str} act_scale,
                {x_zp_type_str} act_zero_point,
                at::Tensor weight,
                at::Tensor weight_scales,
                at::Tensor weight_zero_points,
                c10::optional<at::Tensor> bias,
                double output_scale,
                int64_t output_zero_point,
                c10::optional<c10::ScalarType> output_dtype,
                c10::string_view post_op_name,
                torch::List<c10::optional<at::Scalar>> post_op_args,
                c10::string_view post_op_algorithm)"""

    def codegen(self, wrapper):
        # Parser the inputs and constant
        args = [x.codegen_reference() for x in self.inputs]
        const_args = []
        const_args.extend(self.codegen_const_args())

        x = args[0]
        packed_weight = args[1]
        bias = args[2] if self.has_bias else const_args[0]
        w_scale, w_zp = args[-2], args[-1]
        if self.x_scale_zp_are_tensors:
            assert len(args) >= 4
            x_scale, x_zp = args[-4], args[-3]
            (
                o_inv_scale,
                o_zp,
                output_dtype,
                unary_attr,
                unary_scalars,
                unary_algorithm,
            ) = const_args[-6:]
        else:
            assert len(const_args) >= 8
            (
                x_scale,
                x_zp,
                o_inv_scale,
                o_zp,
                output_dtype,
                unary_attr,
                unary_scalars,
                unary_algorithm,
            ) = const_args[-8:]

        codegen_args = (
            x,
            x_scale,
            x_zp,
            packed_weight,
            w_scale,
            w_zp,
            bias,
            o_inv_scale,
            o_zp,
            output_dtype,
            unary_attr,
            unary_scalars,
            unary_algorithm,
        )
        wrapper.generate_extern_kernel_alloc_and_find_schema_if_needed(
            self.get_name(),
            self.python_kernel_name,
            self.cpp_kernel_name,
            codegen_args,
            self.cpp_op_schema,
            self.cpp_kernel_key,
            self.cpp_kernel_overload_name,
        )
        if isinstance(self.layout, Layout):
            self.codegen_size_asserts(wrapper)

    @classmethod
    def create(
        cls,
        x: "TensorBox",
        x_scale: float,
        x_zp: int,
        weight: "TensorBox",  # packed_weight
        w_scale: "TensorBox",
        w_zp: "TensorBox",
        bias: "TensorBox",
        o_inv_scale: float,
        output_zero_point: int,
        output_dtype,
        unary_attr,
        unary_scalars,
        unary_algorithm,
    ):
        (inputs, constant_args, kernel_layout, _) = _prepare_linear_fusion_create(
            cls,
            x,
            weight,
            bias,
        )

        if isinstance(x_scale, TensorBox) and isinstance(x_zp, TensorBox):
            x_scale.realize()
            x_zp.realize()
            inputs = inputs + [x_scale, x_zp]
            x_scale_zp_are_tensors = True
        else:
            assert isinstance(x_scale, float) and isinstance(x_zp, int)
            constant_args = constant_args + [x_scale, x_zp]
            x_scale_zp_are_tensors = False
        w_scale.realize()
        w_zp.realize()
        inputs = inputs + [w_scale, w_zp]
        constant_args = constant_args + [
            o_inv_scale,
            output_zero_point,
            output_dtype,
            unary_attr,
            may_convert_to_optional(unary_scalars),
            unary_algorithm,
        ]

        if output_dtype is not None:
            assert output_dtype in [torch.float32, torch.bfloat16]
            # in _prepare_linear_fusion_create, we use x.dtype (uint8) to create kernel_layout
            # if we set fp32_output, the output buf should be dtype float32 instead of uint8.
            kernel_layout.dtype = output_dtype

        return QLinearPointwisePT2E(
            layout=kernel_layout,
            inputs=inputs,
            constant_args=constant_args,
            has_bias=(bias is not None),
            x_scale_zp_are_tensors=x_scale_zp_are_tensors,
        )


@dataclasses.dataclass
class MutableBox(IRNode):
    """
    TensorBox / StorageBox allow in-place mutation of Tensors
    """

    data: IRNode

    def __getattr__(self, name):
        fn = getattr(self.data, name)
        if callable(fn):
            return fn
        raise AttributeError(f"{type(self.data).__name__}.{name} not callable")

    def realize(self):
        return self.data.realize()

    def get_unbacked_symbol_uses(self) -> Set[sympy.Symbol]:
        return self.data.get_unbacked_symbol_uses()

    def codegen_reference(self, writer=None):
        return self.data.codegen_reference(writer)

    @property
    def layout(self):
        return self.data.layout  # type: ignore[attr-defined]

    def get_layout(self):
        return self.layout

    def get_size(self):
        return self.data.get_size()

    @property
    def dtype(self):
        return self.data.dtype

    def __str__(self):
        if isinstance(self.data, MutableBox):
            line0 = f"{type(self).__name__}({type(self.data).__name__}("
            endl = "))"
            inner = self.data.data
        else:
            line0 = f"{type(self).__name__}("
            inner = self.data
            endl = ")"

        lines = [
            line0,
            indent(str(inner)),
            endl,
        ]
        return "\n".join(lines)

    __repr__ = __str__


class TensorBox(MutableBox):
    @staticmethod
    def create(data):
        return TensorBox(StorageBox(data))


class StorageBox(MutableBox):
    def is_input_buffer(self):
        if isinstance(self.data, (InputBuffer, ReinterpretView)):
            return self.data.get_name() in V.graph.graph_inputs
        return False

    def is_module_buffer(self):
        return (
            isinstance(self.data, (ConstantBuffer))
            and self.data.get_name() in V.graph.constants
        )

    def realize(self):
        if isinstance(
            self.data,
            (
                ComputedBuffer,
                InputsKernel,
                InputBuffer,
                ReinterpretView,
                TemplateBuffer,
            ),
        ):
            return self.data.get_name()
        assert isinstance(self.data, (Pointwise, Reduction, Scan)), type(self.data)
        origin_node = self.data.get_origin_node()
        traceback = self.data.get_traceback()
        self.data = ComputedBuffer(
            name=None,
            layout=FlexibleLayout(
                device=self.data.get_device(),
                dtype=self.data.get_dtype(),
                size=self.data.get_size(),
            ),
            data=self.data,
        )
        self.data.name = V.graph.register_buffer(self.data)
        self.data.origins = self.origins
        self.data.origin_node = origin_node
        self.data.traceback = traceback
        return self.data.name

    def realize_hint(self):
        """
        Called on buffers we expect to be forced to realize later.
        """
        if (
            isinstance(self.data, (Pointwise, Reduction))
            and self.num_reads() > 1
            and self.is_pointwise_non_scalar_tensor_num_reads_larger_than_one()
        ):
            self.realize()

    def has_exceeded_max_reads(self):
        return isinstance(self.data, Pointwise) and (
            self.num_reads() > config.realize_acc_reads_threshold
            or self.has_large_inner_fn()
        )

    def mark_reuse(self, users):
        """
        A heuristic to decide if we should realize a tensor
        that is used multiple times.
        """

        def should_realize_on_cpu(loops: Union[Pointwise, Reduction]):
            """
            The heuristic for realizing reused result of heavy ops on cpu
            """
            heavy_ops = ["exp"]  # a list of heavy ops
            fn_str = loops.inner_fn_str()
            return any((op + "(") in fn_str for op in heavy_ops)

        if (
            users > 1
            and isinstance(self.data, (Pointwise, Reduction))
            and (
                self.num_reads() > config.realize_reads_threshold
                or self.has_large_inner_fn()
                or (is_cpu(self.data) and should_realize_on_cpu(self.data))
            )
        ):
            self.realize()

    @cache_on_self
    def num_reads(self):
        data = self.data
        if isinstance(data, (InputsKernel, InputBuffer, ReinterpretView)):
            return 1
        if isinstance(data, ComputedBuffer):
            read_writes = data.get_read_writes()
        else:
            assert isinstance(data, (Pointwise, Reduction)), type(data)
            read_writes = ComputedBuffer(
                name=None,
                layout=FlexibleLayout(
                    device=data.get_device(),
                    dtype=data.get_dtype(),
                    size=data.get_size(),
                ),
                data=data,
            ).get_read_writes()
        return len(read_writes.reads)

    @cache_on_self
    def is_pointwise_non_scalar_tensor_num_reads_larger_than_one(self):
        # Skip the check for non Pointwise instances
        return (
            (sum(read.index != 0 for read in self.data.get_reads()) > 1)
            if isinstance(self.data, Pointwise)
            and all(
                not isinstance(read, dependencies.StarDep)
                for read in self.data.get_reads()
            )
            else True
        )


@dataclasses.dataclass
class Subgraph(IRNode):
    name: str
    graph_module: torch.fx.GraphModule
    graph: Optional["GraphLowering"] = None


def _has_aliased_buffers(buffers):
    buffers = [
        buffer.unwrap_view() if isinstance(buffer, ReinterpretView) else buffer
        for buffer in buffers
    ]
    # assuming the same buffer is represented by the same IRNode object
    return len({id(buffer) for buffer in buffers}) < len(buffers)


@dataclasses.dataclass
class Conditional(ExternKernel):
    predicate: Optional[IRNode] = None
    operands: Optional[List[TensorBox]] = None
    true_subgraph: Optional[Subgraph] = None
    false_subgraph: Optional[Subgraph] = None
    outputs: Optional[List[MultiOutput]] = None

    def __init__(
        self,
        predicate: IRNode,
        operands: List[TensorBox],
        true_subgraph: Subgraph,
        false_subgraph: Subgraph,
        layout: MultiOutputLayout,
    ):
        self.predicate = predicate
        self.operands = operands
        self.true_subgraph = true_subgraph
        self.false_subgraph = false_subgraph

        inputs = []
        if not isinstance(predicate, ShapeAsConstantBuffer):
            inputs.append(predicate)
        inputs.extend(operands)

        super().__init__(
            name=None,
            layout=layout,  # type: ignore[arg-type]
            inputs=inputs,  # type: ignore[list-item]
        )

        self.name = V.graph.register_buffer(self)

    @classmethod
    def create(
        cls,
        predicate: TensorBox,
        true_fn: Subgraph,
        false_fn: Subgraph,
        operands: List[TensorBox],
    ):
        predicate = cls.realize_input(predicate)
        operands = [cls.realize_input(x) for x in operands]

        fx_operands = V.graph.current_node.args[-1]
        fake_operands = [x.meta["val"] for x in fx_operands]  # type: ignore[union-attr]

        for subgraph in (true_fn, false_fn):
            if subgraph.graph is None:
                # create and lower subgraphs
                subgraph.graph = V.graph.make_subgraph(
                    gm=subgraph.graph_module,
                    example_inputs=fake_operands,
                    subgraph_name=subgraph.name,
                )
                with V.set_graph_handler(subgraph.graph):
                    subgraph.graph.run(*fake_operands)

        true_outputs = true_fn.graph.graph_outputs  # type: ignore[union-attr]
        false_outputs = true_fn.graph.graph_outputs  # type: ignore[union-attr]

        for name, outputs in (("true_fn", true_outputs), ("false_fn", false_outputs)):
            if _has_aliased_buffers(true_outputs):
                raise AssertionError(
                    "Output aliasing is currently not supported in compiled torch.cond. "
                    f"The outputs of the {name} subgraph of torch.cond are aliased: {outputs}"
                )

        # make sure true and false outputs are structurally equivalent
        assert len(true_outputs) == len(false_outputs), (true_outputs, false_outputs)
        for i, (to, fo) in enumerate(zip(true_outputs, false_outputs)):
            assert to.get_size() == fo.get_size(), (i, to, fo)
            assert to.get_stride() == fo.get_stride(), (i, to, fo)
            assert to.get_device() == fo.get_device(), (i, to, fo)
            assert to.get_dtype() == fo.get_dtype(), (i, to, fo)
            assert to.get_layout().offset == fo.get_layout().offset, (i, to, fo)

        if not isinstance(predicate, ShapeAsConstantBuffer):
            # use predicate device for consistent codegen-ing
            device = predicate.get_device()
        else:
            # predicate is not a Tensor: use first operand's device
            assert (
                len(operands) > 0
            ), "When predicate is not a Tensor, there must be at least one operand in torch.cond."
            device = operands[0].get_device()

        conditional = Conditional(
            predicate=predicate,
            operands=operands,
            true_subgraph=true_fn,
            false_subgraph=false_fn,
            layout=MultiOutputLayout(device),
        )

        outputs = [
            MultiOutput(
                FixedLayout(
                    device=output.get_device(),
                    dtype=output.get_dtype(),
                    size=output.get_size(),
                    stride=output.get_stride(),
                    offset=output.get_layout().offset,
                ),
                conditional,
                [(list, i)],
            )
            # as the true and false outputs are equivalent,
            # we can use either of them here as a "template"
            for i, output in enumerate(true_outputs)
        ]

        conditional.outputs = outputs
        return outputs

    def codegen(self, wrapper):
        wrapper.codegen_conditional(self)


@dataclasses.dataclass
class WhileLoop(ExternKernel):
    carried_inputs: Optional[List[TensorBox]] = None
    additional_inputs: Optional[List[TensorBox]] = None
    cond_subgraph: Optional[Subgraph] = None
    body_subgraph: Optional[Subgraph] = None
    outputs: Optional[List[MultiOutput]] = None

    def __init__(
        self,
        carried_inputs: List[TensorBox],
        additional_inputs: List[TensorBox],
        cond_subgraph: Subgraph,
        body_subgraph: Subgraph,
        layout: MultiOutputLayout,
    ):
        self.carried_inputs = carried_inputs
        self.additional_inputs = additional_inputs
        self.cond_subgraph = cond_subgraph
        self.body_subgraph = body_subgraph

        super().__init__(
            name=None,
            layout=layout,  # type: ignore[arg-type]
            inputs=carried_inputs + additional_inputs,  # type: ignore[list-item]
        )

        self.name = V.graph.register_buffer(self)

    @classmethod
    def create(
        cls,
        cond_fn: Subgraph,
        body_fn: Subgraph,
        carried_inputs: List[TensorBox],
        additional_inputs: List[TensorBox],
    ):
        carried_inputs = [cls.realize_input(x) for x in carried_inputs]
        additional_inputs = [cls.realize_input(x) for x in additional_inputs]
        all_inputs = carried_inputs + additional_inputs

        fx_all_inputs = V.graph.current_node.args[-2] + V.graph.current_node.args[-1]  # type: ignore[operator]
        fake_all_inputs = [x.meta["val"] for x in fx_all_inputs]  # type: ignore[union-attr]

        for subgraph in (cond_fn, body_fn):
            if subgraph.graph is None:
                # create and lower subgraphs
                subgraph.graph = V.graph.make_subgraph(
                    gm=subgraph.graph_module,
                    example_inputs=fx_all_inputs,  # type: ignore[arg-type]
                    subgraph_name=subgraph.name,
                )
                with V.set_graph_handler(subgraph.graph):
                    subgraph.graph.run(*fake_all_inputs)

        cond_outputs = cond_fn.graph.graph_outputs  # type: ignore[union-attr]
        body_outputs = body_fn.graph.graph_outputs  # type: ignore[union-attr]

        if _has_aliased_buffers(body_outputs):
            raise AssertionError(
                "Output aliasing is currently not supported in compiled torch.while_loop. "
                f"The outputs of the body_fn subgraph of torch.while_loop are aliased: {body_outputs}"
            )

        # make sure cond_fn returns a boolean scalar Tensor
        assert len(cond_outputs) == 1, cond_outputs
        assert cond_outputs[0].get_dtype() == torch.bool, cond_outputs
        assert len(cond_outputs[0].get_size()) == 0, cond_outputs

        assert (
            len(all_inputs) > 0
        ), "torch.while_loop is assumed to have at least one operand."

        device = all_inputs[0].get_device()

        # make sure carried_inputs and body outputs are structurally equivalent
        assert len(carried_inputs) == len(body_outputs), (carried_inputs, body_outputs)
        for i, (op, bo) in enumerate(zip(carried_inputs, body_outputs)):
            assert op.get_size() == bo.get_size(), (i, op, bo)
            assert op.get_stride() == bo.get_stride(), (i, op, bo)
            # assume all carried_inputs and outputs are on the same device
            # as the MultiOutputLayout below requires single device
            assert op.get_device() == bo.get_device() == device, (i, op, bo, device)
            assert op.get_dtype() == bo.get_dtype(), (i, op, bo)
            assert op.get_layout().offset == bo.get_layout().offset, (i, op, bo)

        while_loop = WhileLoop(
            carried_inputs=carried_inputs,
            additional_inputs=additional_inputs,
            cond_subgraph=cond_fn,
            body_subgraph=body_fn,
            # asserted above that there is at least one operand
            layout=MultiOutputLayout(device),
        )

        outputs = [
            MultiOutput(
                FixedLayout(
                    device=output.get_device(),
                    dtype=output.get_dtype(),
                    size=output.get_size(),
                    stride=output.get_stride(),
                    offset=output.get_layout().offset,
                ),
                while_loop,
                [(list, i)],
            )
            for i, output in enumerate(body_outputs)
        ]

        for inp, out in zip(carried_inputs, outputs):
            if inp.get_name() in V.graph.graph_inputs:
                # if a carried input of the while_loop is a graph input,
                # it can be returned as is when the number of iterations
                # is zero. due to this, we can't (generally) reuse the
                # output buffers corresponding to the graph inputs, as
                # the inputs may end up being mutated.
                V.graph.never_reuse_buffers.add(out.get_name())

        while_loop.outputs = outputs
        return outputs

    def codegen(self, wrapper):
        wrapper.codegen_while_loop(self)


class EffectfulKernel(FallbackKernel):
    def __init__(
        self,
        layout,
        kernel,
        tensor_args,
        nontensor_args,
        unflatten_args,
        kwargs=None,
        *,
        unbacked_bindings=None,
    ):
        super().__init__(
            NoneLayout(layout.device),
            kernel,
            tensor_args,
            nontensor_args,
            unflatten_args,
            kwargs=None,
            unbacked_bindings=unbacked_bindings,
        )

        from torch._higher_order_ops.effects import get_effect_key

        effect_type = get_effect_key(kernel, (*nontensor_args, *tensor_args), kwargs)
        assert effect_type is not None
        self.effect_type = effect_type
        self.prev_effect_buffer = V.graph.effectful_ops.get(effect_type, None)
        V.graph.effectful_ops[effect_type] = self

    def get_read_writes(self):
        read_writes = super().get_read_writes()

        if self.prev_effect_buffer is not None:
            read_writes.reads.add(
                dependencies.StarDep(self.prev_effect_buffer.get_name())
            )

        return read_writes

    def has_side_effects(self):
        return True


class InterpreterShim(torch.fx.Interpreter):
    @staticmethod
    @functools.lru_cache(None)
    def _dummy_gm():
        return torch.fx.symbolic_trace(identity)

    def __init__(self, graph, submodules):
        # call super() with a placeholder to avoid constructing a
        # GraphModule which is very expensive (it does codegen).
        super().__init__(self._dummy_gm(), garbage_collect_values=False)
        self.module = self  # type: ignore[assignment]
        self.graph = graph
        self.submodules = submodules
        self.extra_traceback = False
        self.fetch_attr = submodules.__getitem__
        self.current_node = None

    def run_node(self, n: torch.fx.Node) -> Any:
        self.current_node = n
        return super().run_node(n)

    def run(self, *args, **kwargs):
        with V.set_interpreter_handler(self):
            return super().run(*args, **kwargs)


class LoopBody:
    """
    Captures the body of a Loops subclass into an FX graph.  Persists any
    indexing simplifications and makes it easier to analyze loop bodies.
    """

    def __init__(self, fn, args, var_ranges):
        super().__init__()
        self.var_ranges = var_ranges
        self.indexing_exprs = {}
        self.indexing_exprs_name = {}
        self.reads = []
        self.writes = []
        self.reads_name2expr = {}
        self.writes_name2expr = {}
        self.other = []
        self.submodules = {"get_index": self.get_index}
        self.subblocks = {}
        self.indirect_vars = []
        self.root_block = LoopBodyBlock(self, fn, args)
        self.indexing = None

    @cache_on_self
    def get_nodes(self):
        all_graphs = itertools.chain(
            (self.root_block.graph,),
            (block.graph for block in self.subblocks.values()),
        )
        return [node for graph in all_graphs for node in graph.nodes]

    @cache_on_self
    def bounds(self):
        # Doing a local import to avoid dumping all the code here
        from .bounds import BoundVars

        return BoundVars(self)

    def debug_str(self):
        lines = [f"var_ranges = {dict(self.var_ranges)}"]
        lines.extend([f"{name} = {val}" for name, val in self.indexing_exprs.items()])
        lines.extend(
            [
                block.debug_str(name)
                for name, block in itertools.chain(
                    [("body", self.root_block)], self.subblocks.items()
                )
            ]
        )
        return "\n".join(lines)

    def add_index_expr(self, expr: sympy.Expr, category, buf_name):
        getattr(self, category).append(expr)
        if buf_name is not None:
            getattr(self, f"{category}_name2expr")[buf_name] = expr
        if expr not in self.indexing_exprs_name:
            name = f"index{len(self.indexing_exprs)}"
            self.indexing_exprs_name[expr] = name
            self.indexing_exprs[name] = expr
        return self.indexing_exprs_name[expr]

    def add_submodule(self, block, prefix):
        """Not actually for nn.Modules, but subblocks in generated code are mapped to FX call_module opcodes"""
        if prefix[-1].isnumeric() and prefix not in self.submodules:
            name = prefix
        else:
            name = f"{prefix}{len(self.submodules)}"
        self.submodules[name] = block
        return name

    def add_indirect(self, size):
        var = sympy_index_symbol_with_prefix(SymT.INDIRECT, len(self.indirect_vars))
        self.indirect_vars.append(var)
        return var

    def replace_indirect(self, old, new):
        """Swap in a variable used in indirect indexing"""
        if str(old) == str(new):
            return
        assert self.indexing is not None
        self.indexing = {k: sympy_subs(v, {old: new}) for k, v in self.indexing.items()}

    def get_index(self, name):
        assert self.indexing is not None
        return self.indexing[name]

    def __call__(self, *indices):
        index = list(itertools.chain.from_iterable(indices))
        assert len(index) == len(self.var_ranges), (index, self.var_ranges)
        assert all(v not in self.var_ranges for v in index)
        replacements = dict(zip(self.var_ranges.keys(), index))
        self.indexing = {
            name: sympy_subs(expr, replacements)
            for name, expr in self.indexing_exprs.items()
        }
        result = self.root_block()
        self.indexing = None
        return result


class LoopBodyBlock:
    """
    Captures the body of a Loops subclass into an FX graph.
    In normal cases there will be a 1:1 mapping between LoopBody and
    LoopBodyBlock, hower in the case of ops.masked() the masked out
    operations will manifest as an extra LoopBodyBlock.
    """

    def __init__(self, body: LoopBody, fn: Callable[..., Any], args: List[Any]):
        self.body = body

        def add_index(expr, category, buf_name=None):
            return tracer.create_proxy(
                "call_module",
                "get_index",
                (self.body.add_index_expr(expr, category, buf_name),),
                {},
            )

        class CaptureIndexing(V.WrapperHandler):  # type: ignore[name-defined]
            self.name = "CaptureIndexing"

            def load(self, name: str, index: sympy.Expr):
                index = add_index(index, "reads", name)
                return self._inner.load(name, index)

            def store(self, name, index, value, mode=None):
                index = add_index(index, "writes", name)
                return self._inner.store(name, index, value, mode)

            def store_reduction(self, name, index, value):
                index = add_index(index, "writes", name)
                return self._inner.store_reduction(name, index, value)

            def reduction(self, dtype, src_dtype, reduction_type, value):
                result = self._inner.reduction(dtype, src_dtype, reduction_type, value)
                if "welford" in reduction_type:
                    return tuple(result[i] for i in range(3))
                return result

            def index_expr(self, index, dtype):
                if isinstance(index, (int, sympy.Integer)):
                    return self._inner.constant(int(index), dtype)
                index = add_index(index, "other")
                return self._inner.index_expr(index, dtype)

            def bucketize(
                self,
                values,
                offsets_name: str,
                offsets_size: sympy.Expr,
                indexing_dtype: torch.dtype,
                right: bool,
            ):
                offsets_size = add_index(offsets_size, "other")
                return self._inner.bucketize(
                    values, offsets_name, offsets_size, indexing_dtype, right
                )

            @staticmethod
            def masked(mask_proxy, masked_body: Callable[..., Any], other_proxy):
                """
                Recursively capture the masked out body in another LoopBodyBlock
                """

                subblock: LoopBodyBlock

                def shim(mask, other):
                    return V.ops.masked(mask, subblock, other)

                name = self.body.add_submodule(shim, "masked_subblock")
                subblock = LoopBodyBlock(self.body, masked_body, [])
                self.body.subblocks[name] = subblock
                return tracer.create_proxy(
                    "call_module", name, (mask_proxy, other_proxy), {}
                )

            @staticmethod
            def scan(
                dtype_proxy,
                combine_fn: Callable[
                    [Tuple[Any, ...], Tuple[Any, ...]], Tuple[Any, ...]
                ],
                value_proxy,
            ):
                def shim(dtypes, values):
                    return V.ops.scan(dtypes, combine_fn, values)

                name = self.body.add_submodule(shim, "scan")
                result = tracer.create_proxy(
                    "call_module",
                    name,
                    (dtype_proxy, value_proxy),
                    {},
                )
                # Proxies are iterable, but some methods expect tuples/lists
                return tuple(result[i] for i in range(len(value_proxy)))

            def frexp(self, value_proxy):
                result = self._inner.frexp(value_proxy)
                # Proxies are iterable, but some methods expect tuples/lists
                return (result[0], result[1])

            @staticmethod
            def indirect_indexing(index_proxy, size, check=True):
                """
                Flow data from tensors into indexing formulas.
                Introduce a call_module to update the indexing.
                """

                var = self.body.add_indirect(size)

                def set_indirect(new_var):
                    self.body.replace_indirect(
                        var, V.ops.indirect_indexing(new_var, size, check)
                    )

                tracer.create_proxy(
                    "call_module",
                    self.body.add_submodule(set_indirect, f"set_{var}"),
                    (index_proxy,),
                    {},
                )
                return var

            @staticmethod
            def output(result):
                tracer.create_proxy("output", "output", (result,), {})

        tracer = torch.fx.Tracer()
        tracer.graph = torch.fx.Graph(tracer_cls=tracer.__class__)
        proxy_ops = tracer.create_proxy("placeholder", "ops", (), {})

        from .index_propagation import IndexPropagation
        from .sizevars import SimplifyIndexing

        handler: Any = SimplifyIndexing(
            CaptureIndexing(proxy_ops), self.body.var_ranges
        )
        if config.constant_and_index_propagation:
            handler = IndexPropagation(handler)

        with V.set_ops_handler(handler):
            # This indirection is just a cute way to get IndexPropagation to
            # unwrap the return value.
            ops.output(fn(*args))
        self.graph = tracer.graph

    def __call__(self):
        graph = self.graph
        submodules = self.body.submodules

        return InterpreterShim(graph, submodules).run(V.get_ops_handler())

    def debug_str(self, name="block"):
        code = torch.fx.GraphModule(self.body.submodules, self.graph).code
        return re.sub(
            # strip `; del var0` suffixes to make output prettier
            r";[^\n]*",
            "",
            code.strip().replace("def forward(", f"def {name}("),
        )


class _CollectiveKernel(FallbackKernel):
    def should_allocate(self):
        return False

    def has_side_effects(self):
        return True

    # This is identical to FallbackKernel.set_cpp_kernel(), minus the
    # part that checks against input aliasing and mutation.
    def set_cpp_kernel(self, kernel):
        from .codegen.wrapper import get_cpp_op_schema

        self.cpp_kernel_name = kernel._schema.name
        self.cpp_kernel_overload_name = kernel._schema.overload_name
        self.cpp_kernel_key = f"{self.cpp_kernel_name.replace('::', '_')}_{self.cpp_kernel_overload_name}"  # type: ignore[union-attr]

        self.cpp_op_schema = get_cpp_op_schema(kernel)
        self.ordered_kwargs_for_cpp_kernel = [
            x.name for x in kernel._schema.arguments if x.kwarg_only
        ]

    # NOTE: [In-Place Collective Safety]
    # Between the initiation and completion of an in-place collective, the
    # input buffers are subject to both volatile reads and volatile writes.
    # They must not be read, written to or reused by another kernel. To ensure
    # the constraints, we model collective -> wait_tensor as as two-step
    # mutation of the input buffers.
    @classmethod
    def create_inplace(
        cls, kernel, inputs: Union[TensorBox, List[TensorBox]], *args, **kwargs
    ) -> None:
        cpp_kernel_name = kernel._name
        python_kernel_name = cpp_kernel_name.replace("::", ".")
        with V.graph.fake_mode:
            (
                example_output,
                tensor_args,
                non_tensor_args,
                unflatten_args,
                unbacked_bindings,
            ) = cls.process_kernel(kernel, inputs, *args, **kwargs)
        assert not unbacked_bindings, f"{kernel} {unbacked_bindings}"
        for tensor_arg in tensor_args:
            tensor_arg.realize()

        packed = cls(
            NoneLayout(tensor_args[0].get_device()),
            kernel,
            tensor_args,
            non_tensor_args,
            unflatten_args,
        )
        packed.cpp_kernel_name = cpp_kernel_name
        packed.python_kernel_name = python_kernel_name

        def mark_mutation(x):
            if isinstance(x.data, BaseView):
                x = x.data.unwrap_view()
            MutationOutput(x.layout, x, packed)

        pytree.tree_map(lambda inp: mark_mutation(inp), inputs)

    # NOTE: [Out-of-Place Collective Safety]
    # Between the initiation and completion of an out-of-place collective:
    #
    # Input buffers:
    # - Are subject to volatile reads
    # - Can be read by another kernel
    # - Must not be written to or reused by another kernel
    #
    # Output buffers:
    # - Are subject to volatile writes
    # - Must not be read, written to or reused by another kernel
    #
    # To ensure the safety of input buffers without sacrificing read
    # availability, we add input buffers as read deps of wait_tensor kernels.
    #
    # To ensure the safety of output buffers, we model wait_tensor as a
    # mutation to the output buffer. Note we also assumes the user program being
    # correct and the output buffer is not consumed by kernels other than
    # wait_tensor.
    #
    # TODO(yifu): add a pre-grad pass to validate the correctness of collective
    # usage in the user program.
    @classmethod
    def create_out_of_place(
        cls, kernel, inputs: Union[TensorBox, List[TensorBox]], *args, **kwargs
    ):
        cpp_kernel_name = kernel._name
        python_kernel_name = cpp_kernel_name.replace("::", ".")
        with V.graph.fake_mode:
            (
                example_output,
                tensor_args,
                non_tensor_args,
                unflatten_args,
                unbacked_bindings,
            ) = cls.process_kernel(kernel, inputs, *args, **kwargs)
        assert not unbacked_bindings, f"{kernel}, {unbacked_bindings}"
        for tensor_arg in tensor_args:
            tensor_arg.realize()

        if isinstance(example_output, list):
            device = cls.find_device(tensor_args, example_output)
            packed = cls(
                MultiOutputLayout(device),
                kernel,
                tensor_args,
                non_tensor_args,
                unflatten_args,
            )
            packed.cpp_kernel_name = cpp_kernel_name
            packed.python_kernel_name = python_kernel_name
            packed.outputs = [
                MultiOutput(
                    cls.tensor_to_layout(tensor),
                    packed,
                    [(list, i)],
                )
                for i, tensor in enumerate(example_output)
            ]
            return packed.outputs
        else:
            packed = cls(
                cls.tensor_to_layout(example_output),
                kernel,
                tensor_args,
                non_tensor_args,
                unflatten_args,
            )
            packed.cpp_kernel_name = cpp_kernel_name
            packed.python_kernel_name = python_kernel_name
            packed.outputs = [packed]
            return packed


class _WaitKernel(_CollectiveKernel):
    def get_volatile_reads(self):
        inp = self.inputs[0]
        if isinstance(inp, _CollectiveKernel):
            # Out-of-place single-output
            return [inp.inputs[0]]
        elif isinstance(inp, MultiOutput):
            # This can be two things:
            # 1. Out-of-place multi-output coll
            # 2. In-place coll with inputs coming from another MultiOutput
            coll = inp.inputs[0]
            # Case 1
            if isinstance(coll, _CollectiveKernel):
                _, idx = inp.indices[0]
                return [coll.inputs[idx]]
            # Case 2
            return []
        else:
            # In-place requires no additional deps handling for volatile
            # reads since the inputs are mutated.
            return []

    @classmethod
    def create_wait(cls, kernel, inp: TensorBox) -> None:
        with V.graph.fake_mode:
            (
                example_output,
                tensor_args,
                non_tensor_args,
                unflatten_args,
                unbacked_bindings,
            ) = cls.process_kernel(kernel, inp)
        assert not unbacked_bindings, f"{kernel} {unbacked_bindings}"
        packed = cls(
            NoneLayout(inp.get_device()),
            kernel,
            tensor_args,
            non_tensor_args,
            unflatten_args,
        )
        if isinstance(inp.data, BaseView):
            inp = inp.data.unwrap_view()
        MutationOutput(inp.layout, inp, packed)

    def get_read_writes(self):
        read_writes = super().get_read_writes()
        # See [Out-of-Place Collective Safety].
        volatile_reads = self.get_volatile_reads()
        for vr in volatile_reads:
            read_writes.reads.add(dependencies.StarDep(vr.get_name()))
        return read_writes


# NB: recursive structure here reflects val_to_arg_str, avoid
# calling free_unbacked_symbols on "exotic" types that don't get pexpr
# treatment
def maybe_free_unbacked_symbols(s):
    if isinstance(s, (SymTypes, sympy.Expr)):
        # This branch should be impossible in return position
        return free_unbacked_symbols(s)
    elif isinstance(s, (tuple, list)):
        r = set()
        for t in s:
            r |= maybe_free_unbacked_symbols(t)
        return r
    elif isinstance(s, torch.Tensor):
        # This branch is impossible in constant-args position
        return free_unbacked_symbols(s)
    else:
        return set()<|MERGE_RESOLUTION|>--- conflicted
+++ resolved
@@ -3935,15 +3935,10 @@
     )
     kernel_name = f"at::_ops::{opname}::call"
     return (
-<<<<<<< HEAD
-        V.graph.wrapper_code.get_c_shim_func_name(kernel_name)
-        if V.graph.wrapper_code and config.abi_compatible
-=======
         V.graph.wrapper_code.get_c_shim_func_name(  # type: ignore[attr-defined]
             kernel_name
         )
         if V.graph.wrapper_code and V.graph.cpp_wrapper and config.abi_compatible
->>>>>>> 95c13495
         else kernel_name
     )
 
