--- conflicted
+++ resolved
@@ -320,10 +320,7 @@
             match.kwargs["mat2_dtype"].itemsize
             > match.kwargs["mat2"].meta.get("val").dtype.itemsize
         )
-<<<<<<< HEAD
-=======
         and has_backend_feature("cuda", BackendFeature.TRITON_TEMPLATES)
->>>>>>> 9ae78a57
     )
 
 
