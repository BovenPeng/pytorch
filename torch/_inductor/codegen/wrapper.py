# mypy: allow-untyped-defs
<<<<<<< HEAD
=======
from __future__ import annotations

>>>>>>> d21f311a
import collections
import contextlib
import dataclasses
import dis
import functools
import inspect
import logging
import operator
import re

import tempfile
from itertools import count
from typing import (
    Any,
    Callable,
    Dict,
    Iterator,
    List,
    Optional,
    Set,
    Tuple,
    TYPE_CHECKING,
    Union,
)

import sympy
from sympy import Expr

import torch
import torch._ops
from torch import dtype as torch_dtype
from torch._dynamo.utils import counters, dynamo_timed
from torch._inductor.codegen.multi_kernel import MultiKernelState
from torch._inductor.runtime.runtime_utils import cache_dir
from torch.fx.experimental.symbolic_shapes import ConvertIntKey, DivideByKey, SymTypes
from torch.fx.node import _get_qualified_name
from torch.utils._sympy.singleton_int import SingletonInt
from torch.utils._sympy.symbol import symbol_is_type, SymT

from .. import async_compile, config, ir

from ..codecache import output_code_log
from ..ir import ReinterpretView
from ..runtime import triton_heuristics
from ..runtime.hints import DeviceProperties
from ..utils import (
    cache_on_self,
    get_benchmark_name,
    LineContext,
    sympy_product,
    sympy_str,
)
from ..virtualized import V
from .aoti_hipify_utils import maybe_hipify_code_wrapper
from .common import CodeGen, DeferredLine, IndentedBuffer, PythonPrinter
from .triton_utils import config_of, signature_to_meta

if TYPE_CHECKING:
    import triton

    from ..graph import GraphLowering


pexpr = PythonPrinter().doprint


ReuseKey = Tuple[torch.device, torch.dtype, str]


def buffer_reuse_key(node: ir.Buffer) -> ReuseKey:
    return (
        node.get_device(),
        node.get_dtype(),
        # NB: this is symbolic so that we don't try to reuse a buffer
        # for s0 for s1, just because they happen to share the same
        # size hint
        sympy_str(V.graph.sizevars.simplify(node.layout.storage_size())),
    )


def convert_arg_type(arg: torch.Argument) -> str:
    from .cpp import CONTAINER_PYTHON_TO_CPP, PYTHON_TO_CPP

    # use x.real_type instead of x.type so that we get ScalarType instead of int
    python_type = repr(arg.real_type)  # type: ignore[attr-defined]

    if python_type == "Tensor":
        # Conversions rules follow https://github.com/pytorch/pytorch/tree/main/aten/src/ATen/native#func
        if arg.alias_info is not None and arg.alias_info.is_write:
            return f"at::{python_type}&"
        else:
            return f"at::{python_type} const&"

    if python_type in PYTHON_TO_CPP:
        cpp_type = PYTHON_TO_CPP[python_type]
        return cpp_type

    # Convert args of container types e.g. Optional[*]
    for py_container, cpp_container in CONTAINER_PYTHON_TO_CPP.items():
        container_match = re.findall(py_container + r"\[([a-zA-Z_]+)]", python_type)
        if len(container_match) == 1:
            contained_type = container_match[0]
            assert (
                contained_type in PYTHON_TO_CPP
            ), f"unsupported {py_container} type in convert_arg_type: {contained_type}"
            cpp_contained_type = PYTHON_TO_CPP[contained_type]
            return f"{cpp_container}<{cpp_contained_type}>"

    raise AssertionError(f"unsupport python_type: {python_type}")


def convert_return_type(ret: torch.Argument) -> str:
    # use x.real_type instead of x.type so that we get ScalarType instead of int
    python_type = repr(ret.real_type)  # type: ignore[attr-defined]
    python_to_cpp = {
        "Tensor": "at::Tensor",
        "List[Tensor]": "std::vector<at::Tensor>",
    }

    cpp_type = python_to_cpp.get(python_type, None)
    assert cpp_type is not None, f"NYI return type: {python_type}"
    # An output aliasing an input is returned by reference only when it's a
    # Tensor, not when it's a Tensor[]. For example, aten.split.Tensor's output
    # aliases the input tensor, but the op returns a vector by value.
    if python_type == "Tensor" and ret.alias_info is not None:
        cpp_type += "&"
    return cpp_type


def get_cpp_op_schema(kernel: torch._ops.OpOverload) -> str:
    args = kernel._schema.arguments
    returns = kernel._schema.returns

    num_returns = len(returns)
    assert num_returns > 0, "must have at least one return value"

    if num_returns == 1:
        cpp_return_value = convert_return_type(returns[0])
    elif num_returns > 1:
        tuple_returns = ", ".join([convert_return_type(r) for r in returns])
        cpp_return_value = f"std::tuple<{tuple_returns}>"

    cpp_arg_type = [f"{convert_arg_type(arg)} {arg.name}" for arg in args]
    return f"{cpp_return_value}({', '.join(cpp_arg_type)})"  # type: ignore[possibly-undefined]


# TODO: Move to a well known place
TritonMetaParams = Dict[str, int]
TritonGrid = Union[
    Tuple[Union[int, sympy.Expr], ...], Callable[[TritonMetaParams], Tuple[int, ...]]
]


def user_defined_kernel_grid_fn_code(
    name: str,
    configs: List[triton.Config],
    grids: List[TritonGrid],
    wrapper: Optional[WrapperCodeGen] = None,
) -> Tuple[str, str]:
    output = IndentedBuffer()

    def _convert_to_sympy_expr(item: Union[int, sympy.Expr]) -> sympy.Expr:
        return item if isinstance(item, sympy.Expr) else sympy.Integer(item)

    def determine_grid(
        grid: TritonGrid,
    ):
        """
        This function return a tuple of two values: the first one is for the real grid
        which is used in the generated code; the second one is an example grid with
        concreate values which is used in the autotune block to run the generated
        kernels at compile time.
        """
        if wrapper is None or callable(grid):
            # return as-is when used in eager mode or when grid is callable
            return grid, grid
        # Grid contains ints/Expr, so utilize wrapper's expr printer for codegen
        sympy_grid = tuple(_convert_to_sympy_expr(g) for g in grid)
        return (
            wrapper.codegen_shape_tuple(sympy_grid),
            wrapper.codegen_shape_tuple(
                tuple(wrapper.generate_example_arg_value(g) for g in sympy_grid)
            )
            if config.triton.autotune_at_compile_time
            else None,
        )

    def writeline(line: str, example_grid: Optional[str] = None):
        output.writeline(line)
        if wrapper and config.triton.autotune_at_compile_time:
            wrapper.kernel_autotune_calls.writeline(example_grid or line)

    fn_name = f"grid_wrapper_for_{name}"
    writeline(f"def {fn_name}(meta):")
    kernel_autotune_calls_indent = (
        wrapper.kernel_autotune_calls.indent()
        if wrapper and config.triton.autotune_at_compile_time
        else contextlib.nullcontext()
    )
    with output.indent(), kernel_autotune_calls_indent:
        if len(grids) == 1:
            grid, example_grid = determine_grid(grids[0])
            writeline(f"return {grid}", f"return {example_grid}")
        else:
            assert len(grids) > 1
            assert len(grids) == len(configs)
            seen = set()
            for grid, c in zip(grids, configs):
                guards = [f"meta['{name}'] == {val}" for name, val in c.kwargs.items()]
                guards = " and ".join(guards)
                grid, example_grid = determine_grid(grid)
                statement = f"if {guards}: return {grid}"
                if statement in seen:
                    continue
                seen.add(statement)
                writeline(statement, f"if {guards}: return {example_grid}")

    return fn_name, output.getvalue()


@dataclasses.dataclass
class SymbolicCallArg:
    inner: str
    # the original symbolic expression represented by inner
    inner_expr: sympy.Expr

    def __str__(self):
        return str(self.inner)


# Default thread stack sizes vary by platform:
# - Linux: 8 MB
# - macOS: 512 KB
# - Windows: 1 MB
# Just pick something comfortably smaller than the smallest for now.
MAX_STACK_ALLOCATION_SIZE = 1024 * 100


class MemoryPlanningState:
    def __init__(self):
        super().__init__()
        self.reuse_pool: Dict[
            ReuseKey, List[FreeIfNotReusedLine]
        ] = collections.defaultdict(list)
        self.total_allocated_buffer_size: int = 0

    def __contains__(self, key: ReuseKey) -> bool:
        return bool(self.reuse_pool.get(key, None))

    def pop(self, key: ReuseKey) -> FreeIfNotReusedLine:
        item = self.reuse_pool[key].pop()
        assert not item.is_reused
        return item

    def push(self, key: ReuseKey, item: FreeIfNotReusedLine) -> None:
        assert not item.is_reused
        self.reuse_pool[key].append(item)


class WrapperLine:
    pass


@dataclasses.dataclass
class EnterSubgraphLine(WrapperLine):
    wrapper: WrapperCodeGen
    graph: GraphLowering

    def codegen(self, code: IndentedBuffer) -> None:
        self.wrapper.push_codegened_graph(self.graph)
        code.do_indent()


@dataclasses.dataclass
class ExitSubgraphLine(WrapperLine):
    wrapper: WrapperCodeGen

    def codegen(self, code: IndentedBuffer) -> None:
        self.wrapper.pop_codegened_graph()
        code.do_unindent()


@dataclasses.dataclass
class EnterDeviceContextManagerLine(WrapperLine):
    device_idx: int
    last_seen_device_guard_index: Optional[int]

    def codegen(self, code: IndentedBuffer) -> None:
        if V.graph.cpp_wrapper:
            code.writeline("\n")
            if V.graph.aot_mode:
                # In AOT mode, we have a stream provided as a param. A stream is
                # associated with a device, so we never expect the device to change.
                # CUDAStreamGuard sets the stream and the device.
                if self.last_seen_device_guard_index is None:
                    if config.abi_compatible:
                        code.writeline(
                            "AOTICudaStreamGuard stream_guard(stream, this->device_idx_);"
                        )
                    else:
                        code.writeline(
                            maybe_hipify_code_wrapper(
                                "at::cuda::CUDAStreamGuard stream_guard("
                                + "at::cuda::getStreamFromExternal(stream, this->device_idx_));"
                            )
                        )
                else:
                    assert (
                        self.last_seen_device_guard_index == self.device_idx
                    ), "AOTInductor only supports running on one CUDA device"
            else:
                if self.last_seen_device_guard_index is None:
                    code.writeline(
                        f"AOTICudaGuard device_guard({self.device_idx});"
                        if config.abi_compatible
                        else maybe_hipify_code_wrapper(
                            f"at::cuda::CUDAGuard device_guard({self.device_idx});"
                        )
                    )
                else:
                    code.writeline(f"device_guard.set_index({self.device_idx});")
        else:
            # Note _DeviceGuard has less overhead than device, but only accepts
            # integers
            code.writeline(f"with {V.graph.device_ops.device_guard(self.device_idx)}:")
            code.do_indent()
            code.writeline(V.graph.device_ops.set_device(self.device_idx))


class ExitDeviceContextManagerLine(WrapperLine):
    def codegen(self, code: IndentedBuffer) -> None:
        if not V.graph.cpp_wrapper:
            code.do_unindent()


@dataclasses.dataclass
class MemoryPlanningLine(WrapperLine):
    wrapper: WrapperCodeGen

    def plan(self, state: MemoryPlanningState) -> MemoryPlanningLine:
        """First pass to find reuse"""
        return self

    def codegen(self, code: IndentedBuffer) -> None:
        """Second pass to output code"""
        pass

    def __str__(self) -> str:
        """
        Emits a string representation that fits on one line.
        """
        args: List[str] = []
        for field in dataclasses.fields(self):
            if field.name == "wrapper":
                continue
            val = getattr(self, field.name)
            args.append(
                f"{field.name}={val.get_name() if field.type is ir.Buffer else val}"
            )
        return f"{type(self).__name__}({', '.join(args)})"


@dataclasses.dataclass
class AllocateLine(MemoryPlanningLine):
    node: ir.Buffer

    def plan(self, state: MemoryPlanningState) -> MemoryPlanningLine:
        if self.node.get_name() in V.graph.removed_buffers:
            return NullLine(self.wrapper)

        # try to reuse a recently freed buffer
        key = buffer_reuse_key(self.node)
        if config.allow_buffer_reuse and key in state:
            free_line = state.pop(key)
            free_line.is_reused = True
            return ReuseLine(self.wrapper, free_line.node, self.node)

        if self.node.get_device().type == "cpu":
            static_shape = self.wrapper.static_shape_for_buffer_or_none(self.node)
            if static_shape is not None:
                state.total_allocated_buffer_size += int(
                    functools.reduce(operator.mul, static_shape, 1)
                )

        return self

    def codegen(self, code: IndentedBuffer) -> None:
        assert self.node.get_name() not in V.graph.removed_buffers
        line = self.wrapper.make_buffer_allocation(self.node)
        code.writeline(line)


@dataclasses.dataclass
class FreeIfNotReusedLine(MemoryPlanningLine):
    node: ir.Buffer
    is_reused: bool = False

    def plan(self, state: MemoryPlanningState) -> MemoryPlanningLine:
        if len(self.node.get_inputs_that_alias_output()) > 0:
            return self
        if isinstance(self.node.layout, ir.MultiOutputLayout):
            return self
        assert not self.is_reused
        if self.node.get_name() in V.graph.removed_buffers:
            return NullLine(self.wrapper)
        if config.allow_buffer_reuse:
            state.push(buffer_reuse_key(self.node), self)
        return self

    def codegen(self, code: IndentedBuffer) -> None:
        assert self.node.get_name() not in V.graph.removed_buffers
        if not self.is_reused:
            code.writeline(self.wrapper.make_buffer_free(self.node))


@dataclasses.dataclass
class ReuseLine(MemoryPlanningLine):
    node: ir.Buffer
    reused_as: ir.Buffer
    delete_old: bool = True

    def plan(self, state: MemoryPlanningState) -> MemoryPlanningLine:
        if self.node.get_name() in V.graph.removed_buffers:
            assert self.reused_as.get_name() in V.graph.removed_buffers
            return NullLine(self.wrapper)
        assert self.reused_as.get_name() not in V.graph.removed_buffers
        return self

    def codegen(self, code: IndentedBuffer) -> None:
        assert self.node.get_name() not in V.graph.removed_buffers
        assert self.reused_as.get_name() not in V.graph.removed_buffers
        code.writeline(
            self.wrapper.make_buffer_reuse(self.node, self.reused_as, self.delete_old)
        )


class NullLine(MemoryPlanningLine):
    pass


BufferName = str


class WrapperCodeGen(CodeGen):
    """
    Generate outer wrapper in Python that calls the kernels.
    """

    def __init__(self):
        super().__init__()
        self._names_iter: Iterator[int] = count()
        self.header = IndentedBuffer()
        self.prefix = IndentedBuffer()
        self.suffix = IndentedBuffer()
        self.wrapper_call = IndentedBuffer()
        self.kernel_autotune_defs = IndentedBuffer()
        self.kernel_autotune_calls = IndentedBuffer()
        self.kernel_autotun_names: Set[str] = set()
        # If the generated source code is exactly the same, reuse the
        # pre-existing kernel for it
        self.src_to_kernel: Dict[str, str] = {}
        self.kernel_numel_expr: Set[Tuple[str, GraphLowering]] = set()
        self.lines: List[Union[MemoryPlanningLine, LineContext]] = []
        self.declare = ""
        self.declare_maybe_reference = ""
        self.ending = ""
        self.open_bracket = "["
        self.closed_bracket = "]"
        self.comment = "#"
        self.namespace = ""
        self.none_str = "None"
        self.size = "size()"
        self.stride = "stride()"
        self.last_seen_device_guard_index: Optional[int] = None
        self.supports_intermediate_hooks = True
        self.expr_printer: Callable[[Any], str] = pexpr
        self.user_defined_kernel_cache: Dict[Tuple[Any, ...], Tuple[str, Any]] = {}
        self.unbacked_symbol_decls: Set[str] = set()  # str of sympy.Symbol
        self.allow_stack_allocation: Optional[bool] = None
        self.stack_allocated_buffers: Dict[BufferName, ir.Buffer] = {}
        self.computed_sizes: Set[sympy.Symbol] = set()

        # this is used for tracking which GraphLowering instance---parent graph
        # or (nested) subgraph---is currently codegened; the primary use case is
        # including the graph instance into a cache key to avoid cross-graph
        # caching during lowering of nested subgraphs
        self.codegened_graph_stack = []

        self.write_header()
        self.write_prefix()
        self.write_kernel_autotune_defs_header()

        if not V.graph.aot_mode:
            for name, hashed in V.graph.constant_reprs.items():
                # include a hash so our code cache puts different constants into different files
                self.write_constant(name, hashed)

        self.allocated: Set[BufferName] = set()
        self.freed: Set[BufferName] = set()

        # maps from reusing buffer to reused buffer
        self.reuses: Dict[BufferName, BufferName] = dict()

        self.write_get_raw_stream = functools.lru_cache(None)(  # type: ignore[assignment]
            self.write_get_raw_stream
        )

        @functools.lru_cache(None)
        def add_import_once(line: str) -> None:
            self.header.writeline(line)
            if config.triton.autotune_at_compile_time:
                self.kernel_autotune_calls.writeline(line)

        self.add_import_once = add_import_once
        self._metas: Dict[str, str] = {}
        self._meta_vars: Set[str] = set()
        self.multi_kernel_state = MultiKernelState()

    def write_constant(self, name: str, hashed: str) -> None:
        self.header.writeline(f"{name} = None  # {hashed}")

    def write_header(self) -> None:
        context = torch._guards.TracingContext.try_get()
        aot_config_comment = ""
        if context is not None and context.aot_graph_name is not None:
            aot_config_comment = f"# AOT ID: {context.aot_graph_name}"
        self.header.splice(
            f"""
                {aot_config_comment}
                from ctypes import c_void_p, c_long
                import torch
                import math
                import random
                import os
                import tempfile
                from math import inf, nan
                from torch._inductor.hooks import run_intermediate_hooks
                from torch._inductor.utils import maybe_profile
                from torch._inductor.codegen.memory_planning import _align as align

                from torch import device, empty_strided
                from {async_compile.__name__} import AsyncCompile
                from torch._inductor.select_algorithm import extern_kernels
                from torch._inductor.codegen.multi_kernel import MultiKernelCall

                aten = torch.ops.aten
                inductor_ops = torch.ops.inductor
                _quantized = torch.ops._quantized
                assert_size_stride = torch._C._dynamo.guards.assert_size_stride
                empty_strided_cpu = torch._C._dynamo.guards._empty_strided_cpu
                empty_strided_cuda = torch._C._dynamo.guards._empty_strided_cuda
                reinterpret_tensor = torch._C._dynamo.guards._reinterpret_tensor
                alloc_from_pool = torch.ops.inductor._alloc_from_pool
                async_compile = AsyncCompile()

            """
        )

    def write_kernel_autotune_defs_header(self) -> None:
        self.kernel_autotune_defs.splice(
            f"""
                import torch
                from torch._dynamo.testing import rand_strided
                from torch._dynamo.utils import preserve_rng_state
                from torch._inductor.select_algorithm import AlgorithmSelectorCache
                from {async_compile.__name__} import AsyncCompile

                async_compile = AsyncCompile()
                generate_example_value = AlgorithmSelectorCache.generate_example_value
            """
        )

    @cache_on_self
    def write_triton_header_once(self) -> None:
        import_str = """
            import triton
            import triton.language as tl
            from {} import grid, split_scan_grid, start_graph, end_graph
            {}
            """.format(
            triton_heuristics.__name__,
            V.graph.device_ops.import_get_raw_stream_as("get_raw_stream"),
        )
        self.header.splice(import_str)
        if config.triton.autotune_at_compile_time:
            self.kernel_autotune_calls.splice(import_str)

    def add_meta_once(self, meta: TritonMetaParams) -> str:
        meta = repr(meta)
        if meta not in self._metas:
            var = f"meta{len(self._metas)}"
            self._metas[meta] = var
            self.header.writeline(f"{var} = {meta}")
            if config.triton.autotune_at_compile_time:
                self.kernel_autotune_calls.writeline(f"{var} = {meta}")
                self._meta_vars.add(var)
        return self._metas[meta]

    @cache_on_self
    def get_output_refs(self) -> List[str]:
        return [x.codegen_reference(self.wrapper_call) for x in V.graph.graph_outputs]

    def mark_output_type(self) -> None:
        return

    def codegen_input_size_asserts(self) -> None:
        for name, buf in V.graph.graph_inputs.items():
            if isinstance(buf, sympy.Expr):
                continue

            # comparing strides for 0 size tensor is tricky. Ignore them for now.
            if sympy_product(buf.get_size()) == 0:
                continue
            size = self.codegen_shape_tuple(buf.get_size())
            stride = self.codegen_shape_tuple(buf.get_stride())
            self.prefix.writeline(f"assert_size_stride({name}, {size}, {stride})")

    def codegen_input_nan_asserts(self) -> None:
        self.prefix.writeline("# make sure graph inputs are not nan/inf")
        for name, buf in V.graph.graph_inputs.items():
            if isinstance(buf, sympy.Expr):
                continue

            line = f"assert not {name}.isnan().any().item()"
            self.prefix.writeline(line)
            line = f"assert not {name}.isinf().any().item()"
            self.prefix.writeline(line)

    def write_prefix(self) -> None:
        self.prefix.splice(
            """

            async_compile.wait(globals())
            del async_compile

            def call(args):
            """
        )
        with self.prefix.indent():
            if config.triton.debug_sync_graph:
                self.prefix.writeline(V.graph.device_ops.synchronize())
            if V.graph.graph_inputs:
                lhs = ", ".join(V.graph.graph_input_names)
                if len(V.graph.graph_input_names) == 1:
                    lhs += ","
                self.prefix.writeline(f"{lhs} = args")
                self.prefix.writeline("args.clear()")

            self.codegen_inputs(self.prefix, V.graph.graph_inputs)
            if config.size_asserts:
                self.codegen_input_size_asserts()
            if config.nan_asserts:
                self.codegen_input_nan_asserts()

    # this function (and below) takes a graph as input so
    # that stream caching happens per graph instance. this
    # is important for nested subgraph codegening.
    def write_get_raw_stream(self, device_idx: int, graph=None) -> str:
        self.write_triton_header_once()
        name = f"stream{device_idx}"
        self.writeline(f"{name} = get_raw_stream({device_idx})")
        return name

    def get_codegened_graph(self):
        return self.codegened_graph_stack[-1]

    def push_codegened_graph(self, graph):
        self.codegened_graph_stack.append(graph)

    def pop_codegened_graph(self):
        return self.codegened_graph_stack.pop()

    def next_kernel_suffix(self) -> str:
        return f"{next(self._names_iter)}"

    def codegen_device_guard_enter(self, device_idx: int) -> None:
        self.writeline(
            EnterDeviceContextManagerLine(device_idx, self.last_seen_device_guard_index)
        )
        if config.triton.autotune_at_compile_time:
            # mimic logic of EnterDeviceContextManagerLine.codegen for the autotune code block
            self.write_triton_header_once()
            self.kernel_autotune_calls.writeline(
                f"with {V.graph.device_ops.device_guard(device_idx)}:"
            )
            self.kernel_autotune_calls.do_indent()
            self.kernel_autotune_calls.writeline(
                V.graph.device_ops.set_device(device_idx)
            )
            self.kernel_autotune_calls.writeline(
                f"stream{device_idx} = get_raw_stream({device_idx})"
            )
        self.last_seen_device_guard_index = device_idx

    def codegen_device_guard_exit(self) -> None:
        self.writeline(ExitDeviceContextManagerLine())

    def generate_return(self, output_refs: List[str]) -> None:
        if output_refs:
            self.wrapper_call.writeline("return (" + ", ".join(output_refs) + ", )")
        else:
            self.wrapper_call.writeline("return ()")

    def generate_before_suffix(self, result: IndentedBuffer) -> None:
        return

    def generate_end(self, result: IndentedBuffer) -> None:
        return

    def generate_fallback_kernel(self, fallback_kernel, args):
        self.generate_extern_kernel_alloc(fallback_kernel, args)

    def generate_extern_kernel_alloc(self, extern_kernel, args):
        # If it's a NoneLayout then the extern_kernel should essentially be
        # treated as if it doesn't return anything
        no_return = isinstance(extern_kernel.layout, ir.NoneLayout)
        output_name = extern_kernel.get_name()
        origin_node = extern_kernel.get_origin_node()
        kernel_name = extern_kernel.get_kernel_name()
        ending = self.ending
        if config.memory_planning and "view_as_complex" in kernel_name:
            # view operation fallbacks cause issues since inductor
            # doesn't know the memory is still needed and might reuse it.
            ending = f".clone(){ending}"

        if no_return:
            self.writeline(f"{self.declare}{kernel_name}({', '.join(args)}){ending}")
        else:
            self.writeline(
                f"{self.declare}{output_name} = {kernel_name}({', '.join(args)}){ending}"
            )
            if (
                self.supports_intermediate_hooks
                and config.generate_intermediate_hooks
                and origin_node is not None
            ):
                counters["inductor"]["intermediate_hooks"] += 1
                self.writeline(
                    f"run_intermediate_hooks({origin_node.name!r}, {output_name})"
                )

    def generate_extern_kernel_out(
        self, kernel: str, out: str, out_view: Optional[str], args: List[str]
    ):
        args.append(f"out={out_view if out_view else out}")
        self.writeline(f"{kernel}({', '.join(args)})")

    def generate_user_defined_triton_kernel(
        self, kernel_name, grid, configs, args, triton_meta, raw_args
    ):
        grid_fn, code = user_defined_kernel_grid_fn_code(
            kernel_name, configs, grid, wrapper=self
        )
        # Must happen after free symbols are already codegened
        # Emit the grid wrapper function right before the call
        for line in code.split("\n"):
            self.writeline(line)

        arg_types = [
            arg.get_dtype() if hasattr(arg, "get_dtype") else type(arg)
            for arg in raw_args
        ]
        self.generate_kernel_call(
            kernel_name, args, grid_fn=grid_fn, arg_types=arg_types, raw_args=raw_args
        )

    def generate_scatter_fallback(
        self,
        output,
        inputs,
        cpp_kernel_name,
        python_kernel_name,
        src_is_tensor,
        reduce,
        kwargs,
    ):
        line = f"{python_kernel_name}({','.join(map(str, inputs))}"
        if python_kernel_name.startswith("aten.scatter_reduce"):
            line += ", ".join([""] + kwargs)
        else:
            if reduce:
                line += f", reduce={repr(reduce)}"
        line += ")"
        self.writeline(line)

    def generate_index_put_fallback(self, kernel, x, indices, values, accumulate):
        indices_str = f"{self.open_bracket}{', '.join(indices)}{self.closed_bracket}"
        args = [x, indices_str, values, accumulate]
        self.writeline(self.wrap_kernel_call(kernel, args))

    def generate_extern_kernel_alloc_and_find_schema_if_needed(
        self,
        buf_name: str,
        python_kernel_name: str,
        cpp_kernel_name: str,
        codegen_args: List[str],
        cpp_op_schema: str,
        cpp_kernel_key: str,
        cpp_kernel_overload_name: str = "",
        op_overload: Optional[torch._ops.OpOverload] = None,
        raw_args=None,
        outputs=None,
    ):
        self.writeline(f"{buf_name} = {python_kernel_name}({', '.join(codegen_args)})")

    @dynamo_timed
    def generate(self, is_inference):
        if config.profile_bandwidth:
            self.write_triton_header_once()
        result = IndentedBuffer()
        result.splice(self.header)
        # We do not want the cpp header for intermediate const graph. Headers would be
        # rendered by the main module instead.
        if V.graph.aot_mode and V.graph.cpp_wrapper and V.graph.is_const_graph:
            result = IndentedBuffer()

        with contextlib.ExitStack() as stack:
            stack.enter_context(self.wrapper_call.indent())
            if config.profiler_mark_wrapper_call:
                self.generate_profiler_mark_wrapper_call(stack)
            if config.profile_bandwidth:
                self.generate_start_graph()

            # We disable planning during training because it presently increases peak memory consumption.
            if is_inference and config.memory_planning:
                self.memory_plan()
                # TODO: integrate memory planning & stack allocation?
                self.allow_stack_allocation = False
            else:
                self.memory_plan_reuse()

            if config.triton.store_cubin:
                self.generate_reset_kernel_saved_flags()

            for line in self.lines:
                if isinstance(line, WrapperLine):
                    line.codegen(self.wrapper_call)
                else:
                    self.wrapper_call.writeline(line)

            output_refs = self.get_output_refs()
            self.mark_output_type()
            if config.triton.debug_sync_graph:
                self.wrapper_call.writeline(V.graph.device_ops.synchronize())

            if config.profile_bandwidth:
                self.generate_end_graph()

            if config.triton.store_cubin:
                self.generate_save_uncompiled_kernels()

            if config.triton.autotune_at_compile_time:
                self.generate_and_run_autotune_block()

            self.generate_return(output_refs)

        self.finalize_prefix()
        result.splice(self.prefix)

        with result.indent():
            result.splice(self.wrapper_call)

        self.generate_before_suffix(result)
        result.splice(self.suffix)

        self.generate_end(result)

        self.add_benchmark_harness(result)

        return result.getvaluewithlinemap()

    def generate_and_run_autotune_block(self):
        """
        Compose self.kernel_autotune_defs and self.kernel_autotune_calls into a single block of
        code and execute it to trigger Triton kernel compilation and auto-tuning
        """
        self.kernel_autotune_defs.splice(
            """
            async_compile.wait(globals())
            del async_compile
        """
        )
        scope = dict()  # type: ignore[var-annotated]
        tuning_code = (
            self.kernel_autotune_defs.getvalue() + self.kernel_autotune_calls.getvalue()
        )
        if output_code_log.level == logging.DEBUG:
            # Save the autotuning code block into a file
            # Create a temporary file
            with tempfile.NamedTemporaryFile(
                dir=cache_dir(), suffix=".py", delete=False
            ) as f:
                f.write(tuning_code.encode("utf-8"))
                file_path = f.name
            output_code_log.debug(
                "\nCompile-time auto-tuning code: \n%s\nAuto-tuning code written to %s",
                tuning_code,
                file_path,
            )
        # Execute the code to autotune kernels
        exec(tuning_code, scope)

    def memory_plan(self):
        from .memory_planning import MemoryPlanner

        self.lines = MemoryPlanner(self).plan(self.lines)

    def memory_plan_reuse(self):
        out_names = V.graph.get_output_names()

        while (
            self.lines
            and isinstance(self.lines[-1], MemoryPlanningLine)
            # TODO: this seems legit, NullLine has no node
            and self.lines[-1].node.name not in out_names  # type: ignore[attr-defined]
        ):
            # these lines will be pointless
            self.lines.pop()

        # codegen allocations in two passes
        planning_states = [MemoryPlanningState()]
        past_planning_states = []
        for i in range(len(self.lines)):
            line = self.lines[i]
            if isinstance(line, MemoryPlanningLine):
                self.lines[i] = line.plan(planning_states[-1])
            elif isinstance(line, EnterSubgraphLine):
                planning_states.append(MemoryPlanningState())
            elif isinstance(line, ExitSubgraphLine):
                past_planning_states.append(planning_states.pop())
        past_planning_states.append(planning_states.pop())
        assert len(planning_states) == 0

        # conservatively use the sum of all allocated buffer sizes
        # in potentially nested scopes as the total allocated size
        total_allocated_buffer_size = sum(
            s.total_allocated_buffer_size for s in past_planning_states
        )

        self.allow_stack_allocation = (
            self.allow_stack_allocation is not False
            and config.allow_stack_allocation
            and total_allocated_buffer_size <= MAX_STACK_ALLOCATION_SIZE
        )

    def codegen_input_size_var_decl(self, code: IndentedBuffer, name):
        code.writeline(f"{self.declare}{name}_size = {name}.{self.size}{self.ending}")

    def codegen_input_stride_var_decl(self, code: IndentedBuffer, name):
        code.writeline(
            f"{self.declare}{name}_stride = {name}.{self.stride}{self.ending}"
        )

    def codegen_inputs(
        self, code: IndentedBuffer, graph_inputs: Dict[str, ir.TensorBox]
    ):
        """Assign all symbolic shapes to locals"""

        @functools.lru_cache(None)
        def sizeof(name):
            self.codegen_input_size_var_decl(code, name)
            return f"{name}_size"

        @functools.lru_cache(None)
        def strideof(name):
            self.codegen_input_stride_var_decl(code, name)
            return f"{name}_stride"

        # Assign all symbolic shapes needed to local variables
        bound_vars: Set[sympy.Symbol] = set()

        def is_expr(x):
            return isinstance(x[1], sympy.Expr)

        graph_inputs_expr = list(filter(is_expr, graph_inputs.items()))
        graph_inputs_tensors = list(
            filter(lambda x: not is_expr(x), graph_inputs.items())
        )

        for name, shape in graph_inputs_expr:
            if isinstance(shape, sympy.Symbol) and shape not in bound_vars:
                code.writeline(f"{self.declare}{shape} = {name}{self.ending}")
                bound_vars.add(shape)

        for name, value in graph_inputs_tensors:
            shapes = value.get_size()
            for dim, shape in enumerate(shapes):
                if isinstance(shape, sympy.Symbol) and shape not in bound_vars:
                    code.writeline(
                        f"{self.declare}{shape} = {sizeof(name)}[{dim}]{self.ending}"
                    )
                    bound_vars.add(shape)

        for name, value in graph_inputs_tensors:
            shapes = value.get_stride()
            for dim, shape in enumerate(shapes):
                if isinstance(shape, sympy.Symbol) and shape not in bound_vars:
                    code.writeline(
                        f"{self.declare}{shape} = {strideof(name)}[{dim}]{self.ending}"
                    )
                    bound_vars.add(shape)

    def ensure_size_computed(self, sym: sympy.Symbol):
        if isinstance(sym, sympy.Symbol) and symbol_is_type(sym, SymT.PRECOMPUTED_SIZE):
            if sym in self.computed_sizes:
                return
            self.computed_sizes.add(sym)
            expr = V.graph.sizevars.inv_precomputed_replacements[sym]
            self.writeline(
                f"{self.declare}{sym} = {self.expr_printer(expr)}{self.ending}"
            )

    def finalize_prefix(self):
        pass

    def codegen_python_sizevar(self, x: Expr, *, simplify: bool = True) -> str:
        return pexpr(x, simplify=simplify)

    def codegen_sizevar(self, x: Expr) -> str:
        return self.codegen_python_sizevar(x)

    def codegen_tuple_access(self, basename: str, name: str, index: str) -> str:
        return f"{basename}[{index}]"

    def codegen_python_shape_tuple(self, shape: Tuple[Expr, ...]) -> str:
        parts = list(map(self.codegen_python_sizevar, shape))
        if len(parts) == 0:
            return "()"
        if len(parts) == 1:
            return f"({parts[0]}, )"
        return f"({', '.join(parts)})"

    def codegen_shape_tuple(self, shape: Tuple[Expr, ...]) -> str:
        return self.codegen_python_shape_tuple(shape)

    def codegen_alloc_from_pool(self, name, offset, dtype, shape, stride) -> str:
        return "alloc_from_pool({})".format(
            ", ".join(
                [
                    name,
                    pexpr(offset),  # bytes not numel
                    str(dtype),
                    self.codegen_shape_tuple(shape),
                    self.codegen_shape_tuple(stride),
                ]
            )
        )

    def codegen_reinterpret_view(self, data, size, stride, offset, writer) -> str:
        size = self.codegen_shape_tuple(size)
        stride = self.codegen_shape_tuple(stride)
        offset = self.codegen_sizevar(offset)
        return f"reinterpret_tensor({data.get_name()}, {size}, {stride}, {offset})"

    def codegen_device_copy(self, src, dst):
        self.writeline(f"{dst}.copy_({src})")

    def codegen_multi_output(self, name, value):
        self.writeline(f"{self.declare}{name} = {value}{self.ending}")

    def codegen_dynamic_scalar(self, node):
        (data,) = (t.codegen_reference() for t in node.inputs)
        if len(node.keypath) == 0:
            self.writeline(f"{node.sym} = {data}.item()")
        elif len(node.keypath) == 1 and isinstance(node.keypath[0], ConvertIntKey):
            self.writeline(f"{node.sym} = 1 if {data}.item() else 0")
        elif len(node.keypath) == 1 and isinstance(node.keypath[0], DivideByKey):
            self.writeline(f"{node.sym}_undivided = {data}.item()")
            self.writeline(
                f"assert {node.sym}_undivided % {node.keypath[0].divisor} == 0, "
                f"f'{{{node.sym}_undivided}} not divisible by {node.keypath[0].divisor}'"
            )
            self.writeline(
                f"{node.sym} = {node.sym}_undivided // {node.keypath[0].divisor}"
            )
        else:
            raise AssertionError(f"unrecognized keypath {node.keypath}")
        # No one should ever use this buffer, but for uniformity
        # define the variable and assign it None
        self.writeline(f"{node.get_name()} = None")

    def benchmark_compiled_module(self, output):
        def add_fake_input(name, shape, stride, device, dtype):
            output.writeline(
                f"{name} = rand_strided("
                f"{self.codegen_python_shape_tuple(shape)}, "
                f"{self.codegen_python_shape_tuple(stride)}, "
                f"device='{device}', dtype={dtype})"
            )

        def add_expr_input(name, val):
            output.writeline(f"{name} = {val}")

        def add_torchbind_input(name, value):
            import pickle

            output.writeline(f"{name} = pickle.loads({pickle.dumps(value)!r})")

        output.writelines(
            ["", "", "def benchmark_compiled_module(times=10, repeat=10):"]
        )
        with output.indent():
            output.splice(
                """
                from torch._dynamo.testing import rand_strided
                from torch._inductor.utils import print_performance
                """,
                strip=True,
            )

            for name, value in V.graph.constants.items():
                # all the constants are global variables, that's why we need
                # these 'global var_name' lines
                output.writeline(f"global {name}")
                add_fake_input(
                    name, value.size(), value.stride(), value.device, value.dtype
                )

            if len(V.graph.torchbind_constants) > 0:
                output.writeline("import pickle")
                for name, torchbind_obj in V.graph.torchbind_constants.items():
                    # all the constants are global variables, that's why we need
                    # these 'global var_name' lines
                    output.writeline(f"global {name}")
                    add_torchbind_input(name, torchbind_obj)

            for name, value in V.graph.graph_inputs.items():
                if isinstance(value, sympy.Symbol) and isinstance(
                    V.graph.sizevars.var_to_val.get(value, None), SingletonInt
                ):
                    # Inductor should only work with dense -> dense graph, and
                    # SingletonInts belong to metadata that should only live on
                    # the subclass.
                    continue
                if isinstance(value, sympy.Expr):  # Don't need to add symbolic
                    # TODO: this fallback and those below actually will generate possibly
                    # invalid benchmark code, because it's not guaranteed 42
                    # is actually a valid value for the kernel in question.
                    # See https://github.com/pytorch/pytorch/issues/124686
                    add_expr_input(name, V.graph.sizevars.size_hint(value, fallback=42))
                else:
                    shape = [
                        V.graph.sizevars.size_hint(x, fallback=42)
                        for x in value.get_size()
                    ]
                    stride = [
                        V.graph.sizevars.size_hint(x, fallback=42)
                        for x in value.get_stride()
                    ]
                    add_fake_input(
                        name,
                        shape,
                        stride,
                        value.get_device(),
                        value.get_dtype(),
                    )

            call_str = f"call([{', '.join(V.graph.graph_inputs.keys())}])"
            output.writeline(f"fn = lambda: {call_str}")
            output.writeline("return print_performance(fn, times=times, repeat=repeat)")

    def add_benchmark_harness(self, output):
        """
        Append a benchmark harness to generated code for debugging
        """
        if not config.benchmark_harness:
            return

        self.benchmark_compiled_module(output)

        output.writelines(["", "", 'if __name__ == "__main__":'])
        with output.indent():
            output.writelines(
                [
                    "from torch._inductor.wrapper_benchmark import compiled_module_main",
                    f"compiled_module_main('{get_benchmark_name()}', benchmark_compiled_module)",
                ]
            )

    def define_kernel(
        self, name: str, kernel: str, metadata: Optional[str] = None, cuda=True
    ):
        metadata_comment = f"{metadata}\n" if metadata else ""
        body = f"\n\n{metadata_comment}{name} = {kernel}"
        self.header.splice(body)
        if config.triton.autotune_at_compile_time:
            self.kernel_autotune_defs.splice(body)

    def define_user_defined_triton_kernel(self, kernel, configs, kwargs):
        from torch.utils._triton import patch_triton_dtype_repr

        patch_triton_dtype_repr()

        original_name = kernel.__name__

        from .common import KernelArgType, SizeArg, TensorArg

        signature: List[KernelArgType] = []
        constants: Dict[int, Any] = {}
        non_constant_indices = []
        equal_to_1_arg_idx: List[int] = []
        for idx, key in enumerate(kernel.arg_names):
            if key not in kwargs:
                continue
            arg = kwargs[key]
            if idx in kernel.constexprs:
                constants[idx] = arg
            else:
                non_constant_indices.append(idx)
                if isinstance(arg, ir.Buffer):
                    signature.append(
                        TensorArg(
                            name=key,
                            buffer=arg.get_name(),
                            dtype=arg.get_dtype(),
                        )
                    )
                elif isinstance(arg, ir.ReinterpretView):
                    # for ReinterpretView we use the underlying
                    # buffer name and note the (possibly non-zero)
                    # offset relative to the underlying buffer
                    signature.append(
                        TensorArg(
                            name=key,
                            buffer=arg.data.get_name(),
                            dtype=arg.get_dtype(),
                            offset=arg.layout.offset,
                        )
                    )
                else:
                    signature.append(SizeArg(key, arg))
                    if isinstance(
                        arg, (int, sympy.Integer)
                    ) and V.graph.sizevars.statically_known_equals(
                        arg, 1  # type: ignore[arg-type]
                    ):
                        equal_to_1_arg_idx.append(idx)
        index_dtype = "tl.int32"
        triton_meta = {
            "signature": signature_to_meta(
                signature,
                size_dtype=index_dtype,
                indices=non_constant_indices,
            ),
            "device": DeviceProperties.create(
                V.graph.scheduler.get_current_device_or_throw()
            ),
            # Triton compiler includes equal_to_1 args into constants even
            # when they are not constexpr. otherwise there may be a segfault
            # during launching the Inductor-compiled Triton kernel.
            # TODO(aakhundov): add None args to constants, too. currently, this
            # causes CUDA errors in test_aot_inductor.test_triton_kernel_with_none_input.
            # https://github.com/pytorch/pytorch/issues/120478#issuecomment-1962822307
            # https://github.com/openai/triton/blob/231efe9ed2d200be0f69a07c298e4342b08efe3d/python/triton/runtime/jit.py#L384
            "constants": {
                **constants,
                **dict.fromkeys(equal_to_1_arg_idx, 1),
            },
            "configs": [
                config_of(
                    signature,
                    indices=non_constant_indices,
                )
            ],
        }

        # Distinguish between different functions using function id
        cache_key: List[Any] = [id(kernel.fn)]
        if len(configs) > 0:
            for arg in kwargs.values():
                # We need to key on non tensor arg only in autotune mode
                if not isinstance(arg, (ir.Buffer, ir.ReinterpretView)):
                    cache_key.append(arg)
        cache_key.append(str(triton_meta))
        cache_key = tuple(cache_key)

        if cache_key in self.user_defined_kernel_cache:
            return self.user_defined_kernel_cache[cache_key]

        name = f"{original_name}_{len(self.user_defined_kernel_cache)}"
        # Add to the cache for the next use
        self.user_defined_kernel_cache[cache_key] = (name, triton_meta)

        compile_wrapper = IndentedBuffer()
        compile_wrapper.writeline(f"async_compile.triton({original_name!r}, '''")

        from .triton import gen_common_triton_imports, TritonKernel

        compile_wrapper.splice(gen_common_triton_imports())

        inductor_meta = {
            "kernel_name": name,
            **TritonKernel.inductor_meta_common(),
        }

        configs = [
            {
                "kwargs": config.kwargs,
                "num_warps": config.num_warps,
                "num_stages": config.num_stages,
            }
            for config in configs
        ]

        compile_wrapper.splice(
            f"""
            @triton_heuristics.user_autotune(
                configs={configs!r},
                inductor_meta={inductor_meta!r},
                triton_meta={triton_meta!r},
                filename=__file__,
                custom_kernel=True,
            )
            @triton.jit
            """
        )
        compile_wrapper.splice(kernel.src, strip=True)

        # Also include any possible kernel being called indirectly
        from triton import JITFunction
        from triton.language import constexpr

        # global constexpr vars handled above
        symbols_included = {original_name}

        def traverse(cur_kernel):
            # here we extract the unqualified names (i.e., not attributes and
            # without prepended module name) loaded in the kernel code, which
            # are matched with the co_names and __globals__ below to codegen
            # the respective imports necessary for the kernel compilation
            unqualified_loads = {
                inst.argval
                for inst in dis.Bytecode(cur_kernel.fn)
                if inst.opname == "LOAD_GLOBAL"
            }
            global_annotations = cur_kernel.fn.__globals__.get("__annotations__", {})
            for symbol_name in cur_kernel.fn.__code__.co_names:
                if symbol_name in symbols_included:
                    continue
                if symbol_name in cur_kernel.fn.__globals__:
                    symbol = cur_kernel.fn.__globals__[symbol_name]
                    if isinstance(symbol, JITFunction):
                        compile_wrapper.newline()
                        compile_wrapper.writeline("@triton.jit")
                        compile_wrapper.splice(symbol.src, strip=True)
                        symbols_included.add(symbol_name)
                        traverse(symbol)
                    elif isinstance(symbol, (int, str, bool, constexpr)):
                        compile_wrapper.newline()
                        if isinstance(symbol, constexpr):
                            symbol_str = f"tl.constexpr({symbol.value!r})"
                        else:
                            symbol_str = f"{symbol!r}"
                        if annotation := global_annotations.get(symbol_name):
                            annotion_code = ""
                            if isinstance(annotation, type):
                                annotation_code = (
                                    f": {annotation.__module__}.{annotation.__name__}"
                                )
                            else:
                                annotation_code = f": {annotation!r}"
                            compile_wrapper.writeline(
                                f"{symbol_name}{annotation_code} = {symbol_str}"
                            )
                        else:
                            compile_wrapper.writeline(f"{symbol_name} = {symbol!r}")
                        symbols_included.add(symbol_name)
                    elif (
                        symbol_name in unqualified_loads
                        and symbol_name != "tl"  # already imported
                        and hasattr(symbol, "__module__")
                        # only codegen imports from triton; JITFunctions
                        # imported from other modules will be codegened
                        # in the separate branch above
                        and symbol.__module__.startswith("triton")
                    ):
                        # a global symbol imported from triton is referenced
                        # without module qualification (i.e., `store` instead
                        # of `tl.store`): need to codegen an import
                        compile_wrapper.writeline(
                            f"from {symbol.__module__} import {symbol.__name__} as {symbol_name}"
                        )
                        symbols_included.add(symbol_name)

        traverse(kernel)

        current_device = V.graph.scheduler.get_current_device_or_throw()
        compile_wrapper.writeline(f"''', device_str='{current_device.type}')")
        _, lineno = inspect.getsourcelines(kernel.fn)
        srcfile = inspect.getsourcefile(kernel.fn)
        metadata = f"# Original path: {srcfile}:{lineno}"
        self.define_kernel(
            name,
            compile_wrapper.getvalue(),
            metadata,
        )
        return name, triton_meta

    def generate_numel_expr(self, kernel_name: str, tree):
        expr = f"{kernel_name}_{tree.prefix}numel"
        if (expr, V.graph) not in self.kernel_numel_expr:
            # declare expr once in each graph (scope)
            self.kernel_numel_expr.add((expr, V.graph))
            self.writeline(
                f"{self.declare}{expr} = {self.expr_printer(tree.numel)}{self.ending}"
            )
        else:
            self.writeline(f"{expr} = {self.expr_printer(tree.numel)}{self.ending}")
        # We can get symbolic expressions here, like s0*64
        # It is fine to have them here, but we need to handle them correctly as their own type
        # This is tricky to do, so we wrap in a custom type, distinct from scalars, but also from sympy*
        # scalars as well.
        # This is handled in `generate_args_decl` which has a correct comment of: TODO: only works for
        # constant now, need type info. I agree, this needs type info, and while this is not true type info
        # it suffices as a type hint for the purposes of producing the correct code for this type.
        return SymbolicCallArg(expr, tree.numel)

    def generate_workspace_allocation(self, nbytes, device, zero_fill):
        line = self.make_allocation(
            "workspace", device, torch.uint8, shape=(nbytes,), stride=(1,)
        )
        self.writeline(line)
        if zero_fill:
            self.writeline(f"workspace.zero_(){self.ending}")

    def wrap_kernel_call(self, name, call_args):
        return f"{name}({', '.join(call_args)}){self.ending}"

    def generate_profiler_mark_wrapper_call(self, stack):
        self.wrapper_call.writeline("from torch.profiler import record_function")
        self.wrapper_call.writeline(
            f"with record_function('graph_{V.graph.graph_id}_inductor_wrapper_call'):"
        )
        stack.enter_context(self.wrapper_call.indent())

    def generate_start_graph(self):
        self.wrapper_call.writeline("start_graph()")

    def generate_end_graph(self):
        self.wrapper_call.writeline(f"end_graph({config.profile_bandwidth_output!r})")

    def generate_reset_kernel_saved_flags(self):
        self.wrapper_call.splice(
            f"""
            for kernel in globals().values():
                if isinstance(kernel, {triton_heuristics.__name__}.CachingAutotuner):
                    kernel.cuda_kernel_saved = False
            """
        )

    def generate_save_uncompiled_kernels(self):
        """
        Precompile and save the CUBINs of the Triton kernels that haven't
        been precompiled and saved as a side effect of running the generated
        JIT model (Python wrapper). This can happen when the model contains
        control flow: only one pass through the control flow operators covers
        the kernels that are saved, the remaining kernels are not launched,
        hence not saved. The main purpose of this codegen is to compile and
        save the Triton kernels outside the active control flow path for
        subsequent AOTInductor code generation and compilation.
        """
        self.wrapper_call.splice(
            f"""
            for kernel in globals().values():
                if isinstance(kernel, {triton_heuristics.__name__}.CachingAutotuner):
                    if not kernel.cuda_kernel_saved:
                        if len(kernel.launchers) == 0:
                            kernel.precompile()
                        kernel.save_cuda_kernel(
                            grid=(0, 0, 0),   # use dummy grid
                            stream="stream",  # use dummy stream
                            launcher=kernel.launchers[0],
                        )
            """
        )

    def generate_default_grid(self, name: str, grid_args: List[Any]):
        return grid_args

    def prepare_triton_kernel_call(self, device_index, call_args):
        def wrap_arg(arg):
            if isinstance(arg, str):
                # dynamo wraps unspec variable as 0d CPU tensor, need convert to scalar
                return arg + ".item()" if V.graph.is_unspec_arg(arg) else arg
            elif isinstance(arg, (int, float, bool, SymbolicCallArg)):
                return str(arg)
            else:
                return pexpr(V.graph.sizevars.simplify(arg))

        call_args = [wrap_arg(arg) for arg in call_args]

        if device_index is None:
            current_device = V.graph.scheduler.get_current_device_or_throw()
            device_index = current_device.index

        return device_index, call_args

    def generate_example_arg_value(self, arg, arg_type=None, raw_arg=None, index=None):
        if isinstance(arg_type, torch_dtype):
            if V.graph.get_buffer(arg) is not None:
                buf_name = arg
                buf = V.graph.get_buffer(arg)
            else:
                assert (
                    raw_arg is not None
                ), "V.graph.get_buffer(arg) and raw_arg can't be None at the same time"
                buf_name = f"tmp_arg_{index}"
                buf = raw_arg

            size = V.graph.sizevars.size_hints(
                buf.get_size(),
                fallback=config.unbacked_symint_fallback,
            )
            stride = V.graph.sizevars.size_hints(
                buf.get_stride(),
                fallback=config.unbacked_symint_fallback,
            )
            device = buf.get_device()
            dtype = buf.get_dtype()
            offset = V.graph.sizevars.size_hint(
                buf.layout.offset,
                fallback=config.unbacked_symint_fallback,
            )
            value = f"generate_example_value({size}, {stride}, '{device}', {dtype}, {offset})"
            self.kernel_autotune_calls.writeline(f"{buf_name} = {value}")
            return buf_name
        elif isinstance(arg, (int, float, bool)):
            return str(arg)
        else:
            # arg is a symbol or symbolic expression
            if isinstance(arg, str):
                if arg in self._meta_vars:
                    return arg
                if raw_arg is None:
                    return "None"
                arg = raw_arg
            if isinstance(arg, SymbolicCallArg):
                arg = arg.inner_expr
            if arg in V.graph.sizevars.inv_precomputed_replacements:
                arg = V.graph.sizevars.inv_precomputed_replacements[arg]
            return str(
                V.graph.sizevars.size_hint(
                    arg,
                    fallback=config.unbacked_symint_fallback,
                )
            )

    def generate_kernel_call(
        self,
        kernel_name,
        call_args,
        grid=None,
        device_index=None,
        cuda=True,
        triton=True,
        arg_types=None,
        raw_args=None,
        grid_fn: str = "grid",
        triton_meta=None,
    ):
        """
        Generates kernel call code.

        cuda: Defines whether the backend is GPU. Otherwise the backend is CPU.

        triton: Defines whether the GPU backend uses Triton for codegen.
                Otherwise it uses the CUDA language for codegen.
                Only valid when cuda == True.
        """
        if cuda:
            device_index, call_args_str = self.prepare_triton_kernel_call(
                device_index, call_args
            )
            call_args_str = ", ".join(call_args_str)
            stream_name = self.write_get_raw_stream(device_index, V.graph)
            if triton:
                if grid is None:
                    grid_str = grid_fn
                else:
                    grid_str = ", ".join(pexpr(item) for item in grid)
                    grid_str = f"{grid_fn}({grid_str})"
                self.writeline(
                    f"{kernel_name}.run({call_args_str}, grid={grid_str}, stream={stream_name})"
                )
                if (
                    config.triton.autotune_at_compile_time
                    and kernel_name not in self.kernel_autotun_names
                ):
                    # Create example args for autotune in a separate epilogue
                    assert arg_types is not None and len(call_args) == len(
                        arg_types
                    ), "call_args and arg_types do not match"

                    tensor_args = {}
                    all_args = []
                    if raw_args is None:
                        # create a dummy raw_args for uniform behavior in the following loop
                        raw_args = [None] * len(call_args)
                    else:
                        assert len(raw_args) == len(
                            call_args
                        ), "call_args and raw_args do not match"

                    for i, (arg, arg_type, raw_arg) in enumerate(
                        zip(call_args, arg_types, raw_args)
                    ):
                        key = None
                        if isinstance(arg, str) and "=" in str(arg):
                            # arg may be passed in a kwarg style, and then we need to extract its value
                            key, arg = arg.split("=")

                        if isinstance(arg_type, torch_dtype):
                            if arg not in tensor_args:
                                arg_str = self.generate_example_arg_value(
                                    arg, arg_type, raw_arg, i
                                )
                                tensor_args[arg] = arg_str
                            else:
                                arg_str = tensor_args[arg]
                        else:
                            arg_str = self.generate_example_arg_value(
                                arg, arg_type, raw_arg, i
                            )
                        all_args.append(arg_str if key is None else f"{key}={arg_str}")

                    if grid is None:
                        grid_str = grid_fn
                    else:
                        grid_str = ", ".join(
                            self.generate_example_arg_value(g) for g in grid
                        )
                        grid_str = f"{grid_fn}({grid_str})"

                    self.kernel_autotune_calls.writeline(
                        f"{kernel_name}.run({', '.join(all_args)}, grid={grid_str}, stream={stream_name})"
                    )
                    self.kernel_autotune_calls.writeline(
                        f"del {', '.join(arg for arg in tensor_args.values())}\n",
                    )
                    self.kernel_autotun_names.add(kernel_name)
            else:
                stream_ptr = f"c_void_p({stream_name})"
                self.writeline(
                    f"{kernel_name}.{kernel_name}({call_args_str}, {stream_ptr})"
                )
        else:
            self.writeline(self.wrap_kernel_call(kernel_name, call_args))

    def writeline(self, line):
        self.lines.append(line)

    def writelines(self, lines):
        for line in lines:
            self.writeline(line)

    def enter_context(self, ctx):
        self.lines.append(LineContext(ctx))

    def val_to_arg_str(self, s, type_=None):
        from torch.utils._triton import dtype_to_string, has_triton_package

        if has_triton_package():
            import triton

        if isinstance(s, SymTypes):
            return pexpr(s.node.expr)
        elif isinstance(s, sympy.Expr):
            return pexpr(s)
        elif isinstance(s, (tuple, list)):

            @dataclasses.dataclass
            class Shim:
                ref: Any

                def __repr__(self):
                    return self.ref

            return repr(type(s)(Shim(self.val_to_arg_str(a)) for a in s))
        elif isinstance(s, torch._ops.OpOverload):
            return _get_qualified_name(s)
        elif isinstance(s, (ir.Buffer, ReinterpretView)):
            return s.codegen_reference()
        elif has_triton_package() and isinstance(s, triton.language.dtype):  # type: ignore[possibly-undefined]
            return dtype_to_string(s)
        else:
            return repr(s)

    # The following methods are for memory management
    def make_buffer_allocation(self, buffer):
        device = buffer.get_device()
        dtype = buffer.get_dtype()
        shape = tuple(buffer.get_size())
        stride = tuple(buffer.get_stride())
        return self.make_allocation(buffer.get_name(), device, dtype, shape, stride)

    def make_allocation(self, name, device, dtype, shape, stride):
        if device.type in ("cpu", "cuda"):
            # optimized path for faster allocations, saving ~2us versus the stuff below
            return (
                f"{name} = empty_strided_{device.type}("
                f"{self.codegen_shape_tuple(shape)}, "
                f"{self.codegen_shape_tuple(stride)}, "
                f"{dtype})"
            )
        # all other devices:
        return (
            f"{name} = empty_strided("
            f"{self.codegen_shape_tuple(shape)}, "
            f"{self.codegen_shape_tuple(stride)}, "
            f"device='{device.type}', dtype={dtype})"
        )

    def make_tensor_alias(self, new_name, old_name, comment=""):
        return f"{self.declare}{new_name} = {old_name}{self.ending}  {self.comment} {comment}"

    def make_buffer_free(self, buffer):
        return f"del {buffer.get_name()}"

    def make_free_by_names(self, names_to_del: List[str]):
        return f"del {', '.join(name for name in names_to_del)}"

    def codegen_exact_buffer_reuse(self, old_name: str, new_name: str, del_line: str):
        return f"{self.declare_maybe_reference}{new_name} = {old_name}{del_line}{self.ending}  {self.comment} reuse"

    def make_buffer_reuse(self, old, new, delete_old: bool):
        assert old.get_dtype() == new.get_dtype()
        old_name = old.get_name()
        new_name = new.get_name()
        del_line = ";"
        if old_name not in V.graph.get_output_names() and delete_old:
            del_line = f"; {self.make_buffer_free(old)}"

        if old.get_size() == new.get_size() and old.get_stride() == new.get_stride():
            if old_name in self.stack_allocated_buffers:
                self.stack_allocated_buffers[new_name] = new
            return self.codegen_exact_buffer_reuse(old_name, new_name, del_line)

        reinterpret_view = self.codegen_reinterpret_view(
            old, new.get_size(), new.get_stride(), 0, self.wrapper_call
        )
        if reinterpret_view in self.stack_allocated_buffers:
            self.stack_allocated_buffers[new_name] = new
        return f"{self.declare_maybe_reference}{new_name} = {reinterpret_view}{del_line}  {self.comment} reuse"

    def codegen_deferred_allocation(self, name, layout):
        self.writeline(
            DeferredLine(
                name,
                f"{self.declare_maybe_reference}{name} = {layout.view.codegen_reference()}{self.ending}  "
                f"{self.comment} alias",
            )
        )

    def codegen_allocation(self, buffer):
        name = buffer.get_name()

        if name in V.graph.removed_buffers or name in self.allocated:
            return
        self.allocated.add(name)
        if isinstance(
            buffer,
            (ir.ExternKernelAlloc, ir.MultiOutput),
        ):
            return

        layout = buffer.get_layout()
        if isinstance(layout, ir.MutationLayoutSHOULDREMOVE):
            return
        if isinstance(layout, ir.NoneLayout):
            return
        if isinstance(layout, ir.NonOwningLayout):
            assert isinstance(
                layout.view, ir.ReinterpretView
            ), f"unexpected {type(layout.view)}: {layout.view}"
            self.codegen_allocation(layout.view.data)
            self.codegen_deferred_allocation(name, layout)
            return

        self.writeline(AllocateLine(self, buffer))

    def codegen_free(self, buffer):
        assert (
            buffer.get_workspace_size() == 0
        ), "Only support zero workspace size for now!"

        name = buffer.get_name()

        # can be freed but not reused
        if isinstance(buffer, ir.InputBuffer):
            self.writeline(self.make_buffer_free(buffer))
            return

        if not self.can_reuse(buffer):
            return
        self.freed.add(name)

        self.writeline(FreeIfNotReusedLine(self, buffer))

    def can_reuse(self, input_buffer, output_buffer=None):
        name = input_buffer.get_name()
        if (
            name in V.graph.removed_buffers
            or name in V.graph.graph_inputs
            or name in V.graph.constants
            or name in V.graph.torchbind_constants
            or name in V.graph.never_reuse_buffers
            or name in self.freed
        ):
            return False

        return True

    def did_reuse(self, buffer, reused_buffer):
        # Check whether a given buffer was reused by a possible reuser in the wrapper codegen
        # Can be consulted from inside ir codegen, e.g. to determine whether a copy is needed
        return (
            buffer.get_name() in self.reuses
            and self.reuses[buffer.get_name()] == reused_buffer.get_name()
        )

    def codegen_inplace_reuse(self, input_buffer, output_buffer):
        assert buffer_reuse_key(input_buffer) == buffer_reuse_key(output_buffer)
        self.codegen_allocation(input_buffer)
        self.freed.add(input_buffer.get_name())
        self.allocated.add(output_buffer.get_name())
        self.reuses[output_buffer.get_name()] = input_buffer.get_name()
        self.writeline(ReuseLine(self, input_buffer, output_buffer))

    def codegen_unbacked_symbol_decl(self, symbol):
        name = str(symbol)
        if name in self.unbacked_symbol_decls:
            return name
        else:
            # When in CppWrapperCpu, we should only generate the declaration once
            self.unbacked_symbol_decls.add(name)
            return self.declare + name

    def codegen_subgraph_prefix(self, subgraph, outer_inputs, outer_outputs):
        for inner_input, outer_input in zip(subgraph.graph.graph_inputs, outer_inputs):
            self.writeline(f"{self.declare}{inner_input} = {outer_input}{self.ending}")

    def codegen_subgraph_suffix(self, subgraph, outer_inputs, outer_outputs):
        for inner_output, outer_output in zip(
            subgraph.graph.graph_outputs, outer_outputs
        ):
            self.writeline(
                f"{outer_output} = {inner_output.codegen_reference()}{self.ending}"
            )

    def codegen_subgraph(self, subgraph, outer_inputs, outer_outputs):
        try:
            self.push_codegened_graph(subgraph.graph)
            self.writeline(f"{self.comment} subgraph: {subgraph.name}")
            self.codegen_subgraph_prefix(subgraph, outer_inputs, outer_outputs)
            parent_graph = V.graph
            with V.set_graph_handler(subgraph.graph):
                subgraph.graph.codegen_subgraph(
                    parent_graph=parent_graph,
                )
            self.codegen_subgraph_suffix(subgraph, outer_inputs, outer_outputs)
        finally:
            self.pop_codegened_graph()

    def codegen_conditional(self, conditional):
        name = conditional.get_name()

        self.writeline(f"{name} = [None] * {len(conditional.outputs)}")

        outer_inputs = [buf.codegen_reference() for buf in conditional.operands]
        outer_outputs = [f"{name}[{i}]" for i in range(len(conditional.outputs))]

        predicate = conditional.predicate.codegen_reference()
        if not isinstance(conditional.predicate, ir.ShapeAsConstantBuffer):
            # move the Tensor predicate to host
            predicate = f"{predicate}.item()"

        self.writeline(f"{name} = [None] * {len(conditional.outputs)}")
        self.writeline(f"if {predicate}:")
        self.writeline(EnterSubgraphLine(self, conditional.true_subgraph.graph))
        self.codegen_subgraph(conditional.true_subgraph, outer_inputs, outer_outputs)
        self.writeline(ExitSubgraphLine(self))
        self.writeline("else:")
        self.writeline(EnterSubgraphLine(self, conditional.false_subgraph.graph))
        self.codegen_subgraph(conditional.false_subgraph, outer_inputs, outer_outputs)
        self.writeline(ExitSubgraphLine(self))

    def codegen_while_loop(self, while_loop):
        name = while_loop.get_name()
        outer_carried_inputs = [
            buf.codegen_reference() for buf in while_loop.carried_inputs
        ]
        outer_additional_inputs = [
            buf.codegen_reference() for buf in while_loop.additional_inputs
        ]

        self.writeline(f"{name} = [None] * {len(outer_carried_inputs)}")
        for i, inp in enumerate(outer_carried_inputs):
            # set the initial state before the loop
            self.writeline(f"{name}[{i}] = {inp}")

        cond_outer_inputs = [
            *[f"{name}[{i}]" for i in range(len(outer_carried_inputs))],
            *outer_additional_inputs,
        ]
        cond_outer_outputs = [f"{name}_cond_result"]
        body_outer_inputs = list(
            cond_outer_inputs
        )  # same inputs for cond_fn and body_fn
        # Carry over the state from body_fn. Note: We only carry over
        # the carried_inputs part of the inputs, the additional ones
        # are passed in as they're before.
        body_outer_outputs = body_outer_inputs[: len(outer_carried_inputs)]

        self.writeline("while True:")
        self.writeline(EnterSubgraphLine(self, while_loop.cond_subgraph.graph))
        self.codegen_subgraph(
            while_loop.cond_subgraph, cond_outer_inputs, cond_outer_outputs
        )
        self.writeline(
            f"if not {cond_outer_outputs[0]}.item(): break"
        )  # condition doesn't hold
        self.writeline(ExitSubgraphLine(self))
        self.writeline(EnterSubgraphLine(self, while_loop.body_subgraph.graph))
        self.codegen_subgraph(
            while_loop.body_subgraph, body_outer_inputs, body_outer_outputs
        )
        self.writeline(ExitSubgraphLine(self))

    @staticmethod
    def statically_known_int_or_none(x):
        try:
            if getattr(x, "free_symbols", None):
                # _maybe_evaluate_static will return (s0 // (2 // s0)) as 2, but
                # the actual codegen will still generate the full expression here.
                return None
            val = V.graph._shape_env._maybe_evaluate_static(x)
            return int(val)
        except Exception:
            return None

    @staticmethod
    def statically_known_list_of_ints_or_none(lst):
        result = []
        for x in lst:
            num = WrapperCodeGen.statically_known_int_or_none(x)
            if num is None:
                return None
            result.append(num)
        return result

    @staticmethod
    def is_statically_known_list_of_ints(lst):
        return WrapperCodeGen.statically_known_list_of_ints_or_none(lst) is not None

    @staticmethod
    def static_shape_for_buffer_or_none(buffer):
        return WrapperCodeGen.statically_known_list_of_ints_or_none(buffer.get_size())

    @staticmethod
    def can_prove_buffer_has_static_shape(buffer):
        return WrapperCodeGen.static_shape_for_buffer_or_none(buffer) is not None<|MERGE_RESOLUTION|>--- conflicted
+++ resolved
@@ -1,9 +1,6 @@
 # mypy: allow-untyped-defs
-<<<<<<< HEAD
-=======
 from __future__ import annotations
 
->>>>>>> d21f311a
 import collections
 import contextlib
 import dataclasses
