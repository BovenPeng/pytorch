import functools
import itertools
import logging
import operator
import os
import re
import sys
import time
from collections import defaultdict
from contextlib import contextmanager
from typing import (
    Any,
    Callable,
    DefaultDict,
    Dict,
    List,
    Optional,
    Set,
    Tuple,
    TYPE_CHECKING,
    Union,
)

import sympy

import torch
import torch._logging
import torch.fx
from torch._decomp import get_decompositions
from torch._dynamo.utils import defake, dynamo_timed
from torch._logging import LazyString, trace_structured
from torch._prims_common import make_channels_last_strides_for
from torch._subclasses.fake_tensor import FakeTensor
from torch.fx.experimental._backward_state import BackwardState
from torch.fx.experimental.sym_node import magic_methods, method_to_operator
from torch.fx.experimental.symbolic_shapes import (
    free_unbacked_symbols,
    has_free_symbols,
    resolve_unbacked_bindings,
    RuntimeAssert,
    ShapeEnv,
    SymTypes,
)
from torch.utils._mode_utils import no_dispatch

from . import config, ir
from .codegen.common import (
    BackendFeature,
    DeviceOpOverrides,
    get_backend_features,
    get_device_op_overrides,
    get_wrapper_codegen_for_device,
    init_backend_registration,
)
from .exc import (
    CppWrapperCodeGenError,
    LoweringException,
    MissingOperatorWithDecomp,
    MissingOperatorWithoutDecomp,
)
from .ir import (
    Constant,
    FixedLayout,
    get_device_type,
    InputBuffer,
    Pointwise,
    Reduction,
    StorageBox,
    TensorBox,
    TorchBindObject,
)
from .lowering import (
    constrain_to_fx_strides,
    FALLBACK_ALLOW_LIST,
    fallback_handler,
    fallback_node_due_to_unsupported_type,
    layout_constraints,
    lowerings,
    make_fallback,
    needs_realized_inputs,
    unsupported_output_tensor,
)
from .sizevars import SizeVarAllocator
from .utils import (
    convert_shape_to_inductor,
    gather_origins,
    get_cloned_parameter_buffer_name,
    get_sympy_Expr_dtype,
    maybe_get_suppress_shape_guards_ctx,
    should_assume_input_aligned,
)
from .virtualized import NullHandler, V

if TYPE_CHECKING:
    from torch._higher_order_ops.effects import _EffectType
    from .codegen.wrapper import WrapperCodeGen

log = logging.getLogger(__name__)
perf_hint_log = torch._logging.getArtifactLogger(__name__, "perf_hints")
output_code_log = torch._logging.getArtifactLogger(__name__, "output_code")
aten = torch.ops.aten

_post_grad_graph_counter = itertools.count()

if config.is_fbcode():
    from torch._inductor.fb.utils import log_module_code
else:

    def log_module_code(*args, **kwargs):
        pass


def supported_dtype_of_cpp_wrapper(dtype, cuda):
    supported_dtype = {
        torch.float32,
        torch.float64,
        torch.int64,
        torch.int32,
        torch.int16,
        torch.int8,
        torch.uint8,
        torch.bool,
        torch.bfloat16,
        torch.complex32,
        torch.complex64,
        torch.complex128,
        torch.float16,
    }
    if cuda:
        supported_dtype.add(torch.float8_e4m3fn)
        supported_dtype.add(torch.float8_e5m2)
        supported_dtype.add(torch.float8_e4m3fnuz)
        supported_dtype.add(torch.float8_e5m2fnuz)

    return dtype in supported_dtype


def may_get_constant_buffer_dtype(constant_buffer):
    assert isinstance(
        constant_buffer, (sympy.Symbol, sympy.Expr, sympy.core.numbers.Integer)
    ), "get_constant_buffer_dtype only supports input of sympy.Symbol, sympy.Expr or sympy.core.numbers.Integer"
    if isinstance(constant_buffer, sympy.core.numbers.Integer):
        return torch.int64

    if isinstance(constant_buffer, sympy.Expr):
        return get_sympy_Expr_dtype(constant_buffer)

    if constant_buffer.is_integer:
        return torch.int64
    elif constant_buffer.is_float:
        return torch.float32
    else:
        return None


def is_magic_method(op):
    magic_ops = {method_to_operator(m) for m in magic_methods}
    return op in magic_ops


def getattr_recursive(obj, target):
    target_atoms = target.split(".")
    attr_itr = obj
    for i, atom in enumerate(target_atoms):
        if not hasattr(attr_itr, atom):
            raise RuntimeError(
                f"Node referenced nonexistent target {'.'.join(target_atoms[:i])}"
            )
        attr_itr = getattr(attr_itr, atom)
    return attr_itr


def mark_nodes_dislike_padding(g):
    """
    Nodes like convolution/convolution_backward want its input to be dense.
    If we pad their inputs, we result in extra calls to copy kernels!  On the other hand, padding usually helps reduction.

    The pass finds nodes that dislike padding. These are nodes that can be reached
    from a convolution/convolution_backward in the backward direction without
    going thru a reduction.
    """
    if not config.comprehensive_padding:
        return
    ops_dislike_padding = {
        aten.convolution,
        aten.convolution_backward,
    }
    # what's a better way to collect the reduction ops?
    ops_like_padding = {
        aten.var_mean,
        aten.sum,
        aten.mean,
        aten.prod,
        aten.any,
        aten.amin,
        aten.amax,
        aten.min,
        aten.max,
        aten.argmin,
        aten.argmax,
        aten.scatter_reduce,
    }

    def _get_overload_packet(node):
        return (
            node.target._overloadpacket
            if node.op == "call_function" and hasattr(node.target, "_overloadpacket")
            else None
        )

    for cur in reversed(g.nodes):
        op = _get_overload_packet(cur)
        if not op:
            continue
        if op in ops_dislike_padding:
            cur.meta["dislike_padding"] = True

        if cur.meta.get("dislike_padding", False):
            # propagate
            for prior in cur.all_input_nodes:
                prior_op = _get_overload_packet(prior)
                if not prior_op:
                    continue
                if prior_op not in ops_like_padding:
                    prior.meta["dislike_padding"] = True


class GraphLowering(torch.fx.Interpreter):
    graph_outputs: List[ir.IRNode]

    def symbolic_sizes_strides(self, ex: torch.Tensor):
        """
        Support dynamic shapes and dynamic strides by assigning variables
        to each dimension.  We duck-shape tensors, so if two tensors
        have the same size they get assigned the same symbolic variable.
        """
        if self.reuse_shape_env:
            return convert_shape_to_inductor(ex.size()), convert_shape_to_inductor(
                ex.stride()
            )
        else:
            from torch._dynamo.source import ConstantSource

            # TODO: this should not be needed once #93059 lands
            # https://github.com/pytorch/pytorch/pull/94031#discussion_r1096044816
            # TODO: make a dedicated UnknownSource for this?
            # NB: This is using the legacy default behavior from
            # create_symbolic_sizes_strides_storage_offset but we hope we can
            # just delete this entirely
            source = ConstantSource(
                f"__inductor_unknown_tensor_{len(self._shape_env.var_to_val)}"
            )
            (
                size,
                stride,
                _,
            ) = self._shape_env.create_symbolic_sizes_strides_storage_offset(
                ex,
                source,
            )

        size = [i.node.expr if isinstance(i, torch.SymInt) else i for i in size]
        stride = [i.node.expr if isinstance(i, torch.SymInt) else i for i in stride]
        return size, stride

    def static_sizes_strides(self, ex: torch.Tensor):
        """
        Primarily used to weights
        """
        size = [sympy.Integer(i) for i in ex.size()]
        stride = [sympy.Integer(i) for i in ex.stride()]
        return size, stride

<<<<<<< HEAD
    def init_backend_registration(self):
        if get_scheduling_for_device("cpu") is None:
            from .codegen.cpp import CppScheduling
            from .codegen.halide import HalideScheduling

            cpu_backends = {"cpp": CppScheduling, "halide": HalideScheduling}

            register_backend_for_device(
                "cpu",
                lambda *args, **kwargs: cpu_backends[config.cpu_backend](
                    *args, **kwargs
                ),
                WrapperCodeGen,
                CppWrapperCpu,
            )

        if get_scheduling_for_device("cuda") is None:
            from .codegen.cuda_combined_scheduling import CUDACombinedScheduling

            # CUDACombinedScheduling combines Triton and CUDA C++ scheduling for CUDA devices via delegation
            register_backend_for_device(
                "cuda", CUDACombinedScheduling, WrapperCodeGen, CppWrapperCuda
            )

        if get_scheduling_for_device("xpu") is None:
            from .codegen.triton import TritonScheduling

            register_backend_for_device("xpu", TritonScheduling, WrapperCodeGen)

=======
>>>>>>> 092ff906
    def __init__(
        self,
        gm: torch.fx.GraphModule,
        example_inputs: Optional[List[torch.Tensor]] = None,
        shape_env=None,
        graph_id=None,
        cpp_wrapper=False,
        aot_mode=False,
        user_visible_outputs=None,
        layout_opt=None,
        extern_node_serializer=None,
        is_inference=False,
        is_const_graph=False,
        const_output_index=None,
        const_code=None,
        const_module=None,
        name=None,
    ):
        super().__init__(gm)
        self.example_inputs = example_inputs
        self.layout_opt = (
            layout_opt
            if layout_opt is not None
            else self.decide_layout_opt(gm, is_inference=is_inference)
        )
        self.num_channels_last_conv = 0
        self.is_inference = is_inference
        self.is_const_graph = is_const_graph
        self.const_code = const_code
        self.const_module = const_module

        self.extra_traceback = False  # we do our own error wrapping
        if shape_env is None:
            shape_env = ShapeEnv()
            self.reuse_shape_env = False
        else:
            self._shape_env = shape_env
            self.reuse_shape_env = True
        self._shape_env = shape_env
        # We are going to start code generating runtime asserts, so make sure
        # you don't start adding new ones in the lowering process
        shape_env.freeze_runtime_asserts()
        # We're going to mutate ras_by_symbol as we finish generating them
        self.ras_by_symbol: Dict[
            sympy.Symbol, List[RuntimeAssert]
        ] = shape_env.deferred_runtime_asserts.copy()
        self.bound_unbacked_symbols: Set[sympy.Symbol] = set()
        self.sizevars = SizeVarAllocator(shape_env)
        self.graph_input_names: List[str] = []
        self.graph_inputs: Dict[str, TensorBox] = {}
        self.graph_inputs_original: Dict[str, InputBuffer] = {}
        self.device_types: Set[str] = (
            const_module.device_types if const_module else set()
        )
        self.device_idxs: Set[int] = const_module.device_idxs if const_module else set()
        self.cuda = False
        self.buffers: List[ir.Buffer] = []
        self.const_output_index: Dict[str, int] = (
            const_output_index if const_output_index else {}
        )
        self.folded_constants: Set[str] = (
            set(const_output_index.keys()) if const_output_index else set()
        )
        self.constants: Dict[str, torch.Tensor] = (
            const_module.constants if const_module else {}
        )
        self.torchbind_constants: Dict[str, torch._C.ScriptObject] = {}
        self.constant_reprs: Dict[str, str] = {}
        self.removed_buffers: Set[str] = set()
        self.removed_inplace_buffers: Set[str] = set()
        self.mutated_buffers: Set[str] = set()
        self.never_reuse_buffers: Set[str] = set()
        self.inplaced_to_remove: Set[str] = set()
        self.device_ops: DeviceOpOverrides = None  # type: ignore[assignment]
        self.wrapper_code: WrapperCodeGen = None  # type: ignore[assignment]
        # See `ProxyExecutor Design Note` in ir.py for more details
        self.extern_kernel_nodes: List[ir.ExternKernelNode] = []
        self.extern_node_serializer: Optional[
            Callable[[List[ir.ExternKernelNode]], Any]
        ] = extern_node_serializer
        self.current_node: torch.fx.Node = None  # type: ignore[assignment]
        self.lists: Dict[str, List[str]] = {}
        self.mutated_inputs: Set[str] = set()
        self.mutated_input_idxs: List[int] = []
        self.name_to_buffer: Dict[str, ir.Buffer] = {}
        self.name_to_users: DefaultDict[str, List[ir.IRNode]] = defaultdict(list)
        self.creation_time = time.time()
        self.name = name
        self.cpp_wrapper = cpp_wrapper

        # record multi_kernel choice for cpp_wrapper so the second pass knows
        # which sub-kernel is picked. Copy cpp_wrapper to another variable
        # since cpp_wrapper flag is set to false for the first pass of codegen.
        self.record_multi_kernel_choice = cpp_wrapper
        self.multi_kernel_to_choice: Dict[str, int] = {}

        self.aot_mode = aot_mode
        self.graph_id = graph_id
        self.post_grad_graph_id = next(_post_grad_graph_counter)
        self.scheduler: torch._inductor.scheduler.Scheduler = None  # type: ignore[assignment]
        self.nodes_prefer_channels_last = (
            self.find_nodes_prefer_channels_last() if self.layout_opt else set()
        )
        mark_nodes_dislike_padding(gm.graph)
        self._warned_fallback = {"aten.convolution_backward"}
        self.user_visible_outputs = (
            user_visible_outputs if user_visible_outputs is not None else {}
        )
        self.cache_key: str = ""  # This is the cache key for the compiled artifact
        self.cache_path: str = ""  # This is the path in the filesystem where the compiled artifact is stored
        self.cache_linemap: List[
            Tuple[int, str]
        ] = (
            []
        )  # This is the linemap used by the profiler to mark custom compiled kernels getting run
        # Used if lowering encounters cases where cudagraphs are not supported
        self.disable_cudagraphs_reason: Optional[str] = None

        # only keeping one node per device for stack trace purposes
        self.device_node_mapping: Dict[torch.device, torch.fx.Node] = {}
        self.orig_gm: torch.fx.GraphModule = gm.__copy__()
        self.dynamo_flat_name_to_original_fqn = self.module.meta.get(
            "dynamo_flat_name_to_original_fqn", {}
        )
        self.allocated_constant_name = (
            const_module.allocated_constant_name if const_module is not None else {}
        )
        init_backend_registration()
        self.get_backend_features = functools.lru_cache(None)(get_backend_features)

        self.effectful_ops: Dict[_EffectType, ir.Buffer] = {}
        self.aligned_inputs: Set[str] = set()

    def has_feature(self, device, feature):
        assert isinstance(feature, BackendFeature), feature
        return feature in self.get_backend_features(get_device_type(device))

    @staticmethod
    def decide_layout_opt(gm, *, is_inference) -> bool:
        """
        Decide if we should enable layout optimization for this graph based on
        heuristics.
        """
        if not config.layout_optimization:
            return False

        if config.force_layout_optimization:
            return True

        conv_nodes = [
            n for n in gm.graph.nodes if n.target == torch.ops.aten.convolution.default
        ]
        nconv = len(conv_nodes)

        if nconv == 0:
            return False

        # For cpu backend and mkldnn enabled, we always use channels_last for better performance.
        if (
            torch.backends.mkldnn.enabled
            and torch.backends.mkldnn.is_available()
            and all(
                n.args[idx].meta["val"].device == torch.device("cpu")
                for n in conv_nodes
                for idx in [0, 1]
            )
        ):
            return True

        # Following models are skipped due to this:
        # jx_nest_base
        # volo_d1_224
        if len(list(gm.graph.nodes)) >= 300 * nconv:
            log.debug("Skipped layout opt because only a few conv")
            return False

        if any(
            has_free_symbols(n.args[idx].meta["val"])
            for n in conv_nodes
            for idx in [0, 1]
        ):
            log.debug(
                "See perf regression with dynamic shape. Follow up in https://github.com/pytorch/pytorch/issues/102670"
            )
            return False

        def is_grouped(n):
            return n.args[-1] > 1 and n.args[1].meta["val"].size(1) > 1

        def is_in_out_channel(n):
            return (
                n.args[1].meta["val"].size(0) * 2 <= n.args[1].meta["val"].size(1)
                and n.args[1].meta["val"].size(2) > 1
            )

        def is_small_channel(n):
            return (
                n.args[1].meta["val"].size(0) <= 64
                and n.args[1].meta["val"].size(1) <= 64
            )

        # only grouped convolutions benchmarked as slower in conv samples for inference only
        if is_inference:
            from torch.utils.flop_counter import FlopCounterMode

            flop_counts: Dict[str, float] = defaultdict(float)
            for node in conv_nodes:
                success, args, kwargs = torch._inductor.fx_utils.get_fake_args_kwargs(
                    node
                )

                if success:
                    with FlopCounterMode(display=False) as flop_counter_mode:
                        with V.fake_mode:
                            node.target(*args, **kwargs)

                    counted_flops = flop_counter_mode.get_total_flops()
                    if is_grouped(node):
                        node_type = "grouped"
                    elif is_small_channel(node):
                        node_type = "small"
                    elif is_in_out_channel(node):
                        node_type = "in_out"
                    else:
                        node_type = "default"

                    flop_counts[node_type] += counted_flops
                else:
                    log.debug("Conv inputs meta not found")

            # average benchmarked channels last speedup / slowdown, < 1 is speedup.
            # taken from the set of convolution inputs in benchmarks/dynamo/microbenchmarks/operator_inp_logs/torchbench_train/
            # To regenerate these numbers follow https://gist.github.com/eellison/55d7a6ed6f39829d68ac56f95f4df5bb
            GROUPED_MULTIPLIER = 1.358
            DEFAULT_MULTIPLIER = 0.823
            IN_OUT_MULTIPLIER = 0.725
            SMALL_MULTIPLIER = 0.783

            total_flops = sum(flop_counts.values())
            # TODO - get different values per hardware
            weighted_flops = (
                flop_counts["grouped"] * GROUPED_MULTIPLIER
                + flop_counts["small"] * SMALL_MULTIPLIER
                + flop_counts["in_out"] * IN_OUT_MULTIPLIER
                + flop_counts["default"] * DEFAULT_MULTIPLIER
            )
            do_layout_opt = weighted_flops <= total_flops
            if not do_layout_opt:
                log.debug(
                    "Skipped layout opt in inference because weighted flops indicate slowdown, default: %d, channels last: %d",
                    total_flops,
                    weighted_flops,
                )
            return do_layout_opt

        # Channels last layout can dramatically hurt grouped conv perf. E.g.
        # Conv with arguments like
        #   {"input_shape": [32, 224, 112, 112], "weight_shape": [224, 112, 3, 3],
        #    "stride": [2, 2], "padding": [1, 1], "groups": 2}
        # slows down 31x using channels last..

        # But a lot of timm models use depthwise separable convolution which will
        # result in grouped convolution with in-channel size == 1.
        # For those grouped convolution, channels last still helps a lot.
        # E.g.
        # Conv with arguments
        #   {"input_shape": [128, 58, 56, 56], "weight_shape": [58, 1, 3, 3],
        #    "stride": [2, 2], "padding": [1, 1], "groups": 58}
        # get 1.86x speedup with channels last layout.
        #
        # The following heuristics skip using channels-last if the model contains
        # grouped convolution with in-channels > 1.
        if any(map(is_grouped, conv_nodes)):
            log.debug(
                "Skip layout opt because found grouped convolution with >1 in_channels!"
            )
            return False

        # For some models that contain convolution with larger in-channel than out-channel, applying
        # channels last hurts performance.
        # Following models are skipped due to this:
        # - pytorch_unet
        # - phlippe_densenet (slightly worse)
        # - Background_Matting (1.22x -> 0.821x)
        # - pytorch_CycleGAN_and_pix2pix (1.597x -> 1.294x)
        if any(map(is_in_out_channel, conv_nodes)):
            log.debug(
                "Skip layout opt because some convolutions have smaller out_channel"
            )
            return False

        # Following models are skipped due to this:
        # - functorch_maml_omniglot
        if all(map(is_small_channel, conv_nodes)):
            log.debug("Skip layout opt because all convolution channels are too small")
            return False

        return True

    def qualify_name(self, name: str) -> str:
        """Prepend the given name with the graph name if any."""
        if self.name is not None:
            return f"{self.name}_{name}"
        return name

    def make_subgraph(
        self,
        gm: torch.fx.GraphModule,
        example_inputs: List[torch.Tensor],
        subgraph_name: str,
    ) -> "GraphLowering":
        """
        Make a subgraph of the current graph with all inherited
        parts, except the graph module (`gm`) and `example_inputs`.
        The subgraphs are lowered separately, but intended to be
        inlined in the parent graph's codegening. Hence the need
        for maintaining the same `shape_env` and other properties.
        The subgraph name is qualified by the parent graph's name.
        """
        return GraphLowering(
            gm=gm,
            example_inputs=example_inputs,
            shape_env=self._shape_env,
            cpp_wrapper=self.cpp_wrapper,
            aot_mode=self.aot_mode,
            extern_node_serializer=self.extern_node_serializer,
            is_inference=self.is_inference,
            name=self.qualify_name(subgraph_name),
        )

    def find_nodes_prefer_channels_last(self):
        """
        The rule to decide if an node prefer channels last is simple.
        1. if it's input/output of a convolution
        2. if one of its user prefers channels last

        We have rule 1 because cudnn runs a faster convolution kernel for channels last inputs;
        Rule 2 is also important. It makes sure that indirect inputs to convolution also prefers
        channels last.

        Consider the scenario: conv -> batch-norm -> relu -> conv
        Without rule 2, batch-norm output may use a contiguous layout. That will cause 2 extra copies:
        1. the output of batch-norm should be channels last initially since its input is a conv's output.
           Forcing the batch-norm's output to be contiguous results in the first copy
        2. The second conv's input is initially contiguous. This layout is propagated from the batch-norm's output.
           We need convert it to channels last layout which results in the second copy.
        With rule 2, we makes sure all the tensors in the chain uses channels last layout. So both copies
        can be saved.
        """
        output_set = set()
        for n in reversed(self.module.graph.nodes):
            if n.target == torch.ops.aten.convolution.default:
                output_set.add(n)
                continue

            for user in n.users:
                if user in output_set:
                    output_set.add(n)
                    break

        # need a second pass to add downstream nodes of those channel last nodes to the sets.
        # This pass is especially needed to avoid mix-layout kernel inputs in backward pass.
        #
        # Let's say a conv-batchnorm 's output is passed to relu whose output is in turn returned
        # from the fwd graph. Without this second pass, we will force relu's output to be contiguous.
        # Then in the kernel in backward pass, the contiguous output of relu may be mix with other channels last
        # tensors and passed to a kernel.
        #
        # This pass improve yolov3 training speedup from 1.116x (worse than disabling layout optimization speedup 1.196x) to 1.457x.
        # It also improves dla102 training speedup from 1.240x (worse than disabling layout optimization speedup 1.523x) to 1.835x .
        # This also helps the following models:
        # - res2net101_26w_4s
        # - res2net50_14w_8s
        # - sebotnet33ts_256
        for n in self.module.graph.nodes:
            if n in output_set:
                output_set.update(n.users)

        return output_set

    def warn_fallback(self, name):
        if name not in self._warned_fallback:
            self._warned_fallback.add(name)
            perf_hint_log.info("Using FallbackKernel: %s", name)

    def add_device_info(self, device: torch.device):
        self.device_types.add(device.type)
        if device.index is not None:
            self.device_idxs.add(device.index)
        if V.graph.current_node and device not in self.device_node_mapping:
            self.device_node_mapping[device] = V.graph.current_node

    @property
    def fake_mode(self):
        return V.fake_mode

    def get_buffer(self, buffer_name: str):
        if buffer_name in self.name_to_buffer:
            return self.name_to_buffer[buffer_name]
        if buffer_name in self.graph_inputs:
            return self.graph_inputs[buffer_name]
        if buffer_name in self.constants:
            data = V.graph.constants[buffer_name]
            return ir.ConstantBuffer(
                buffer_name,
                ir.FixedLayout(
                    data.device, data.dtype, *V.graph.static_sizes_strides(data)
                ),
            )
        return None

    def get_dtype(self, buffer_name: str):
        if buffer_name in self.constants:
            return self.constants[buffer_name].dtype
        if buffer_name in self.name_to_buffer:
            return self.name_to_buffer[buffer_name].get_dtype()
        if buffer_name in self.graph_inputs:
            return self.graph_inputs[buffer_name].get_dtype()
        m = re.match(r"(as_strided|reinterpret_tensor)\(([a-zA-Z0-9_]+),", buffer_name)
        if m:
            return self.get_dtype(m.group(1))
        raise KeyError(f"could not find {buffer_name}")

    def get_numel(self, buffer_name: str):
        from .ir import MultiOutputLayout

        if buffer_name in self.constants:
            return self.constants[buffer_name].numel()
        if buffer_name in self.name_to_buffer:
            buf = self.name_to_buffer[buffer_name]
            if isinstance(getattr(buf, "layout", None), MultiOutputLayout):
                return 1
            return buf.get_numel()
        if buffer_name in self.graph_inputs:
            return self.graph_inputs[buffer_name].get_numel()
        raise KeyError(f"could not find {buffer_name}")

    @dynamo_timed
    def run(self, *args):
        return super().run(*args)

    def register_buffer(self, buffer: ir.Buffer, *, set_name: bool = False):
        name = self.qualify_name(f"buf{len(self.buffers)}")
        self.buffers.append(buffer)
        self.name_to_buffer[name] = buffer
        # Skip empty CPU tensor so that CUDA graphs can succeed, see https://github.com/pytorch/pytorch/pull/114144
        if (
            not (isinstance(buffer, ir.ComputedBuffer) and buffer.is_zero_elements())
            and buffer.get_device() is not None
        ):
            self.add_device_info(buffer.get_device())

        if set_name:
            buffer.name = name
        return name

    def register_list(self, buffer_names: List[str]):
        name = self.qualify_name("list_" + "_".join(buffer_names))
        self.lists[name] = buffer_names
        return name

    def register_users_of(self, node_output):
        def register(value):
            if isinstance(value, (list, tuple)):
                for x in value:
                    register(x)
            if isinstance(value, ir.IRNode):
                if (
                    not hasattr(value, "data")
                    or not isinstance(value.data, ir.IRNode)
                    or not (
                        hasattr(value.data, "data")
                        and isinstance(value.data.data, ir.IRNode)
                    )
                ):
                    return

                for read_name in value.get_read_names():
                    self.name_to_users[read_name].append(value)

        register(node_output)

    def mark_buffer_mutated(self, name: str):
        """
        When a buffer is mutated we need to make sure all the reads to
        the old version are realized before the mutation happens.
        """
        assert isinstance(name, str)
        self.mutated_buffers.add(name)

        if name not in self.name_to_users:
            return

        for user in self.name_to_users[name]:
            user.realize()

    def get_original_value_of_constant(self, name: str):
        """
        In AOTI, module buffers may have been mutated during the tracing and compilation.
        Thus we need to read from previously stored original buffers, to make sure the
        generated model.so uses correct initial values.
        """
        assert name in self.allocated_constant_name and name in self.constants, (
            "Can not find the original value for " + name
        )
        orig_name = get_cloned_parameter_buffer_name(self.allocated_constant_name[name])
        return (
            self.module.meta[orig_name]
            if orig_name in self.module.meta
            else self.constants[name]
        )

    def allocate_non_dup_const_name(self, name, data):
        orig_name = name
        if not config.aot_inductor.use_runtime_constant_folding:
            for constant_name, value in self.constants.items():
                if (
                    not data.is_mkldnn
                    and data.size() == value.size()
                    and data.stride() == value.stride()
                    and data.dtype == value.dtype
                    and data.device == value.device
                    and data.untyped_storage().data_ptr()
                    == value.untyped_storage().data_ptr()
                    and data.storage_offset() == value.storage_offset()
                ):
                    return constant_name

        if name is None:
            name = f"constant{len(self.constants)}"
        if name[0].isdigit():
            name = f"constant_{name}"
        name = self.qualify_name(name)
        # We may generate a var name for each constant in the codegen.
        # Let's only keep sane characters.
        prefix = re.sub(r"[^a-zA-Z0-9_]", "_", name)
        name = prefix
        cnt = 0
        while name in self.constants:
            name = f"{prefix}_{cnt}"
            cnt += 1
        self.constants[name] = data
        self.constant_reprs[name] = (
            f"{data.device!r} {data.dtype!r} "
            f"{tuple(data.size())!r} {tuple(data.stride())!r} "
            f"{hash(data):x}"
        )
        self.allocated_constant_name[name] = orig_name
        return name

    def add_tensor_constant(self, data, name=None):
        new_name = self.allocate_non_dup_const_name(name, data)
        return TensorBox.create(
            ir.ConstantBuffer(
                new_name,
                FixedLayout(data.device, data.dtype, *self.static_sizes_strides(data)),
            )
        )

    def constant_name(self, name: str, device_override: Optional[torch.device]):
        """
        We AOT copy constants to the devices they are needed on.
        If device_override doesn't match the constant's device, then
        copy it and return a different name.
        """
        if self.constants[name].device == device_override or device_override is None:
            return name
        return self.allocate_non_dup_const_name(
            f"{name}_{device_override.type}{device_override.index or 0}",
            self.constants[name].to(device_override),
        )

    def placeholder(self, target: str, args, kwargs):
        example = super().placeholder(target, args, kwargs)
        self.graph_input_names.append(target)
        if isinstance(example, SymTypes):
            expr = example.node.expr
            self.graph_inputs[target] = expr
            return expr
        elif isinstance(example, (int, bool, float)):
            expr = sympy.sympify(example)
            self.graph_inputs[target] = expr
            return expr
        if isinstance(example, BackwardState):
            # Ignored arg, must be unused
            # Alternately we could filter this out in AotAutograd
            return None
        assert isinstance(example, torch.Tensor), example
        # todo(chilli): We can remove the last check once we turn buffers into
        # static shape tensors. That's a hack to workaround Inductor believing
        # the buffer should be static but us passing in a fake tensor with
        # symbolic shapes.
        if not example._has_symbolic_sizes_strides:
            # the first N inputs are weights
            sizes, strides = self.static_sizes_strides(example)
        else:
            sizes, strides = self.symbolic_sizes_strides(example)
        # TODO(jansel): handle input aliasing
        target = self.qualify_name(target)
        tensor = TensorBox.create(
            InputBuffer(
                target,
                FixedLayout(example.device, example.dtype, sizes, strides),
            )
        )
        self.graph_inputs[target] = tensor
        self.graph_inputs_original[target] = tensor.data.data
        self.add_device_info(example.device)

        # Note: [Input Alignment handling in Inductor]
        # Alignment matters for generating efficient code. Some operations,
        # e.g. vectorized loads, can only be performed on aligned inputs.
        #
        # But if we codegen assuming aligned inputs and then get unaligned
        # inputs at runtime, then we are forced to clone - which is bad for
        # both perf and memory usage.
        #
        # One option would be to guard on storage_offset%ALIGNMENT, and then
        # codegen based on this. But storage_offset guards turned out to be
        # expensive and cause recompiles; Instead, we're generating code
        # based on the alignment of the example input without guarding.
        with maybe_get_suppress_shape_guards_ctx():
            if should_assume_input_aligned(example):
                self.aligned_inputs.add(target)
        return tensor

    def call_function(self, target, args, kwargs):
        if target is operator.getitem and isinstance(args[0], (list, tuple, dict)):
            return super().call_function(target, args, kwargs)

        if hasattr(target, "_inductor_lowering_function"):
            # passthrough lowerings from .pattern_matcher
            return target(*args, **kwargs)

        def get_custom_op_layout_constraints(target, args, kwargs):
            # Custom operations that require preserving stride order
            # which run through implicit fallback must constrain their
            # arguments' fx strides
            layout_constraint = None
            if torch._C.Tag.needs_fixed_stride_order in target.tags:
                # We have to set the current args because call_function will immediately
                # evaluate this lowering after creating the fallback, without evaluating
                # the layout constraint
                args, kwargs = constrain_to_fx_strides(
                    self.current_node, *args, **kwargs
                )
                # Also register the layout constraint so when the fallback
                # is used again, we can constrain the args to the same layout
                layout_constraint = constrain_to_fx_strides
            return layout_constraint, args, kwargs

        if target not in lowerings:
            assert isinstance(
                target, torch._ops.OpOverload
            ), f"{target} is not an OpOverload"
            base_name = target.name().split(".")[0]
            if base_name in FALLBACK_ALLOW_LIST:
                make_fallback(target)
            elif config.implicit_fallbacks:
                layout_constraint, args, kwargs = get_custom_op_layout_constraints(
                    target, args, kwargs
                )
                error = (
                    MissingOperatorWithDecomp
                    if get_decompositions([target])
                    else MissingOperatorWithoutDecomp
                )
                log.info(
                    "Creating implicit fallback for:\n%s",
                    error.operator_str(target, args, kwargs),
                )
                make_fallback(target, layout_constraint)

            elif get_decompositions([target]):
                # There isn't a good way to dynamically patch this in
                # since AOT Autograd already ran.  The error message tells
                # the user how to fix it.
                raise MissingOperatorWithDecomp(target, args, kwargs)
            else:
                raise MissingOperatorWithoutDecomp(target, args, kwargs)

        try:
            log.debug("  via %s", lowerings[target])
            out = lowerings[target](*args, **kwargs)
            return out
        except Exception as e:
            raise LoweringException(e, target, args, kwargs).with_traceback(
                e.__traceback__
            ) from None

    @staticmethod
    def can_inline_constant(t: torch.Tensor) -> bool:
        """
        True if this is a small constant attr that will be inlined.
        """
        return len(t.shape) == 1 and t.shape[0] <= 8

    def get_attr(self, target, args, kwargs):
        # this is a constant
        value = getattr_recursive(self.module, target)

        if isinstance(value, torch.fx.GraphModule):
            return ir.Subgraph(name=target, graph_module=value)

        if isinstance(value, torch._C.ScriptObject):
            self.torchbind_constants[target] = value
            self.constant_reprs[target] = ""
            return TorchBindObject(target, value)

        if (
            config.aot_inductor.use_runtime_constant_folding
            or config.always_keep_tensor_constants
            or unsupported_output_tensor(value)
        ):
            return self.add_tensor_constant(value, target)

        with no_dispatch():
            if value.shape == ():
                return Constant(value.item(), value.dtype, value.device)
            if self.can_inline_constant(value):
                # tensor lowering has constant inlining logic
                from .lowering import tensor

                return tensor(value.tolist(), dtype=value.dtype, device=value.device)

        return self.add_tensor_constant(value, target)

    def call_module(self, target, args, kwargs):
        raise AssertionError

    def call_method(self, target, args, kwargs):
        raise AssertionError

    def output(self, target, args, kwargs):
        result = super().output(target, args, kwargs)
        if not isinstance(result, (tuple, list)):
            # nested subgraphs can have singleton outputs
            result = (result,)
        assert isinstance(result, (tuple, list)), type(result)
        assert all(
            isinstance(
                x,
                (
                    TensorBox,
                    ir.Constant,
                    type(None),
                    ir.ConstantBuffer,
                    sympy.Expr,
                    sympy.logic.boolalg.Boolean,
                    int,
                    ir.EffectfulKernel,
                ),
            )
            for x in result
        ), result

        fx_node_args = V.graph.current_node.args[0]  # type: ignore[arg-type]
        if not isinstance(fx_node_args, (tuple, list)):
            # nested subgraphs can have singleton outputs
            fx_node_args = (fx_node_args,)
        result = [ir.ExternKernel.realize_input(x) for x in result]
        result_correct_strides = []

        assert len(fx_node_args) == len(result)
        for r, fx_node in zip(result, fx_node_args):
            if not isinstance(r, (ir.TensorBox, ir.BaseView)):
                result_correct_strides.append(r)
            else:
                # AOT Autograd tries to detect stride divergence of inductor from output metadata.
                # Here, we try to avoid spurious divergence by matching insignificant strides such as
                result_correct_strides.append(
                    self.try_match_insignificant_strides(
                        r, fx_node.meta["val"].stride()
                    )
                )

        self.graph_outputs = result_correct_strides
        value: ir.IRNode
        for name, value in self.graph_inputs.items():
            assert isinstance(
                value, (TensorBox, sympy.Expr)
            ), f"Unsupported inductor graph input type: {type(value)}"
            if not isinstance(value, TensorBox):
                continue
            value.realize()
            assert isinstance(value, TensorBox)
            value = value.data
            assert isinstance(value, ir.StorageBox)
            value_storage_box = value
            value = value.data
            if not isinstance(value, InputBuffer) or value.get_name() != name:
                # one of our inputs was mutated, need to turn that into a copy
                ir.MutationLayoutSHOULDREMOVE.realize_into(
                    value, self.graph_inputs_original[name]
                )
                # replace output with mutated input
                try:
                    ind = self.graph_outputs.index(value_storage_box)
                    self.graph_outputs[ind] = self.graph_inputs_original[name]
                except ValueError:
                    pass

        self.finalize()
        log.debug(
            "Force channels last inputs for %d conv for the current graph with id %d",
            self.num_channels_last_conv,
            self.graph_id if self.graph_id is not None else -1,
        )

    def finalize(self):
        for buf in self.buffers:
            buf.decide_layout()

    @contextmanager
    def set_current_node(self, node: torch.fx.Node):
        old = self.current_node
        try:
            self.current_node = node
            yield
        finally:
            self.current_node = old

    def try_match_insignificant_strides(
        self,
        tensor,
        meta_strides_inp: Tuple[Union[int, torch.SymInt], ...],
    ) -> ir.TensorBox:
        """
        Tries to match the strides of the tensor to those in the meta_strides. Strides of insignificant
        dimensions - size 0 or 1 - will be updated.

        If there are real stride differences (NHWC vs NCHW) then the input will be returned.
        """

        # should have already been realized
        assert torch._inductor.ir.is_storage_and_layout(tensor)

        meta_strides = [
            s.node.expr if isinstance(s, torch.SymInt) else s for s in meta_strides_inp
        ]

        if all(
            self.sizevars.statically_known_equals(s1, s2)
            for s1, s2 in zip(meta_strides, tensor.get_stride())
        ):
            return tensor

        def significant_strides_equal(shape, meta_strides, tensor_strides):
            for dim, s1, s2 in zip(shape, meta_strides, tensor_strides):
                if self.sizevars.statically_known_leq(dim, 1):  # type: ignore[arg-type]
                    continue

                if not self.sizevars.statically_known_equals(s1, s2):
                    return False

            return True

        if not significant_strides_equal(
            tensor.get_size(), meta_strides, tensor.get_stride()
        ):
            return tensor

        storage, old_layout = torch._inductor.ir.as_storage_and_layout(tensor)
        new_stride = list(old_layout.stride)
        for i, s in enumerate(tensor.get_size()):
            if self.sizevars.statically_known_leq(s, 1):  # type: ignore[arg-type]
                new_stride[i] = meta_strides[i]

        new_layout = torch._inductor.ir.FixedLayout(
            old_layout.device,
            old_layout.dtype,
            old_layout.size,
            new_stride,
            old_layout.offset,
        )
        return ir.TensorBox(torch._inductor.ir.ReinterpretView(storage, new_layout))

    def run_node(self, n: torch.fx.Node):
        def debug(msg):
            log.debug("lowering %s %s", LazyString(n.format_node), msg)

        buffer_watermark = len(self.buffers)

        origins = {n}
        if n.op == "call_function":
            args, kwargs = self.fetch_args_kwargs_from_env(n)
            origins |= gather_origins(args, kwargs)
        with ir.IRNode.current_origins(origins), self.set_current_node(
            n
        ), V.set_current_node(n):
            if (
                n.op == "call_function"
                and n.target is not operator.getitem
                and fallback_node_due_to_unsupported_type(n)
            ):
                debug("fallback_handler")
                result = fallback_handler(n.target, add_to_fallback_set=False)(
                    *args, **kwargs  # type: ignore[possibly-undefined]
                )
            elif n.op == "call_function" and n.target in layout_constraints:
                debug("layout_constraints")
                args, kwargs = layout_constraints[n.target](n, *args, **kwargs)  # type: ignore[index]
                result = self.call_function(n.target, args, kwargs)
            elif is_magic_method(n.target):
                # TODO: this is sus, it probably should be handled in the
                # lowerings themselves similarly to sym_size/sym-stride
                # https://github.com/pytorch/pytorch/issues/127789
                debug("is_magic_method")
                if isinstance(
                    n.meta["val"], (torch.SymInt, torch.SymFloat, torch.SymBool)
                ):
                    result = n.meta["val"].node.expr
                else:
                    result = super().run_node(n)
            else:
                debug("")
                result = super().run_node(n)

            # require the same stride order for dense outputs,
            # 1. user-land view() will not throw because inductor
            # output different strides than eager
            # long term the solution is to make view() always succeed
            # with infallible strides.
            # 2: as_strided ops, we need make sure its input has same size/stride with
            # eager model to align with eager behavior.
            as_strided_ops = [
                torch.ops.aten.as_strided.default,
                torch.ops.aten.as_strided_.default,
                torch.ops.aten.as_strided_scatter.default,
                torch.ops.aten.resize.default,
                torch.ops.aten.resize_as.default,
            ]
            is_output = any(user.op == "output" for user in n.users)
            is_input_for_as_strided = any(
                user.target in as_strided_ops for user in n.users
            )

            if n.meta.get("inductor_realize_to_strides", False) and isinstance(
                result, TensorBox
            ):
                result.realize()
                strides = n.meta["val"].stride()
                sym_strides = torch._inductor.utils.any_is_symbolic(*strides)
                if (
                    not hasattr(result, "get_stride")
                    or result.get_stride() != strides
                    and not sym_strides
                ):
                    stride_order = ir.get_stride_order(strides)
                    result = ir.ExternKernel.require_stride_order(result, stride_order)
            if (
                is_output
                and isinstance(result, TensorBox)
                and isinstance(result.data, ir.BaseView)
            ):
                # Realize so that outputs are correctly aliased
                result.realize()

            if (is_output or is_input_for_as_strided) and isinstance(
                n.meta["val"], torch.Tensor
            ):
                strides = n.meta["val"].stride()
                dense = torch._prims_common.is_non_overlapping_and_dense(n.meta["val"])
                unbacked_symbols_in_strides = len(free_unbacked_symbols(strides)) > 0
                # requiring a stride order for a non-dense output wouldn't
                # recreate the same strides, and would fail with view, defer for now.
                if not unbacked_symbols_in_strides and dense and len(strides):
                    stride_order = ir.get_stride_order(strides)
                    if (
                        len(result.get_size()) == 4
                        and n in self.nodes_prefer_channels_last
                        and n.name not in self.user_visible_outputs
                        and not is_input_for_as_strided
                    ):
                        stride_order = ir.NHWC_STRIDE_ORDER

                    allow_padding = (
                        n.name not in self.user_visible_outputs
                        and not is_input_for_as_strided
                    )
                    result = ir.ExternKernel.require_stride_order(
                        result, stride_order, allow_padding=allow_padding
                    )

            # Realize if (1) any user need inputs realized, or (2) there is
            # already too many reads and rematerializing can be bad.
            num_users = len(set(n.users))
            if num_users > 1 and isinstance(result, TensorBox):
                for user in n.users:
                    if user.target in needs_realized_inputs:
                        result.realize_hint()
                        # This inclusion is somewhat controversial (from
                        # discussion between Horace, Natalia, and Elias).
                        # Currently, it's not very clear why this is helpful.
                        # The general idea here is that even though a node may
                        # have FlexibleLayout, we still often *treat* it as if
                        # it was contiguous. This appears to sometimes result in
                        # suboptimal behavior.
                        #
                        # When we do a better job selecting layout, we should
                        # revisit this.
                        need_fixed_layout = [
                            torch.ops.aten.convolution_backward.default,
                            torch.ops.aten.mm.default,
                            torch.ops.aten._int_mm.default,
                        ]
                        need_fixed_channels_last_layout = []
                        if not self.layout_opt:
                            need_fixed_layout.append(torch.ops.aten.convolution.default)
                        if torch._C._has_mkldnn:
                            need_fixed_layout += [
                                torch.ops.mkldnn._linear_pointwise.default,
                                torch.ops.mkldnn._linear_pointwise.binary,
                                torch.ops.aten.mkldnn_rnn_layer.default,
                                torch.ops.onednn.qlinear_pointwise.default,
                                torch.ops.onednn.qlinear_pointwise.tensor,
                                torch.ops.onednn.qlinear_pointwise.binary,
                                torch.ops.onednn.qlinear_pointwise.binary_tensor,
                            ]
                            need_fixed_channels_last_layout += [
                                torch.ops.mkldnn._convolution_pointwise.default,
                                torch.ops.mkldnn._convolution_pointwise.binary,
                                torch.ops.mkldnn._convolution_pointwise_.binary,
                                torch.ops.mkldnn._convolution_transpose_pointwise.default,
                                torch.ops.onednn.qconv2d_pointwise.default,
                                torch.ops.onednn.qconv2d_pointwise.binary,
                            ]
                            if torch._C.has_mkl:
                                need_fixed_layout += [torch.ops.mkl._mkl_linear.default]
                        if user.target in need_fixed_layout:
                            result = ir.ExternKernel.require_stride_order(
                                result,
                                ir.get_stride_order(n.meta["val"].stride()),
                                allow_padding=True,
                            )
                        if (
                            user.target in need_fixed_channels_last_layout
                            and n is user.args[0]
                        ):
                            result = ir.ExternKernel.require_stride_order(
                                result,
                                ir.get_stride_order(
                                    make_channels_last_strides_for(n.meta["val"].shape)
                                ),
                            )
                    if user.op == "output":
                        if isinstance(result.data.data, (Pointwise, Reduction)):
                            result.realize()

                # TODO(jansel): introduce a store vs inline choice
                result.mark_reuse(len(n.users))

            # Realize if the IRNode already has accumulated lots of reads
            if isinstance(result, TensorBox) and result.has_exceeded_max_reads():
                # Prevent excessive accumulation in a computed buffer, when
                # there are multiple branches each with small number of memory
                # reads, but they converge to a user.
                result.realize_hint()

            # Realize if a Pointwise has too much stuff to be inlined.
            # As this may cause RecursionError during Inductor's evaluation.
            if isinstance(result, TensorBox) and isinstance(result.data, StorageBox):
                curr = result.data.data
                if isinstance(curr, Pointwise):
                    # Use inner fn as a rough proxy. Good enough.
                    if curr.has_large_inner_fn():
                        result.realize()

        # This is not complete, but it doesn't have to be: origin_node
        # tracking is best effort.  The logic here critically relies on direct
        # TensorBox -> StorageBox denoting a non-view; we don't bother trying
        # to get views to work.  Feel free to add any extra cases as needed.
        #
        # Note: we can't YOLO tree_map over this result, because if there are
        # buffers or a view involved, we might not be able to validly assign
        # the origin_node here.
        if isinstance(result, TensorBox) and isinstance(result.data, ir.StorageBox):
            if isinstance(result.data.data, ir.Loops):
                result.data.data.origin_node = n
            elif isinstance(result.data.data, ir.Buffer):
                result.data.data.origin_node = n
                if isinstance(result.data.data, ir.ComputedBuffer) and isinstance(
                    result.data.data.data, ir.Loops
                ):
                    result.data.data.data.origin_node = n
                # Not really multi-output, can straightforwardly recurse in
                elif (
                    isinstance(result.data.data, ir.MultiOutput)
                    and not result.data.data.indices
                ):
                    if isinstance(result.data.data.inputs[0], ir.Buffer):
                        result.data.data.inputs[0].origin_node = n

        self.register_users_of(result)

        new_unbacked_defs = set()
        for i in range(buffer_watermark, len(self.buffers)):
            new_unbacked_defs |= self.buffers[i].get_unbacked_symbol_defs()

        def format_buffers():
            r = []
            for b in self.buffers[buffer_watermark:]:
                r.append(
                    f"unbacked_symbol_defs={b.get_unbacked_symbol_defs()} in:\n{b}\n"
                )
            return "***\n".join(r)

        if n.op != "placeholder":
            # Note [Backwards runtime asserts]
            # Backwards poses an interesting problem for deferred runtime
            # asserts.  In the easy case, we may solely close over data
            # dependent sized tensors, and there are no binding sites for
            # unbacked SymInts.  In this case, we can just drop all the
            # runtime asserts on the floor: no non-placeholder bindings, no
            # problem.
            #
            # However, it is *possible* for a fresh runtime assert to show up
            # between forwards and backwards.  Right now, the freezing process
            # that happens when we lower forwards means that we will freeze
            # runtime asserts, and then the moment the backwards lowering
            # process attempts to add a new deferred runtime assert, we will
            # fail.  Let's say you remove that assert.  Now when we get here,
            # we need to make sure we actually emit these asserts (because we
            # can't emit them in forwards, we already compiled it).  So we
            # have to do something here.  But we don't want to reemit ALL
            # deferred runtime asserts, we only want to emit the NEW ones.
            # Therefore needing some sort of stratification in the ShapeEnv.
            # This is all doable, it just hasn't been done yet.
            shape_env = V.graph.sizevars.shape_env

            for i0 in new_unbacked_defs:
                ras = self.ras_by_symbol.pop(i0, [])
                # NB: size-like not needed, we won't retrace
                vr = shape_env.var_to_range[i0]
                if not shape_env._default_unspecified_value_range().issubset(vr):

                    def convert(s):
                        try:
                            return int(s)
                        except TypeError:
                            return None

                    if (lower := convert(vr.lower)) is not None:
                        self.register_buffer(
                            ir.AssertScalar(i0 >= vr.lower, f"{i0} >= {vr.lower}"),
                            set_name=True,
                        )
                    if (upper := convert(vr.upper)) is not None:
                        self.register_buffer(
                            ir.AssertScalar(i0 <= vr.upper, f"{i0} <= {vr.upper}"),
                            set_name=True,
                        )

                for ra in ras:
                    fvs = free_unbacked_symbols(ra.expr)
                    missing = fvs - self.bound_unbacked_symbols
                    if missing:
                        i1 = sorted(missing, key=lambda x: str(x))[0]
                        self.ras_by_symbol.setdefault(i1, []).append(ra)
                    else:
                        self.register_buffer(
                            ir.AssertScalar(ra.expr, f"{ra.expr}"), set_name=True
                        )

            self.bound_unbacked_symbols |= new_unbacked_defs

            unbacked_bindings = resolve_unbacked_bindings(
                V.graph.sizevars.shape_env, n.meta.get("unbacked_bindings", {})
            )
            # When we do lowering, it is possible we reallocate unbacked SymInts.
            # So we need to line up the unbacked SymInts when performing the test
            # here
            #
            # In principle, we could permit lowering to introduce MORE unbacked
            # SymInts: as long as all the old unbacked ones are accounted for,
            # it's fine for inductor to introduce extra calls to item()/unbacked()
            # whatever.  This actually happens in practice when an unbacked SymInt
            # gets memoized away; naively, when Inductor reprocesses a kernel, it
            # doesn't know that the memo still applies, and ends up allocating a
            # new symbol.  However, this is generally a bad thing: we may still
            # end up needing to test equalities on the symbols, and a fresh
            # symbol is likely to hit lots of GuardOnDataDependent errors that
            # we already know facts for.
            renamed_unbacked_bindings = {
                V.fake_mode.shape_env.unbacked_renamings.get(s, s)
                for s in unbacked_bindings.keys()
            }
            assert new_unbacked_defs >= renamed_unbacked_bindings, (
                f"failed {new_unbacked_defs} >= {renamed_unbacked_bindings} (inductor >= fx)\n"
                f"fx node is: {n.format_node()}\n"
                f"new buffers are:\n\n{format_buffers()}"
            )

        return result

    def validate_can_generate_cpp_wrapper(self):
        if config.disable_cpp_codegen:
            raise CppWrapperCodeGenError("C++ codegen is disabled")

        if sys.platform not in ["linux", "darwin"]:
            raise CppWrapperCodeGenError(f"Unsupported platform {sys.platform}")

        for value in self.graph_inputs.values():
            dtype = None
            if isinstance(value, TensorBox):
                dtype = value.get_dtype()
            elif isinstance(
                value, (sympy.Symbol, sympy.Expr, sympy.core.numbers.Integer)
            ):
                dtype = may_get_constant_buffer_dtype(value)

            if not supported_dtype_of_cpp_wrapper(dtype, self.cuda):
                raise CppWrapperCodeGenError(f"Unsupported input dtype {dtype}")

    def init_wrapper_code(self):
        self.cuda = "cuda" in self.device_types
        if self.cpp_wrapper:
            self.validate_can_generate_cpp_wrapper()

        device_types = self.device_types.copy()
        device_types.discard("cpu")
        device_types.discard("meta")
        # TODO(Eikan): Only support mixing cpu and other device now.
        assert len(device_types) <= 1, "Does not support mixing {}".format(
            "+".join(device_types)
        )
        only_cpu = len(device_types) == 0
        device_type = "cpu" if only_cpu else device_types.pop()

        self.device_ops = get_device_op_overrides(device_type)
        wrapper_code_gen_cls = get_wrapper_codegen_for_device(
            device_type, self.cpp_wrapper
        )
        assert wrapper_code_gen_cls is not None, f"Device {device_type} not supported"
        self.wrapper_code = wrapper_code_gen_cls()

        if self.const_module:
            # If we have const module, we could reuse the kernels
            # This could avoid duplication and save time on doing recompilation (if Triton.)
            self.wrapper_code._names_iter = self.const_module.wrapper_code._names_iter
            self.wrapper_code.src_to_kernel = (
                self.const_module.wrapper_code.src_to_kernel
            )

    def codegen_with_cpp_wrapper(self):
        """
        For CPU, the cpp wrapper codegen is done in one pass.
        For GPU, the cpp wrapper codegen is done in two steps: JIT-compile the model with python
        wrapper code and run it to generate autotuned kernel binaries in the first pass; and then
        generate cpp wrapper code and compile it to a dynamic library in the second pass.
        """
        if "cuda" in self.device_types:
            # first pass
            self.cpp_wrapper = False
            # Although triton.store_cubin was set in compile_fx, the backward pass didn't pick
            # that up. In theory it should work by only setting triton.store_cubin to True here,
            # but that will cause a problem when use_runtime_constant_folding is set.
            with config.patch({"triton.store_cubin": True}):
                compiled = self.compile_to_module().call

            def materialize(x):
                if isinstance(x, (torch.SymInt, torch.SymFloat)):
                    # Need concrete value to run dynamic shapes and tune the result
                    return x.node.hint
                elif isinstance(x, FakeTensor):
                    return defake(x)
                else:
                    assert isinstance(
                        x, torch.Tensor
                    ), "Unknown type when creating real inputs" + str(type(x))
                    return x

            tracing_context = torch._guards.TracingContext.try_get()
            if tracing_context is not None and not isinstance(
                V.real_inputs, NullHandler
            ):
                if tracing_context.output_strides:
                    tracing_context.output_strides.clear()

                params_flat = [
                    param
                    for param in tracing_context.params_flat  # type: ignore[union-attr]
                    if param is not None
                ]
                real_inputs = [
                    materialize(x) for x in itertools.chain(params_flat, V.real_inputs)
                ]
            else:
                # In the backward pass, V.real_inputs is not set.
                # Generating random inputs based on self.example_inputs sometimes can be problematic,
                # e.g. illegal memory access. A comprehensive fix is to autotune in a separate process.
                real_inputs = [
                    materialize(x)
                    for x in (
                        self.example_inputs
                        if isinstance(V.real_inputs, NullHandler)
                        else V.real_inputs
                    )
                ]

            if self.mutated_inputs:
                from .compile_fx import clone_preserve_strides

                mutated_input_idxs = [
                    idx
                    for idx, name in enumerate(self.graph_inputs)
                    if name in self.mutated_inputs
                    and isinstance(real_inputs[idx], torch.Tensor)
                ]
                for idx in mutated_input_idxs:
                    # clone mutated Tensor inputs to avoid mutating them in
                    # the first pass of the CPP wrapper-based compilation, as
                    # this will lead to a side effect on the example inputs:
                    # e.g. if torch.compile(f)(x) if called on input-mutating
                    # f, the inputs x will be mutated twice in the process:
                    # once here, and again when running the compiled model;
                    # this will also lead to a numerically incorrect output
                    real_inputs[idx] = clone_preserve_strides(real_inputs[idx])

            with torch.utils._python_dispatch._disable_current_modes():
                compiled(real_inputs)
            del real_inputs

            # second pass
            # TODO: reuse self.scheduler from the first pass to speed up the second pass
            self.cpp_wrapper = True
            self.removed_buffers.clear()
            self.inplaced_to_remove.clear()
            V.graph.sizevars.precomputed_replacements.clear()
            V.graph.sizevars.inv_precomputed_replacements.clear()
            return self.codegen()
        else:
            # cpu
            return self.codegen()

    def codegen(self):
        from .scheduler import Scheduler

        self.init_wrapper_code()

        self.scheduler = Scheduler(self.buffers)
        V.debug.draw_orig_fx_graph(self.orig_gm, self.scheduler.nodes)

        self.wrapper_code.push_codegened_graph(self)
        self.scheduler.codegen()
        result = self.wrapper_code.generate(self.is_inference)
        self.wrapper_code.pop_codegened_graph()
        return result

    def codegen_subgraph(self, parent_graph):
        """
        This is a more compact version of the `codegen()` above
        where we codegen this graph as a subgraph of some parent
        graph. The parent graph is passed as an argument: the
        intention is to inline codegening of the subgraph in
        the parent graph's wrapper code (including the generated
        kerenls). The wrapper code is not finalized (via `.generate()`
        call), as this will be done in the parent graph's `codegen()`.
        """
        from .scheduler import Scheduler

        self.wrapper_code = parent_graph.wrapper_code
        self.device_ops = parent_graph.device_ops
        self.cpp_wrapper = parent_graph.cpp_wrapper

        self.scheduler = Scheduler(self.buffers)
        self.scheduler.codegen()

    def count_bytes(self):
        total_bytes = 0
        node_counts = []
        node_runtimes = []
        for node in self.scheduler.nodes:
            num_bytes = node.get_read_write_buffers_sizes()
            total_bytes += num_bytes
            node_counts.append((node, num_bytes // 4))
            node_runtimes.append((node, node.get_estimated_runtime()))
        return total_bytes, node_counts, node_runtimes

    @dynamo_timed(phase_name="code_gen", fwd_only=False)
    def compile_to_module(self):
        from .codecache import PyCodeCache

        code, linemap = (
            self.codegen_with_cpp_wrapper() if self.cpp_wrapper else self.codegen()
        )

        output_code_log.debug("Output code: \n%s", code)
        try:
            linemap = [(line_no, node.stack_trace) for line_no, node in linemap]
            key, path = PyCodeCache.write(code)
        except Exception:
            trace_structured(
                "inductor_output_code",
                # Just omit the filename, I still want the code though!
                payload_fn=lambda: code,
            )
            raise
        else:
            trace_structured(
                "inductor_output_code",
                lambda: {"filename": path},
                payload_fn=lambda: code,
            )

        mod = PyCodeCache.load_by_key_path(
            key,
            path,
            linemap=linemap,
            attrs={**self.constants, **self.torchbind_constants},
        )
        self.cache_key = key
        self.cache_path = path
        self.cache_linemap = linemap

        # Logged twice as per https://github.com/pytorch/pytorch/pull/99038#discussion_r1167826029
        # TODO. Revisit this once the logging API is more mature
        assert mod.__file__ is not None

        log_module_code(mod.__file__)
        log.debug("Output code written to: %s", mod.__file__)
        output_code_log.info("Output code written to: %s", mod.__file__)
        if config.benchmark_kernel:
            print(f"Compiled module path: {mod.__file__}", file=sys.stderr)
        V.debug.output_code(mod.__file__)
        V.debug.copy(os.path.splitext(mod.__file__)[0] + ".debug")
        return mod

    def compile_to_fn(self):
        if self.aot_mode:
            from .codecache import AotCodeCompiler

            assert self.cpp_wrapper, "AOT mode only supports C++ wrapper"
            code, linemap = self.codegen_with_cpp_wrapper()
            output_code_log.debug("Output code: \n%s", code)

            serialized_extern_kernel_nodes = None
            if (
                config.is_fbcode()
                and self.extern_kernel_nodes
                and self.extern_node_serializer
            ):
                serialized_extern_kernel_nodes = self.extern_node_serializer(
                    self.extern_kernel_nodes
                )
                output_code_log.debug(
                    "Serialized Extern Kernel Nodes: \n%s",
                    serialized_extern_kernel_nodes,
                )

            # Directly return the file path with the compiled code
            return AotCodeCompiler.compile(
                self, code, serialized_extern_kernel_nodes, cuda=self.cuda
            )
        else:
            return self.compile_to_module().call

    def get_output_names(self):
        return [
            node.get_name()
            for node in self.graph_outputs
            if not isinstance(node, ir.NoneAsConstantBuffer)
            and not isinstance(node, ir.ShapeAsConstantBuffer)
        ]

    def is_unspec_arg(self, name: str):
        # dynamo wraps unspec variable as 0d CPU tensor,
        # need to convert to scalar during codegen (triton only)
        return (
            name in self.graph_inputs.keys()
            and self.graph_inputs[name].get_numel() == 1
            and self.graph_inputs[name].get_device().type == "cpu"
        )<|MERGE_RESOLUTION|>--- conflicted
+++ resolved
@@ -271,38 +271,6 @@
         stride = [sympy.Integer(i) for i in ex.stride()]
         return size, stride
 
-<<<<<<< HEAD
-    def init_backend_registration(self):
-        if get_scheduling_for_device("cpu") is None:
-            from .codegen.cpp import CppScheduling
-            from .codegen.halide import HalideScheduling
-
-            cpu_backends = {"cpp": CppScheduling, "halide": HalideScheduling}
-
-            register_backend_for_device(
-                "cpu",
-                lambda *args, **kwargs: cpu_backends[config.cpu_backend](
-                    *args, **kwargs
-                ),
-                WrapperCodeGen,
-                CppWrapperCpu,
-            )
-
-        if get_scheduling_for_device("cuda") is None:
-            from .codegen.cuda_combined_scheduling import CUDACombinedScheduling
-
-            # CUDACombinedScheduling combines Triton and CUDA C++ scheduling for CUDA devices via delegation
-            register_backend_for_device(
-                "cuda", CUDACombinedScheduling, WrapperCodeGen, CppWrapperCuda
-            )
-
-        if get_scheduling_for_device("xpu") is None:
-            from .codegen.triton import TritonScheduling
-
-            register_backend_for_device("xpu", TritonScheduling, WrapperCodeGen)
-
-=======
->>>>>>> 092ff906
     def __init__(
         self,
         gm: torch.fx.GraphModule,
