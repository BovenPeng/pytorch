--- conflicted
+++ resolved
@@ -245,7 +245,6 @@
 @register_decomposition([aten.mm])
 @pw_cast_for_opmath
 def mm(self, input2):
-<<<<<<< HEAD
     from torch.fx.experimental.symbolic_shapes import (
         definitely_true,
         guard_size_oblivious,
@@ -273,15 +272,6 @@
         ):
             return mul_sum_decomp(self, input2)
 
-=======
-    # Our matrix vector multiplies only achieve peak bandwidth with coordinate descent tuning.
-    # todo: Look into why and fix it (hopefully)
-    if config.coordinate_descent_tuning:
-        if guard_size_oblivious(self.shape[0] == 1) or guard_size_oblivious(
-            input2.shape[1] == 1
-        ):
-            return (self.unsqueeze(2) * input2.unsqueeze(0)).sum(dim=1)
->>>>>>> 9f62e56a
     if self.device.type == "cpu":
         if (
             guard_size_oblivious(self.size(-1) == 1)
