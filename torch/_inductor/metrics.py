# mypy: allow-untyped-defs
from __future__ import annotations

import csv
import dataclasses
import inspect
import os
import re
from dataclasses import dataclass
from functools import lru_cache

from typing import Dict, List, Set, Tuple, TYPE_CHECKING, Union

from torch._inductor import config
from torch._inductor.utils import get_benchmark_name

# Prevent circular import
if TYPE_CHECKING:
    from torch._inductor.scheduler import (
        BaseSchedulerNode,
        ExternKernelSchedulerNode,
        NopKernelSchedulerNode,
        SchedulerNode,
    )

# counter for tracking how many kernels have been generated
generated_kernel_count = 0
generated_cpp_vec_kernel_count = 0
num_bytes_accessed = 0
nodes_num_elem: List[
    Tuple[
        Union[NopKernelSchedulerNode, SchedulerNode, ExternKernelSchedulerNode],
        int,
    ]
] = []
node_runtimes: List[Tuple[BaseSchedulerNode, float]] = []

# counters for tracking fusions
ir_nodes_pre_fusion = 0

# counters for tracking to_dtype inserted
cpp_to_dtype_count = 0

# The length counts the number of outer loop fusions.
# Each element counts the number of inner kernels in each outer loop fusion.
cpp_outer_loop_fused_inner_counts: List[int] = []

num_comprehensive_padding = 0
num_matches_for_scatter_upon_const_tensor = 0

num_loop_reordering = 0


# reset all counters
def reset():
    global generated_kernel_count
    global generated_cpp_vec_kernel_count
    global num_bytes_accessed, nodes_num_elem
    global ir_nodes_pre_fusion
    global cpp_to_dtype_count
    global cpp_outer_loop_fused_inner_counts
    global num_comprehensive_padding
<<<<<<< HEAD
    global num_loop_reordering
=======
    global num_matches_for_scatter_upon_const_tensor
>>>>>>> df7ff996

    generated_kernel_count = 0
    generated_cpp_vec_kernel_count = 0
    num_bytes_accessed = 0
    nodes_num_elem.clear()
    node_runtimes.clear()
    ir_nodes_pre_fusion = 0
    cpp_to_dtype_count = 0
    cpp_outer_loop_fused_inner_counts.clear()
    num_comprehensive_padding = 0
<<<<<<< HEAD
    num_loop_reordering = 0
=======
    num_matches_for_scatter_upon_const_tensor = 0
>>>>>>> df7ff996


@dataclass
class CachedMetricsDeltas:
    """
    The subset of metrics we want update across cache hits, e.g., the
    FxGraphCache.
    """

    generated_kernel_count: int
    generated_cpp_vec_kernel_count: int
    ir_nodes_pre_fusion: int
    cpp_to_dtype_count: int
    num_bytes_accessed: int


def get_metric_fields():
    return [field.name for field in dataclasses.fields(CachedMetricsDeltas)]


class CachedMetricsHelper:
    """
    A helper class to help calculate and apply counter deltas for those
    metrics we want to save with cache entries (e.g., FxGraphCache) and
    apply on a cache hit.
    """

    def __init__(self):
        self.cached_metrics = {}
        for metric in get_metric_fields():
            self.cached_metrics[metric] = globals()[metric]

    def get_deltas(self) -> CachedMetricsDeltas:
        delta_metrics = {}
        for metric in get_metric_fields():
            delta_metrics[metric] = globals()[metric] - self.cached_metrics[metric]

        return CachedMetricsDeltas(**delta_metrics)

    @staticmethod
    def apply_deltas(delta: CachedMetricsDeltas):
        for metric in get_metric_fields():
            globals()[metric] += getattr(delta, metric)


REGISTERED_METRIC_TABLES: Dict[str, MetricTable] = {}


@dataclass
class MetricTable:
    table_name: str
    column_names: List[str]

    num_rows_added: int = 0

    def add_row(self, row_fn):
        if self.table_name not in enabled_metric_tables():
            return

        row_dict = row_fn()
        assert len(self.column_names) == len(
            row_dict
        ), f"{len(self.column_names)} v.s. {len(row_dict)}"
        assert set(self.column_names) == set(
            row_dict.keys()
        ), f"{set(self.column_names)} v.s. {set(row_dict.keys())}"

        row = [
            get_benchmark_name(),
        ]
        row += [row_dict[column_name] for column_name in self.column_names]
        self._write_row(row)

    def output_filename(self):
        return f"metric_table_{self.table_name}.csv"

    def write_header(self):
        filename = self.output_filename()
        with open(filename, "w") as fd:
            writer = csv.writer(fd, lineterminator="\n")
            writer.writerow(["model_name"] + self.column_names)

    def _write_row(self, row):
        filename = self.output_filename()
        if self.num_rows_added == 0 and not os.path.exists(filename):
            self.write_header()

        self.num_rows_added += 1

        for idx, orig_val in enumerate(row):
            if isinstance(orig_val, float):
                new_val = f"{orig_val:.6f}"
            elif orig_val is None:
                new_val = ""
            else:
                new_val = orig_val
            row[idx] = new_val

        with open(filename, "a") as fd:
            writer = csv.writer(fd, lineterminator="\n")
            writer.writerow(row)

    @staticmethod
    def register_table(name, column_names):
        table = MetricTable(name, column_names)
        REGISTERED_METRIC_TABLES[name] = table


MetricTable.register_table(
    "slow_fusion",
    [
        "kernel1_path",
        "kernel1_latency",
        "kernel2_path",
        "kernel2_latency",
        "fused_kernel_path",
        "fused_kernel_latency",
        "slow_down_ratio",
    ],
)

# track the fusion statistics for each graph
MetricTable.register_table(
    "graph_stats",
    [
        "graph_id",
        "num_nodes_before_fusion",
        "num_nodes_after_fusion",
    ],
)

# track the perf difference between persistent reduction and non-persistent
# reductions
MetricTable.register_table(
    "persistent_red_perf",
    [
        "kernel1_name",
        "kernel2_name",
        "kernel1_latency",
        "kernel2_latency",
        "size_hints",
        "reduction_hint",
        "speedup",
    ],
)

# Log the fusion failures due to indexing mismatch
MetricTable.register_table(
    "fusion_failure_due_to_indexing_mismatch",
    [
        "pre_grad_graph_id",
        "post_grad_graph_id",
        "node1_name",
        "node2_name",
        "node1_debug_str",
        "node2_debug_str",
        "common_buffer_names",
        "failure_reason",
    ],
)

# Log metadata for pointwise/reduction kernels. E.g., model name, kernel path, numel, rnumel, reduction hint
MetricTable.register_table(
    "kernel_metadata",
    [
        "kernel_name",
        "kernel_path",
        "kernel_category",  # pointwise/reduction/foreach etc.
        "size_hints",
        "reduction_hint",
        "line_of_code",
        "num_load",
        "num_store",
        "num_for_loop",
        "num_atomic_add",
        "num_args",
        # xyz numel can be different to size_hints since size_hints are rounded
        # up to the nearest power of 2.
        # Inductor kernel will burn in the xyz numel in kernel code for static
        # shape kernels.
        # Logging them will be helpful to find unaligned shape for reduction
        "xnumel",
        "ynumel",
        "rnumel",
        "kernel_args_num_gb",
    ],
)


def _parse_kernel_fn_code(kernel_module_code):
    """
    The kernel_module_code is the python module that contains kernel function code.
    kernel function is the proper triton kernel function annotated with
    @triton.jit
    """
    from .codecache import PyCodeCache
    from .wrapper_benchmark import get_triton_kernel

    mod = PyCodeCache.load(kernel_module_code)
    kernel = get_triton_kernel(mod)
    # kernel is a CachingAutotune; kernel.fn is the JITFunction;
    # kernel.fn.fn is the function being decorate by triton.jit
    return inspect.getsource(kernel.fn.fn)


def _parse_kernel_line_of_code(proper_kernel_fn_code):
    """
    Return the line of code for the kernel excluding the decorators.
    """
    return len(proper_kernel_fn_code.splitlines())


def _parse_size_hints(kernel_module_code, kernel_category):
    if kernel_category == "foreach":
        # foreach kernel does not have size_hints
        return None
    m = re.search(r"size_hints=(\[[0-9, ]*\]),", kernel_module_code)
    assert m, "size_hints missing!"
    return m.group(1)


def _parse_reduction_hint(kernel_category, kernel_module_code):
    if kernel_category not in ("reduction", "persistent_reduction"):
        return None
    m = re.search(r"reduction_hint=ReductionHint\.(\w*),", kernel_module_code)
    assert m, "reduction_hint not found in kernel source code!"
    return m.group(1)


def _count_pattern(proper_kernel_fn_code, pattern):
    return proper_kernel_fn_code.count(pattern)


def _count_args(proper_kernel_fn_code):
    def_line = proper_kernel_fn_code.splitlines()[0]
    assert def_line.startswith("def ")
    start_idx = def_line.index("(")
    end_idx = def_line.index("):")
    decl_csv = def_line[start_idx + 1 : end_idx]
    comps = decl_csv.split(",")
    return len(comps)


def _parse_proper_kernel_fn_code(kernel_fn_code):
    """
    Skip decorators.
    """
    start_pos = kernel_fn_code.index("def ")
    return kernel_fn_code[start_pos:]


def _parse_numel(proper_kernel_fn_code, numel_arg_name):
    m = re.search(f"{numel_arg_name} = ([\\d]+)", proper_kernel_fn_code)
    if m:
        return int(m.group(1))
    else:
        return None


def _parse_kernel_args_num_gb(kernel_fn_code, kernel_category):
    """
    inductor meta looks like:
        inductor_meta={... 'mutated_arg_names': [], 'no_x_dim': False, 'kernel_num_gb': 2.0},
    """
    m = re.search(r".kernel_num_gb.:\s*([0-9.]+)", kernel_fn_code)
    if m:
        return float(m.group(1))
    else:
        """
        There are a few cases that kernel_num_gdb field can be missing:
        1. the field will be missing if config.benchmark_kernel and
           config.profile_bandwidth are false
        2. even if config.benchmark_kernel or config.profile_bandwidth is true.
           foreach kernel does not have kernel_num_gb field in the metadata
        """
        return None


def log_kernel_metadata(kernel_name, kernel_path, kernel_module_code):
    """
    An utility to log kernel metadata. We may parse metadata from kernel source code here.

    It's fine to parse the generated kernel code here since the logging is
    disabled by default. It would hurt compilation time.
    """
    from .wrapper_benchmark import get_kernel_category_by_source_code

    kernel_category = get_kernel_category_by_source_code(kernel_module_code)
    reduction_hint = _parse_reduction_hint(kernel_category, kernel_module_code)
    size_hints = _parse_size_hints(kernel_module_code, kernel_category)
    kernel_fn_code = _parse_kernel_fn_code(kernel_module_code)

    proper_kernel_fn_code = _parse_proper_kernel_fn_code(kernel_fn_code)

    # the line of code excluding the decortors
    kernel_line_of_code = _parse_kernel_line_of_code(proper_kernel_fn_code)

    get_metric_table("kernel_metadata").add_row(
        lambda: {
            "kernel_name": kernel_name,
            "kernel_path": kernel_path,
            "kernel_category": kernel_category,
            "size_hints": size_hints,
            "reduction_hint": reduction_hint,
            "line_of_code": kernel_line_of_code,
            "num_load": _count_pattern(proper_kernel_fn_code, "tl.load"),
            "num_store": _count_pattern(proper_kernel_fn_code, "tl.store"),
            "num_for_loop": _count_pattern(proper_kernel_fn_code, "for "),
            "num_atomic_add": _count_pattern(proper_kernel_fn_code, "tl.atomic_add"),
            "num_args": _count_args(proper_kernel_fn_code),
            "xnumel": _parse_numel(proper_kernel_fn_code, "xnumel"),
            "ynumel": _parse_numel(proper_kernel_fn_code, "ynumel"),
            "rnumel": _parse_numel(proper_kernel_fn_code, "rnumel"),
            "kernel_args_num_gb": _parse_kernel_args_num_gb(
                kernel_fn_code, kernel_category
            ),
        }
    )


def purge_old_log_files():
    """
    Purge the old log file at the beginning when the benchmark script runs.
    Should do it in the parent process rather than the child processes running
    each individual model.
    """
    for name, table in REGISTERED_METRIC_TABLES.items():
        if name in enabled_metric_tables():
            filename = table.output_filename()
            if os.path.exists(filename):
                os.unlink(filename)

            table.write_header()


@lru_cache
def enabled_metric_tables() -> Set[str]:
    config_str = config.enabled_metric_tables

    enabled = set()
    for name in config_str.split(","):
        name = name.strip()
        if not name:
            continue
        assert (
            name in REGISTERED_METRIC_TABLES
        ), f"Metric table name {name} is not registered"
        enabled.add(name)
    return enabled


def is_metric_table_enabled(name):
    return name in enabled_metric_tables()


def get_metric_table(name):
    assert name in REGISTERED_METRIC_TABLES, f"Metric table {name} is not defined"
    return REGISTERED_METRIC_TABLES[name]<|MERGE_RESOLUTION|>--- conflicted
+++ resolved
@@ -60,11 +60,8 @@
     global cpp_to_dtype_count
     global cpp_outer_loop_fused_inner_counts
     global num_comprehensive_padding
-<<<<<<< HEAD
+    global num_matches_for_scatter_upon_const_tensor
     global num_loop_reordering
-=======
-    global num_matches_for_scatter_upon_const_tensor
->>>>>>> df7ff996
 
     generated_kernel_count = 0
     generated_cpp_vec_kernel_count = 0
@@ -75,11 +72,8 @@
     cpp_to_dtype_count = 0
     cpp_outer_loop_fused_inner_counts.clear()
     num_comprehensive_padding = 0
-<<<<<<< HEAD
+    num_matches_for_scatter_upon_const_tensor = 0
     num_loop_reordering = 0
-=======
-    num_matches_for_scatter_upon_const_tensor = 0
->>>>>>> df7ff996
 
 
 @dataclass
