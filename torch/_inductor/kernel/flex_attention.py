# mypy: allow-untyped-defs
""" Triton Implementation of the flex_attention Kernel"""

import logging
from enum import auto, Enum
from typing import Any, List, Tuple

import torch
from .. import config
from ..ir import (
    ComputedBuffer,
    FixedLayout,
    FlexibleLayout,
    InputBuffer,
    IRNode,
    StorageBox,
    Subgraph,
    TensorBox,
)
from ..lowering import empty_strided, lowerings, register_lowering
from ..select_algorithm import autotune_select_algorithm, TritonTemplate

log = logging.getLogger(__name__)
aten = torch.ops.aten


class SubgraphType(Enum):
    """The type of subgraph for which we want to generate an output buffer."""

    FWD = auto()  # Forward pass
    JOINT_FWD = auto()  # The recompute step fo the of the bwds kernel
    JOINT_BWD = auto()  # The bwd pass of the joint


def flex_attention_grid(batch_size, num_heads, num_queries, d_model, meta):
    """How is this kernel parallelized?
    We create a grid of (batch_size * num_heads, ceil_div(n_queries, query_block_size), 1)
    Each block is responsible for iterating over blocks of keys and values calculating
    the final attention output.
    """
    import triton

    return (triton.cdiv(num_queries, meta["BLOCK_M"]), batch_size * num_heads, 1)


def create_placeholder(
    name: str, dtype: torch.dtype, device: torch.device
) -> TensorBox:
    """Creates a placeholder input buffers for producing subgraph_output."""
    input_buffer = InputBuffer(name, FixedLayout(device, dtype, [1], [1]))
    return TensorBox.create(input_buffer)


def index_to_other_buffers(cnt: int, graph_type: SubgraphType) -> int:
    """This function needs to be aware of the signatures for flex_attention_forward
    and flex_attention_backward. If new args are added, or the signature changes
    be sure to update the indexing math

    Args:
        cnt (int): The current index of the placeholder node
        is_joint_graph (bool): Whether or not this subgraph represents the joint graph
    """
    # Current fwd_args = [
    #   query,
    #   key,
    #   value,
    #   score_mod,
    #   sparse_kv_num_blocks,
    #   sparse_kv_indices,
    #   sparse_q_num_blocks,
    #   sparse_q_indices,
    #   SPARSE_KV_BLOCK_SIZE,
    #   SPARSE_Q_BLOCK_SIZE,
    #   *other_buffers
    # ]
    # For fwd_graphs we have 5 dummy values this when the first lifted args
    # is seen cnt = 5 and the start of the index_buffers is at args[10]
    # thus we add 5 from the current cnt
    if graph_type == SubgraphType.FWD:
        return cnt + 5

    # Current bwd_args = [
    #   q,
    #   k,
    #   v,
    #   out,
    #   lse,
    #   grad_out,
    #   fw_graph,
    #   joint_graph,
    #   sparse_kv_num_blocks,
    #   sparse_kv_indices,
    #   sparse_q_num_blocks,
    #   sparse_q_indices,
    #   SPARSE_KV_BLOCK_SIZE,
    #   SPARSE_Q_BLOCK_SIZE,
    #   *other_buffers
    # ]
    # We have 5 dummy values but the start of other_buffers is at index 14
    if graph_type == SubgraphType.JOINT_FWD:
        return cnt + 9

    # Same bwd args but now with 6 dummy values while other_buffers still start at 14
    if graph_type == SubgraphType.JOINT_BWD:
        return cnt + 8


def build_subgraph_buffer(
    args: Tuple[IRNode],
    placeholder_inps: List[TensorBox],
    subgraph: Subgraph,
    graph_type: SubgraphType,
) -> ComputedBuffer:
    """This function's goal is to take in the required args and produce the subgraph buffer
    The subgraph buffer is a ComputedBuffer that will be inlined into the triton template

    Args:
        args: The args that were passed into the flex_attention kernel
        placeholder_inps: The list of scalar inputs, these were created on the fly through `create_placeholder`
        subgraph: The Subgraph ir for which to produce the output node
        graph_type: The type of subgraph for which we want to produce the output node, see enum above for details
    """
    cnt = 0
    env = {}
    for node in subgraph.graph_module.graph.nodes:
        # There are two classes of placeholder inpts that we need
        # to handle differently. For the first n_scalar_inps inputs
        # we expect that these placeholders were generated by the make_fx call
        # in the flex Attention HOP. So we need to create a new placeholder
        # TensorBox for each of these inputs. For the rest of the inputs we
        # expect that these are lifted inputs that fill up the '*other_buffers'
        # tuple and already have corresponding TensorBoxes passed in as args.
        if node.op == "placeholder":
            is_lifted_input = cnt >= len(placeholder_inps)
            lifted_input_index = index_to_other_buffers(cnt, graph_type)
            env[node] = (
                args[lifted_input_index] if is_lifted_input else placeholder_inps[cnt]
            )
            cnt += 1
        elif node.op == "call_function":
            # For call_function we use the default lowerings and pass in the
            # already created TensorBoxes as args
            from torch.utils._pytree import tree_map

            args, kwargs = tree_map(
                lambda x: env[x] if x in env else x, (node.args, node.kwargs)
            )
            env[node] = lowerings[node.target](*args, **kwargs)
        elif node.op == "output":
            # For the output node we need to create a ComputedBuffer
            # which represents the actual score modification
            # The joint_graph's output should be of the form[grad_score, None, None, None, None]
            # This is because only the 'score' requires grad and the other outputs are
            # the non-differentiable index scalars
            if graph_type == SubgraphType.FWD or graph_type == SubgraphType.JOINT_FWD:
                output_node = node.args[0]
            else:
                output_node = node.args[0][0]
            output_buffer = env[output_node]
            assert isinstance(output_buffer, TensorBox), (
                "The output node  for flex attention's subgraph must be a TensorBox, but got: ",
                type(output_buffer),
            )
            assert isinstance(output_buffer.data, StorageBox), (
                "The output node for the flex attention subgraph must be a StorageBox, but got: ",
                type(output_buffer),
            )
            # Create the ComputedBuffer directly that will be inlined into the modification block
            subgraph_buffer = ComputedBuffer(
                name=None,
                layout=FlexibleLayout(
                    device=output_buffer.data.get_device(),
                    dtype=output_buffer.data.get_dtype(),
                    size=output_buffer.data.get_size(),
                ),
                data=output_buffer.data.data,  # type: ignore[arg-type]
            )
            return subgraph_buffer

    raise ValueError("TemplatedAttention was passed a subgraph with no output node!")


flex_attention_template = TritonTemplate(
    name="flex_attention",
    grid=flex_attention_grid,
    source=r"""
{{def_kernel("Q", "K", "V", "LSE", "SPARSE_KV_NUM_BLKS", "SPARSE_KV_IDX")}}
    # Sub notation for this kernel:
    #
    # Q: Query, K: Key, V: Value
    # M: Number of queries, N: Number of keys/values, D: Model dimension
    # z: Batch size, h: Number of heads, m: Number of queries per head, k: Number of keys per head
    # (Modifiable) Config options:
    # BLOCK_M: The thread block size across the seqlen dim of Q.
    # BLOCK_N: Iterate over BLOCK_N across the seqlen dim of K/V in each thread block.
    # SCORE_MOD_IS_LINEAR: Is the score modifier linear? If so, we can lift the
    # change of base out of the loop
    # ROWS_GUARANTEED_SAFE: Is it guaranteed that at least one value in each row
    # is not masked out? If so, we can skip an extra safety check
    # OUTPUT_LOGSUMEXP: We only need to store the logsumexp if we require grad
    #
    # The following SPARSE_* is defined in the block sparse mask grid, rather than the thread block grid.
    # SPARSE_KV_NUM_BLKS: The number of unmasked K/V blocks for each query.
    # SPARSE_KV_IDX: The indices of unmasked K/V blocks for each query.

    tl.static_assert(SPARSE_Q_BLOCK_SIZE >= BLOCK_M and SPARSE_Q_BLOCK_SIZE % BLOCK_M == 0)
    tl.static_assert(SPARSE_KV_BLOCK_SIZE >= BLOCK_N and SPARSE_KV_BLOCK_SIZE % BLOCK_N == 0)

    # Define Q Strides
    stride_qz = {{stride("Q", 0)}}
    stride_qh = {{stride("Q", 1)}}
    stride_qm = {{stride("Q", 2)}}
    stride_qk = {{stride("Q", 3)}}
    # Define K Strides
    stride_kz = {{stride("K", 0)}}
    stride_kh = {{stride("K", 1)}}
    stride_kn = {{stride("K", 2)}}
    stride_kk = {{stride("K", 3)}}
    # Define V Strides
    stride_vz = {{stride("V", 0)}}
    stride_vh = {{stride("V", 1)}}
    stride_vk = {{stride("V", 2)}}
    stride_vn = {{stride("V", 3)}}

    Z = {{size("Q", 0)}}
    H = {{size("Q", 1)}}
    Q_LEN = {{size("Q", 2)}}
    KV_LEN = {{size("K", 2)}}

    qk_scale = 1.0
    MATMUL_PRECISION = Q.dtype.element_ty

    start_m = tl.program_id(0)
    off_z = tl.program_id(1) // H
    off_h = tl.program_id(1) % H

    q_offset = off_z * stride_qz + off_h * stride_qh
    k_offset = off_z * stride_kz + off_h * stride_kh
    v_offset = off_z * stride_vz + off_h * stride_vh

    SPARSE_Z = {{size("SPARSE_KV_NUM_BLKS", 0)}}
    SPARSE_H = {{size("SPARSE_KV_NUM_BLKS", 1)}}

    sparse_idx_z = off_z % SPARSE_Z
    sparse_idx_h = off_h % SPARSE_H

    SPARSE_Q_MULTIPLE: tl.constexpr = (SPARSE_Q_BLOCK_SIZE // BLOCK_M)
    SPARSE_KV_MULTIPLE: tl.constexpr = (SPARSE_KV_BLOCK_SIZE // BLOCK_N)

    SPARSE_Q_BLOCK_CNT: tl.constexpr = Q_LEN // SPARSE_Q_BLOCK_SIZE
    SPARSE_KV_BLOCK_CNT: tl.constexpr = KV_LEN // SPARSE_KV_BLOCK_SIZE

    # SPARSE_KV_IDX and SPARSE_KV_NUM_BLKS are always contiguous.
    sparse_hz_offset = sparse_idx_z * SPARSE_H + sparse_idx_h
    sparse_kv_num_blks_offset = sparse_hz_offset * SPARSE_Q_BLOCK_CNT + start_m // SPARSE_Q_MULTIPLE
    sparse_kv_idx_offset = sparse_hz_offset * SPARSE_Q_BLOCK_CNT * SPARSE_KV_BLOCK_CNT + (start_m // SPARSE_Q_MULTIPLE) * SPARSE_KV_BLOCK_CNT  # noqa: B950
    kv_indices = SPARSE_KV_IDX + sparse_kv_idx_offset
    kv_start = tl.load(kv_indices) * SPARSE_KV_BLOCK_SIZE # first kv block we're loading
    sparse_kv_num_blocks = tl.load(SPARSE_KV_NUM_BLKS + sparse_kv_num_blks_offset)

    Q_block_ptr = tl.make_block_ptr(
        base=Q + q_offset,
        shape=(Q_LEN, BLOCK_DMODEL),
        strides=(stride_qm, stride_qk),
        offsets=(start_m * BLOCK_M, 0),
        block_shape=(BLOCK_M, BLOCK_DMODEL),
        order=(1, 0)
    )
    K_block_ptr = tl.make_block_ptr(
        base=K + k_offset,
        shape=(BLOCK_DMODEL, KV_LEN),
        strides=(stride_kk, stride_kn),
        offsets=(0, kv_start),
        block_shape=(BLOCK_DMODEL, BLOCK_N),
        order=(0, 1)
    )
    V_block_ptr = tl.make_block_ptr(
        base=V + v_offset,
        shape=(KV_LEN, BLOCK_DMODEL),
        strides=(stride_vk, stride_vn),
        offsets=(kv_start, 0),
        block_shape=(BLOCK_N, BLOCK_DMODEL),
        order=(1, 0)
    )
    # initialize offsets
    offs_m = start_m * BLOCK_M + tl.arange(0, BLOCK_M)
    offs_n = kv_start + tl.arange(0, BLOCK_N)
    # initialize pointer to m and l
    m_i = tl.zeros([BLOCK_M], dtype=tl.float32) - float("inf")
    l_i = tl.zeros([BLOCK_M], dtype=tl.float32)
    acc = tl.zeros([BLOCK_M, BLOCK_DMODEL], dtype=tl.float32)

    q = tl.load(Q_block_ptr)
    if SCORE_MOD_IS_LINEAR:
        qk_scale *= 1.44269504
    q = (q * qk_scale).to(MATMUL_PRECISION)

    # loop over k, v and update accumulator
    lo = 0
    hi = sparse_kv_num_blocks * SPARSE_KV_MULTIPLE

    for start_n in range(0, hi):
        # -- load k --
        k = tl.load(K_block_ptr)
        # -- compute qk ---
        qk = tl.dot(q, k)
        # ~~~~~~~~~~~~~~~~~~~ Apply score modification  ~~~~~~~~~~~~~~~~~~~
        m = offs_m[:, None]
        n = offs_n[None, :]
        {{ modification(
            subgraph_number=0,
            output_name="post_mod_scores",
            score="qk",
            b="off_z",
            h="off_h",
            m="m",
            n="n",
            out="qk"
        ) | indent_except_first(2) }}
        # TODO: In the case that score_mod is linear, this can be LICMed
        if not SCORE_MOD_IS_LINEAR:
            post_mod_scores *= 1.44269504
        # ~~~~~~~~~~~~~~~~~~~~~~~~~~~~~~~~~~~~~~~~~~~~~~~~~~~~~~~~~~~~~~~~

        # -- compute scaling constant ---
        m_ij = tl.maximum(m_i, tl.max(post_mod_scores, 1))

        alpha = tl.math.exp2(m_i - m_ij)
        p = tl.math.exp2(post_mod_scores - m_ij[:, None])
        if not ROWS_GUARANTEED_SAFE:
            masked_out_rows = (m_ij == float("-inf"))
            alpha = tl.where(masked_out_rows, 0, alpha)
            p = tl.where(masked_out_rows[:, None], 0, p)

        # NB: l_i update is pulled up here since it's a bit faster
        # NB: For headdim=256, it's faster to move it back down to after m_i =
        # m_ij
        l_i = l_i * alpha + tl.sum(p, 1)
        # # -- scale and update acc --
        acc = acc * alpha[:, None]
        v = tl.load(V_block_ptr)
        acc = tl.dot(p.to(MATMUL_PRECISION), v, acc)

        # -- update m_i
        m_i = m_ij
<<<<<<< HEAD
=======

>>>>>>> 9ae78a57
        # update pointers
        indices_idx = start_n // SPARSE_KV_MULTIPLE

        cur_block = tl.load(kv_indices + indices_idx)
        next_block = tl.load(kv_indices + indices_idx + 1)
        needs_jump = (start_n + 1) % SPARSE_KV_MULTIPLE == 0
        jump_to_block = (next_block - cur_block ) * SPARSE_KV_BLOCK_SIZE - (SPARSE_KV_MULTIPLE - 1) * BLOCK_N

        offset = jump_to_block * needs_jump + (1 - needs_jump) * BLOCK_N

        V_block_ptr = tl.advance(V_block_ptr, (offset, 0))
        K_block_ptr = tl.advance(K_block_ptr, (0, offset))

        offs_n = offs_n + offset

    # Store output and logsumexp
    acc = acc / l_i[:, None]
    idx_z = tl.program_id(1) // H
    idx_h = tl.program_id(1) % H
    idx_m = offs_m[:, None]
    idx_d = tl.arange(0, BLOCK_DMODEL)[None, :]

    mask = idx_m < Q_LEN
    # TODO generalize and add proper mask support
    {{store_output(("idx_z", "idx_h", "idx_m", "idx_d"), "acc", "mask")}}

    # TODO dont want to write this if we dont require grad
    if OUTPUT_LOGSUMEXP:
        off_hz = tl.program_id(1)
        l_ptrs = LSE + off_hz * Q_LEN + offs_m
        lse = m_i + tl.math.log2(l_i)
        tl.store(l_ptrs, lse)
 """,
)


_h100_default_config = {
    (torch.float32, 64): (128, 32, 4, 3),
    (torch.float32, 128): (32, 64, 4, 3),
    (torch.float32, 256): (32, 32, 4, 3),
    (torch.bfloat16, 64): (128, 64, 4, 3),
    (torch.bfloat16, 128): (64, 32, 4, 3),
    (torch.bfloat16, 256): (64, 32, 4, 3),
    (torch.float16, 64): (128, 64, 4, 3),
    (torch.float16, 128): (64, 32, 4, 3),
    (torch.float16, 256): (64, 32, 4, 3),
}

_a100_default_config = {
    (torch.float32, 64): (128, 32, 4, 3),
    (torch.float32, 128): (128, 32, 4, 3),
    (torch.float32, 256): (64, 16, 4, 3),
    (torch.bfloat16, 64): (128, 64, 4, 3),
    (torch.bfloat16, 128): (128, 128, 8, 2),
    (torch.bfloat16, 256): (32, 64, 4, 3),
    (torch.float16, 64): (128, 64, 4, 3),
    (torch.float16, 128): (128, 128, 8, 2),
    (torch.float16, 256): (32, 64, 4, 3),
}


def _get_default_config_fwd(query) -> Tuple[int, int, int, int]:
    dtype = query.get_dtype()
    head_dim = query.get_size()[-1]
    default_config = None

    if head_dim <= 256 and torch.cuda.get_device_capability() >= (9, 0):  # H100
        if dtype == torch.float32:
            default_config = (64, 64, 4, 3)
        else:
            default_config = (128, 64, 4, 3)
        default_config = _h100_default_config.get((dtype, head_dim), default_config)
    elif head_dim <= 256 and torch.cuda.get_device_capability() >= (8, 0):  # A100
        if dtype == torch.float32:
            default_config = (64, 64, 4, 3)
        else:
            default_config = (128, 64, 4, 3)
        default_config = _a100_default_config.get((dtype, head_dim), default_config)
    else:  # modest hardware or extremely large head_dim
        if dtype == torch.float32:
            default_config = (32, 16, 4, 3)
        else:
            default_config = (64, 32, 4, 3)

    return default_config


def _get_default_config_bwd(query) -> Tuple[int, int, int, int]:
    head_dim = query.get_size()[-1]
    dtype = query.get_dtype()

    if dtype == torch.float32:
        return (16, 16, 4, 1)
    if head_dim <= 256 and torch.cuda.get_device_capability() >= (9, 0):  # H100
        return (32, 128, 4, 3)
    elif torch.cuda.get_device_capability() >= (8, 0):  # A100
        if head_dim == 64:
            return (32, 128, 4, 3)
        elif head_dim == 128:
            return (64, 128, 8, 3)
        else:
            return (64, 64, 4, 2)
    else:  # modest hardware or extremely large head_dim
        return (16, 16, 4, 1)


# TODO: We probably also need a layout constraint?
@register_lowering(torch.ops.higher_order.flex_attention, type_promotion_kind=None)
def flex_attention(*args, **kwargs):
    (
        query,
        key,
        value,
        subgraph,
        sparse_kv_num_blocks,
        sparse_kv_indices,
        sparse_q_num_blocks,
        sparse_q_indices,
        SPARSE_KV_BLOCK_SIZE,
        SPARSE_Q_BLOCK_SIZE,
        *other_buffers,
    ) = args
    for buf in [
        query,
        key,
        value,
        sparse_kv_num_blocks,
        sparse_kv_indices,
        sparse_q_num_blocks,
        sparse_q_indices,
    ]:
        buf.realize()
    placeholder_inps = [
        create_placeholder(name, dtype, query.get_device())
        for name, dtype in [
            ("score", query.get_dtype()),
            ("b", torch.int32),
            ("h", torch.int32),
            ("m", torch.int32),
            ("n", torch.int32),
        ]
    ]
    subgraph_buffer = build_subgraph_buffer(
        args, placeholder_inps, subgraph, graph_type=SubgraphType.FWD
    )
    layout = FixedLayout(
        query.get_device(),
        query.get_dtype(),
        query.get_size(),
        query.get_stride(),
    )
    # see NOTE:[TritonTemplates with multiple outputs]
    logsumexp_shape = query.get_size()[:-1]  # [B, H, M]
    logsumexp = empty_strided(
        logsumexp_shape,
        None,
        dtype=torch.float32,  # The logsumexp is always stored in fp32 regardless of the input dtype
        device=query.get_device(),
    )
    choices: List[Any] = []
    configs: List[Tuple[int, int, int, int]] = []
    configs.append(_get_default_config_fwd(query))
    if config.max_autotune:
        configs += [
            (128, 64, 4, 3),
            (128, 128, 4, 3),
            (128, 128, 8, 2),
            (64, 128, 4, 3),
            (64, 64, 4, 3),
        ]

    # Note, we don't need to pass in the captured buffers explicitly
    # because they're implicitly added by the score_mod function
    # We do need to explicitly pass it in for autotuning though.

    for BLOCK_M, BLOCK_N, num_warps, num_stages in configs:
        if SPARSE_KV_BLOCK_SIZE % BLOCK_N != 0 or SPARSE_Q_BLOCK_SIZE % BLOCK_M != 0:
            continue

        flex_attention_template.maybe_append_choice(
            choices=choices,
            input_nodes=[
                query,
                key,
                value,
                logsumexp,
                sparse_kv_num_blocks,
                sparse_kv_indices,
            ],
            layout=layout,
            subgraphs=[
                subgraph_buffer,
            ],
            mutated_inputs=[
                logsumexp,
            ],
            num_stages=num_stages,
            num_warps=num_warps,
            call_sizes=query.get_size(),
            BLOCK_M=BLOCK_M,
            BLOCK_N=BLOCK_N,
            BLOCK_DMODEL=query.get_size()[-1],
            # For now, we always assume the "sound" option
            SCORE_MOD_IS_LINEAR=False,
            ROWS_GUARANTEED_SAFE=False,
            OUTPUT_LOGSUMEXP=True,
            SPARSE_Q_BLOCK_SIZE=SPARSE_Q_BLOCK_SIZE,
            SPARSE_KV_BLOCK_SIZE=SPARSE_KV_BLOCK_SIZE,
        )
    inputs_for_autotuning = [
        query,
        key,
        value,
        logsumexp,
        sparse_kv_num_blocks,
        sparse_kv_indices,
    ] + list(other_buffers)
    return (
        autotune_select_algorithm(
            "flex_attention", choices, inputs_for_autotuning, layout
        ),
        logsumexp,
    )


# ---------------------------- Backward HOP Implementation ----------------------------


def flex_attention_backward_grid(
    batch_size, num_heads, num_queries, d_model, num_key_value, meta
):
    """How is this kernel parallelized?
    Currently this is only parallelizing over batch * num_heads, but we can, and want to
    parallelize over ceil_div(num_key_value, key_value_block_size). To do this will either require
    atomic updates to some grad values or to have a two pass kernel design.
    """
    import triton

    return (
        triton.cdiv(num_queries, meta["BLOCK_M2"])
        + triton.cdiv(num_key_value, meta["BLOCK_N1"]),
        1,
        batch_size * num_heads,
    )


flex_attention_backward_template = TritonTemplate(
    name="flex_attention_backward",
    grid=flex_attention_backward_grid,
    source=r"""
{{def_kernel("Q", "K", "V", "OUT", "LSE", "DELTA", "DO", "DQ", "DV", "SPARSE_KV_NUM_BLKS", "SPARSE_KV_IDX", "SPARSE_Q_NUM_BLKS", "SPARSE_Q_IDX")}}
    # Sub notation for this kernel:
    #
    # Q: Query, K: Key, V: Value
    # OUT: Forward output, LSE: logsumexp (logsumexp is always stored in fp32 regardless of the input dtype)
    # DELTA: Precomputed sum(OUT* DO, axis=1)
    # DO: Derivative of Output, DQ: Derivative of Query, DV: Derivative of Value
    # DK: Derivative of Key, is the written to via the store_output call due to some limitations with
    # inductor codegen
    # M: Number of queries, N: Number of keys/values, D: Model dimension
    # z: Batch size, h: Number of heads, m: Number of queries or keys/values, d: Head dim
    # (Modifiable) Config options:
    # BLOCK_M1: when calculating DK & DV, iterate over BLOCK_M1 across the seqlen dim of Q in each thread block.
    # BLOCK_N1: when calculating DK & DV, the thread block size across the seqlen dim of K/V.
    # BLOCK_M2: when calculating DQ, the thread block size across the seqlen dim of Q.
    # BLOCK_N2: when calculating DQ, iterate over BLOCK_N2 across the seqlen dim of K/V in each thread block.
    # SCORE_MOD_IS_LINEAR: Is the score modifier linear? If so, we can lift the
    # change of base out of the loop
    #
    # The following SPARSE_* is defined in the block sparse mask grid, rather than the thread block grid.
    # SPARSE_KV_NUM_BLKS: The number of unmasked K/V blocks for each query.
    # SPARSE_KV_IDX: The indices of unmasked K/V blocks for each query.
    # SPARSE_Q_NUM_BLKS: The number of unmasked Q blocks for each key/value.
    # SPARSE_Q_IDX: The indices of unmasked Q blocks for each key/value.

    # Define Q Strides
    stride_qz = {{stride("Q", 0)}}
    stride_qh = {{stride("Q", 1)}}
    stride_qm = {{stride("Q", 2)}}
    stride_qd = {{stride("Q", 3)}}
    # Define K Strides
    stride_kz = {{stride("K", 0)}}
    stride_kh = {{stride("K", 1)}}
    stride_km = {{stride("K", 2)}}
    stride_kd = {{stride("K", 3)}}
    # Define V Strides
    stride_vz = {{stride("V", 0)}}
    stride_vh = {{stride("V", 1)}}
    stride_vm = {{stride("V", 2)}}
    stride_vd = {{stride("V", 3)}}

    Z = {{size("Q", 0)}}
    H = {{size("Q", 1)}}
    Q_LEN = {{size("Q", 2)}}
    KV_LEN = {{size("K", 2)}}

    MATMUL_PRECISION = Q.dtype.element_ty

    pid = tl.program_id(0)
    NUM_KV_BLOCKS = KV_LEN // BLOCK_N1

    off_hz = tl.program_id(2)
    off_z = off_hz // H # batch idx
    off_h = off_hz % H # head idx

    SM_Z = {{size("SPARSE_KV_NUM_BLKS", 0)}}
    SM_H = {{size("SPARSE_KV_NUM_BLKS", 1)}}

    sparse_idx_z = off_z % SM_Z
    sparse_idx_h = off_h % SM_H

    off_chz = (off_hz * Q_LEN).to(tl.int64)
    q_adj = (stride_qh * (off_hz % H) + stride_qz * (off_hz // H)).to(tl.int64)
    k_adj = (stride_kh * (off_hz % H) + stride_kz * (off_hz // H)).to(tl.int64)
    v_adj = (stride_vh * (off_hz % H) + stride_vz * (off_hz // H)).to(tl.int64)

    # offset pointers for batch/head
    Q += q_adj
    K += k_adj
    V += v_adj
    DO += q_adj
    DQ += q_adj
    DV += v_adj
    LSE += off_chz
    DELTA += off_chz

    offs_k = tl.arange(0, BLOCK_DMODEL)

    if pid >= NUM_KV_BLOCKS:
        # THIS BLOCK DOES DQ
        off_pid = pid - NUM_KV_BLOCKS

        SPARSE_Q_MULTIPLE = (SPARSE_Q_BLOCK_SIZE // BLOCK_M2)
        SPARSE_KV_MULTIPLE = (SPARSE_KV_BLOCK_SIZE // BLOCK_N2)

        SPARSE_Q_BLOCK_CNT = Q_LEN // SPARSE_Q_BLOCK_SIZE
        SPARSE_KV_BLOCK_CNT = KV_LEN // SPARSE_KV_BLOCK_SIZE

        # SPARSE_KV_IDX and SPARSE_KV_NUM_BLKS are always contiguous.
        sparse_hz_offset = sparse_idx_z * SM_H + sparse_idx_h
        sparse_kv_num_blks_offset = sparse_hz_offset * SPARSE_Q_BLOCK_CNT + off_pid // SPARSE_Q_MULTIPLE
        sparse_kv_idx_offset = sparse_hz_offset * SPARSE_Q_BLOCK_CNT * SPARSE_KV_BLOCK_CNT + (off_pid // SPARSE_Q_MULTIPLE) * SPARSE_KV_BLOCK_CNT  # noqa: B950
        kv_indices = SPARSE_KV_IDX + sparse_kv_idx_offset
        kv_start = tl.load(kv_indices) * SPARSE_KV_BLOCK_SIZE # first kv block we're loading
        sparse_kv_num_blocks = tl.load(SPARSE_KV_NUM_BLKS + sparse_kv_num_blks_offset)

        start_m2 = off_pid * BLOCK_M2

        offs_m2 = start_m2 + tl.arange(0, BLOCK_M2)

        q = tl.load(Q + offs_m2[:, None] * stride_qm + offs_k[None, :] * stride_qd)
        dq = tl.zeros([BLOCK_M2, BLOCK_DMODEL], dtype=tl.float32)
        do = tl.load(DO + offs_m2[:, None] * stride_qm + offs_k[None, :] * stride_qd)

        lse = tl.load(LSE + offs_m2)
        lse = lse[:, None]

        start_n2 = kv_start
        offs_m2 = start_m2 + tl.arange(0, BLOCK_M2)
        offs_n2 = start_n2 + tl.arange(0, BLOCK_N2)
        kT_ptrs = K + offs_n2[None, :] * stride_km + offs_k[:, None] * stride_kd
        vT_ptrs = V + offs_n2[None, :] * stride_vm + offs_k[:, None] * stride_vd
        Di = tl.load(DELTA + offs_m2)
        # BLOCK_M2 must be a multiple of BLOCK_N2, otherwise the code wouldn't work.
        tl.static_assert(BLOCK_M2 % BLOCK_N2 == 0)

        curr_n = start_n2
<<<<<<< HEAD
        num_steps = KV_LEN // BLOCK_N2
        for blk_idx in range(num_steps):
            offs_n2 = curr_n + tl.arange(0, BLOCK_N2)
=======
        hi = sparse_kv_num_blocks * SPARSE_KV_MULTIPLE
        for start_n in range(0, hi):
            offs_n2= curr_n + tl.arange(0, BLOCK_N2)
>>>>>>> 9ae78a57
            kT = tl.load(kT_ptrs)
            vT = tl.load(vT_ptrs)
            qk = tl.dot(q, kT)
            # ~~~~~~~~~~~~~~~~~~~ Apply score modification  ~~~~~~~~~~~~~~~~~~~
            pre_mod_scores = qk
            m = offs_m2[:, None]
            n = offs_n2[None, :]
            {{ modification(
                subgraph_number=0,
                output_name="post_mod_scores",
                score="qk",
                b="off_z",
                h="off_h",
                m="m",
                n="n",
                out="qk"
            ) | indent_except_first(3) }}
            # ~~~~~~~~~~~~~~~~~~~~~~~~~~~~~~~~~~~~~~~~~~~~~~~~~~~~~~~~~~~~~~~~
            if not SCORE_MOD_IS_LINEAR:
                post_mod_scores *= 1.44269504
            p = tl.math.exp2(post_mod_scores - lse).to(MATMUL_PRECISION)
            # Compute dP and dS.
            dp = tl.dot(do, vT)
            ds = p * (dp - Di[:, None])
            # ~~~~~~~~~~~~~~~~~~~ Apply joint modification  ~~~~~~~~~~~~~~~~~~~
            {{ modification(
                subgraph_number=1,
                output_name = "grad_scores",
                score="pre_mod_scores",
                b="off_z",
                h="off_h",
                m="m",
                n="n",
                grad_score_mod="ds"
            ) | indent_except_first(3) }}
            ds = grad_scores
            # ~~~~~~~~~~~~~~~~~~~~~~~~~~~~~~~~~~~~~~~~~~~~~~~~~~~~~~~~~~~~~~~~
            ds = ds.to(MATMUL_PRECISION)
            # Compute dQ.
            dq += tl.dot(ds, tl.trans(kT))

            # Increment pointers.
            indices_idx = start_n // SPARSE_KV_MULTIPLE
            cur_block = tl.load(kv_indices + indices_idx)
            next_block = tl.load(kv_indices + indices_idx + 1)
            needs_jump = (start_n + 1) % SPARSE_KV_MULTIPLE == 0
            jump_to_block = (next_block - cur_block ) * SPARSE_KV_BLOCK_SIZE - (SPARSE_KV_MULTIPLE - 1) * BLOCK_N2
            offset = jump_to_block * needs_jump + (1 - needs_jump) * BLOCK_N2

            kT_ptrs += offset * stride_km
            vT_ptrs += offset * stride_km

            curr_n += offset

        # Write back dQ.
        dq_ptrs = DQ + offs_m2[:, None] * stride_qm + offs_k[None, :] * stride_qd
        tl.store(dq_ptrs, dq)
    else:
        # THIS BLOCK DOES DK & DV

        SPARSE_Q_MULTIPLE = (SPARSE_Q_BLOCK_SIZE // BLOCK_M1)
        SPARSE_KV_MULTIPLE = (SPARSE_KV_BLOCK_SIZE // BLOCK_N1)

        SPARSE_Q_BLOCK_CNT = Q_LEN // SPARSE_Q_BLOCK_SIZE
        SPARSE_KV_BLOCK_CNT = KV_LEN // SPARSE_KV_BLOCK_SIZE

        # SPARSE_Q_IDX and SPARSE_Q_NUM_BLKS are always contiguous.
        sparse_hz_offset = sparse_idx_z * SM_H + sparse_idx_h
        sparse_q_num_blks_offset = sparse_hz_offset * SPARSE_KV_BLOCK_CNT + pid // SPARSE_KV_MULTIPLE
        sparse_q_idx_offset = sparse_hz_offset * SPARSE_Q_BLOCK_CNT * SPARSE_KV_BLOCK_CNT + (pid // SPARSE_KV_MULTIPLE) * SPARSE_Q_BLOCK_CNT  # noqa: B950
        q_indices = SPARSE_Q_IDX + sparse_q_idx_offset
        q_start = tl.load(q_indices) * SPARSE_Q_BLOCK_SIZE # first q block we're loading
        sparse_q_num_blocks = tl.load(SPARSE_Q_NUM_BLKS + sparse_q_num_blks_offset)

        start_n1 = pid * BLOCK_N1
        start_m1 = q_start

        offs_n1 = start_n1 + tl.arange(0, BLOCK_N1)

        dv = tl.zeros([BLOCK_N1, BLOCK_DMODEL], dtype=tl.float32)
        dk = tl.zeros([BLOCK_N1, BLOCK_DMODEL], dtype=tl.float32)

        # load K and V: they stay in SRAM throughout the inner loop.
        k = tl.load(K + offs_n1[:, None] * stride_km + offs_k[None, :] * stride_kd)
        v = tl.load(V + offs_n1[:, None] * stride_vm + offs_k[None, :] * stride_vd)

        offs_m1 = start_m1 + tl.arange(0, BLOCK_M1)
        offs_n1 = start_n1 + tl.arange(0, BLOCK_N1)
        qT_ptrs = Q + offs_m1[None, :] * stride_qm + offs_k[:, None] * stride_qd
        do_ptrs = DO + offs_m1[:, None] * stride_qm + offs_k[None, :] * stride_qd
        # BLOCK_N1 must be a multiple of BLOCK_M1, otherwise the code wouldn't work.
        tl.static_assert(BLOCK_N1 % BLOCK_M1 == 0)

        curr_m = start_m1
        hi = sparse_q_num_blocks * SPARSE_Q_MULTIPLE
        for start_m in range(0, hi):
            qT = tl.load(qT_ptrs)
            # Load LSE before computing qk to reduce pipeline stall.
            offs_m1 = curr_m + tl.arange(0, BLOCK_M1)
            lse = tl.load(LSE + offs_m1)
            qkT = tl.dot(k, qT)
            # ~~~~~~~~~~~~~~~~~~~ Apply score modification  ~~~~~~~~~~~~~~~~~~~
            m = offs_m1[None, :]
            n = offs_n1[:, None]
            pre_mod_scores = qkT
            {{ modification(
                subgraph_number=0,
                output_name="post_mod_scores",
                score="qkT",
                b="off_z",
                h="off_h",
                m="m",
                n="n",
                out="qkT"
            ) | indent_except_first(3) }}
            # ~~~~~~~~~~~~~~~~~~~~~~~~~~~~~~~~~~~~~~~~~~~~~~~~~~~~~~~~~~~~~~~~
            if not SCORE_MOD_IS_LINEAR:
                post_mod_scores *= 1.44269504
            pT = tl.math.exp2(post_mod_scores - lse[None, :])
            do = tl.load(do_ptrs)
            # Compute dV.
            ppT = pT
            dv += tl.dot(ppT.to(MATMUL_PRECISION), do)
            Di = tl.load(DELTA + offs_m1)
            # Compute dP and dS.
            dpT = tl.dot(v, tl.trans(do))
            dsT = pT * (dpT - Di[None, :])
            # ~~~~~~~~~~~~~~~~~~~ Apply joint modification  ~~~~~~~~~~~~~~~~~~~
            m = offs_m1[None, :]
            n = offs_n1[:, None]
            {{ modification(
                subgraph_number=1,
                output_name = "grad_scores",
                score="pre_mod_scores",
                b="off_z",
                h="off_h",
                m="m",
                n="n",
                grad_score_mod="dsT"
            ) | indent_except_first(3) }}
            dsT = grad_scores
            # ~~~~~~~~~~~~~~~~~~~~~~~~~~~~~~~~~~~~~~~~~~~~~~~~~~~~~~~~~~~~~~~~
            dk += tl.dot(dsT.to(MATMUL_PRECISION), tl.trans(qT))
            # Increment pointers.
            indices_idx = start_m // SPARSE_Q_MULTIPLE
            cur_block = tl.load(q_indices + indices_idx)
            next_block = tl.load(q_indices + indices_idx + 1)
            needs_jump = (start_m + 1) % SPARSE_Q_MULTIPLE == 0
            jump_to_block = (next_block - cur_block ) * SPARSE_Q_BLOCK_SIZE - (SPARSE_Q_MULTIPLE - 1) * BLOCK_M1
            offset = jump_to_block * needs_jump + (1 - needs_jump) * BLOCK_M1

            qT_ptrs += offset * stride_qm
            do_ptrs += offset * stride_qm

            curr_m += offset

        dv_ptrs = DV + offs_n1[:, None] * stride_vm + offs_k[None, :] * stride_vd
        tl.store(dv_ptrs, dv)

        # Write back dK.
        index_n = offs_n1[:, None]
        index_k = offs_k[None, :]

        mask = index_n <= KV_LEN
        {{store_output(("off_z", "off_h", "index_n", "index_k"), "dk", "mask", indent_width=8)}}
 """,
)


# TODO: We probably also need a layout constraint?
@register_lowering(
    torch.ops.higher_order.flex_attention_backward, type_promotion_kind=None
)
def flex_attention_backward(*args, **kwargs):
    (
        query,
        key,
        value,
        out,
        logsumexp,
        grad_out,
        fw_graph,
        joint_graph,
        sparse_kv_num_blocks,
        sparse_kv_indices,
        sparse_q_num_blocks,
        sparse_q_indices,
        SPARSE_KV_BLOCK_SIZE,
        SPARSE_Q_BLOCK_SIZE,
        *other_buffers,
    ) = args
    for buf in [
        query,
        key,
        value,
        grad_out,
        sparse_kv_num_blocks,
        sparse_kv_indices,
        sparse_q_num_blocks,
        sparse_q_indices,
    ]:
        buf.realize()

    device = query.get_device()
    dtype = query.get_dtype()

    fwd_placeholder_inps = [
        create_placeholder(name, dtype, device)
        for name, dtype in [
            ("score", dtype),
            ("b", torch.int32),
            ("h", torch.int32),
            ("m", torch.int32),
            ("n", torch.int32),
        ]
    ]
    fw_subgraph_buffer = build_subgraph_buffer(
        args, fwd_placeholder_inps, fw_graph, graph_type=SubgraphType.JOINT_FWD
    )

    joint_placeholder_inps = fwd_placeholder_inps + [
        create_placeholder("grad_score_mod", dtype, device)
    ]
    joint_subgraph_buffer = build_subgraph_buffer(
        args, joint_placeholder_inps, joint_graph, graph_type=SubgraphType.JOINT_BWD
    )

    layout_k = FixedLayout(
        key.get_device(),
        key.get_dtype(),
        key.get_size(),
        key.get_stride(),
    )

    # Create delta which will is needed for the bwd's kernel
    mul_delta = lowerings[aten.mul](out, grad_out)
    delta = lowerings[aten.sum](mul_delta, axis=-1)

    # see NOTE:[TritonTemplates with multiple outputs]
    grad_query = empty_strided(
        query.get_size(), query.get_stride(), dtype=dtype, device=device
    )
    grad_value = empty_strided(
        value.get_size(), value.get_stride(), dtype=dtype, device=device
    )

    choices: List[Any] = []
    configs: List[Tuple[int, int, int, int]] = []
    configs.append(_get_default_config_bwd(query))
    if config.max_autotune:
        for BLOCK1 in [32, 64]:
            for BLOCK2 in [32, 64, 128]:
                if BLOCK2 % BLOCK1 != 0:
                    continue
                for w in [4, 8]:
                    for s in [1, 3, 4, 5]:
                        configs.append((BLOCK1, BLOCK2, w, s))

    for BLOCK1, BLOCK2, num_warps, num_stages in configs:
        if (
            SPARSE_KV_BLOCK_SIZE % BLOCK1 != 0
            or SPARSE_Q_BLOCK_SIZE % BLOCK1 != 0
            or SPARSE_KV_BLOCK_SIZE % BLOCK2 != 0
            or SPARSE_Q_BLOCK_SIZE % BLOCK2 != 0
        ):
            continue

        flex_attention_backward_template.maybe_append_choice(
            choices=choices,
            input_nodes=[
                query,
                key,
                value,
                out,
                logsumexp,
                delta,
                grad_out,
                grad_query,
                grad_value,
                sparse_kv_num_blocks,
                sparse_kv_indices,
                sparse_q_num_blocks,
                sparse_q_indices,
            ],
            layout=layout_k,  # We use store_output only for grad_key
            subgraphs=[fw_subgraph_buffer, joint_subgraph_buffer],
            mutated_inputs=[grad_query, grad_value],
            call_sizes=query.get_size() + [key.get_size()[2]],
            num_stages=num_stages,
            num_warps=num_warps,
            BLOCK_M1=BLOCK1,
            BLOCK_N1=BLOCK2,
            BLOCK_M2=BLOCK2,
            BLOCK_N2=BLOCK1,
            BLOCK_DMODEL=query.get_size()[-1],
            # For now, we always assume the "sound" option
            SCORE_MOD_IS_LINEAR=False,
            SPARSE_Q_BLOCK_SIZE=SPARSE_Q_BLOCK_SIZE,
            SPARSE_KV_BLOCK_SIZE=SPARSE_KV_BLOCK_SIZE,
        )
    inputs_for_autotuning = [
        query,
        key,
        value,
        out,
        logsumexp,
        delta,
        grad_out,
        grad_query,
        grad_value,
        sparse_kv_num_blocks,
        sparse_kv_indices,
        sparse_q_num_blocks,
        sparse_q_indices,
    ] + list(other_buffers)

    grad_key = autotune_select_algorithm(
        "flex_attention_backward", choices, inputs_for_autotuning, layout_k
    )
    return (
        grad_query,
        grad_key,
        grad_value,
    )<|MERGE_RESOLUTION|>--- conflicted
+++ resolved
@@ -343,10 +343,7 @@
 
         # -- update m_i
         m_i = m_ij
-<<<<<<< HEAD
-=======
-
->>>>>>> 9ae78a57
+
         # update pointers
         indices_idx = start_n // SPARSE_KV_MULTIPLE
 
@@ -714,15 +711,9 @@
         tl.static_assert(BLOCK_M2 % BLOCK_N2 == 0)
 
         curr_n = start_n2
-<<<<<<< HEAD
-        num_steps = KV_LEN // BLOCK_N2
-        for blk_idx in range(num_steps):
-            offs_n2 = curr_n + tl.arange(0, BLOCK_N2)
-=======
         hi = sparse_kv_num_blocks * SPARSE_KV_MULTIPLE
         for start_n in range(0, hi):
             offs_n2= curr_n + tl.arange(0, BLOCK_N2)
->>>>>>> 9ae78a57
             kT = tl.load(kT_ptrs)
             vT = tl.load(vT_ptrs)
             qk = tl.dot(q, kT)
