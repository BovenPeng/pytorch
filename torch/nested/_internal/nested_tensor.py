--- conflicted
+++ resolved
@@ -429,11 +429,10 @@
     return _dummy_instance
 
 
-<<<<<<< HEAD
 def nested_view_from_values_offsets(
     values, offsets, ragged_idx=1, min_seqlen=-1, max_seqlen=-1
 ):
-    return torch._nested_view_from_jagged_with_cache(
+    return torch._nested_view_from_jagged(  # type: ignore[attr-defined]
         values, offsets, _nt_view_dummy(), None, ragged_idx, min_seqlen, max_seqlen
     )  # type: ignore[return-value]
 
@@ -441,18 +440,6 @@
 def nested_view_from_values_offsets_lengths(
     values, offsets, lengths, ragged_idx=1, min_seqlen=-1, max_seqlen=-1
 ):
-    return torch._nested_view_from_jagged_with_cache(
+    return torch._nested_view_from_jagged(  # type: ignore[attr-defined]
         values, offsets, _nt_view_dummy(), lengths, ragged_idx, min_seqlen, max_seqlen
-    )  # type: ignore[return-value]
-=======
-def nested_view_from_values_offsets(values, offsets, ragged_idx=1):
-    return torch._nested_view_from_jagged(  # type: ignore[attr-defined]
-        values, offsets, _nt_view_dummy(), None, ragged_idx
-    )
-
-
-def nested_view_from_values_offsets_lengths(values, offsets, lengths, ragged_idx=1):
-    return torch._nested_view_from_jagged(  # type: ignore[attr-defined]
-        values, offsets, _nt_view_dummy(), lengths, ragged_idx
-    )
->>>>>>> 95269e77
+    )  # type: ignore[return-value]