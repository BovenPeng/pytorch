--- conflicted
+++ resolved
@@ -57,16 +57,14 @@
     pass
 
 
-<<<<<<< HEAD
+_UNASSIGNED = _Unassigned()
+
+
 class _Unhashable:
     pass
 
 
-_UNASSIGNED = _Unassigned()
 _UNHASHABLE = _Unhashable()
-=======
-_UNASSIGNED = _Unassigned()
->>>>>>> 07d3af8e
 
 DimList = List
 
@@ -809,6 +807,17 @@
 
 
 @dataclass(frozen=True)
+class _BypassDispatchCacheEntry:
+    """
+    The cache entry indicating that a previous cache attempt raised
+    _BypassDispatchCacheEntry. We don't use _BypassDispatchCache directly
+    because it hangs onto extra Exception information we don't want to persist.
+    """
+    reason: str
+
+
+
+@dataclass(frozen=True)
 class DispatchCacheInfo:
     """
     Information about the state of the FakeTensor dispatch cache.
@@ -828,18 +837,14 @@
 # new allocations of Tensors which have non-meta storage so
 # memory should not significantly increase.
 
-
 class FakeTensorMode(TorchDispatchMode):
-    cache: Dict[_DispatchCacheKey, Union[_DispatchCacheEntry, _BypassDispatchCache]] = {}
+    cache: Dict[_DispatchCacheKey, Union[_DispatchCacheEntry, _BypassDispatchCacheEntry]] = {}
     cache_hits: int = 0
     cache_misses: int = 0
     cache_bypasses: Dict[str, int] = defaultdict(int)
-<<<<<<< HEAD
-=======
     # Every time you retrace using the same fake tensor mode, you should
     # advance the epoch so we don't reuse unbacked memos
     epoch: int = 0
->>>>>>> 07d3af8e
     in_kernel_invocation: bool = False
 
     def __init__(
@@ -1013,7 +1018,6 @@
         and cache the result (if the result is eligible for caching).
         """
         output: Union[FakeTensor, _Unassigned] = _UNASSIGNED
-<<<<<<< HEAD
         key = self._cache_key(func, args, kwargs)
         entry = FakeTensorMode.cache.get(key, None)
         if isinstance(entry, _DispatchCacheEntry):
@@ -1024,7 +1028,7 @@
                 # synthesized from the cache matches the output created
                 # by normal dispatch.
                 self._crosscheck_cache_output(output, func, types, args, kwargs)
-        elif isinstance(entry, _BypassDispatchCache):
+        elif isinstance(entry, _BypassDispatchCacheEntry):
             FakeTensorMode.cache_bypasses[entry.reason] += 1
         else:
             # `entry` Must be 'None' - we don't have an entry in the cache
@@ -1033,19 +1037,6 @@
                 # args. This will raise _BypassDispatchCache if there's an
                 # invalid value in the args.
                 self._validate_cache_key(func, args, kwargs)
-=======
-        try:
-            key = self._cache_key(func, args, kwargs)
-            entry = FakeTensorMode.cache.get(key, None)
-            if entry is not None:
-                output = self._output_from_cache_entry(entry, func, args)
-                FakeTensorMode.cache_hits += 1
-                if self.cache_crosscheck_enabled:
-                    # For debugging / testing: Validate that the output synthesized
-                    # from the cache matches the output created by normal dispatch.
-                    self._crosscheck_cache_output(output, func, types, args, kwargs)
-            else:
->>>>>>> 07d3af8e
                 output = self._dispatch_impl(func, types, args, kwargs)
                 entry = self._make_cache_entry(key, func, args, kwargs, output)
             except _BypassDispatchCache as e:
@@ -1056,7 +1047,7 @@
                 # time and mark the cache as invalid and next time drop below to
                 # recompute it.
                 FakeTensorMode.cache_bypasses[e.reason] += 1
-                FakeTensorMode.cache[key] = e
+                FakeTensorMode.cache[key] = _BypassDispatchCacheEntry(e.reason)
             else:
                 FakeTensorMode.cache[key] = entry
                 FakeTensorMode.cache_misses += 1
@@ -1190,10 +1181,6 @@
             self._verify_args_for_hash(args.values())
             return
 
-<<<<<<< HEAD
-=======
-        result: List[Any] = []
->>>>>>> 07d3af8e
         for arg in args:
             if isinstance(arg, FakeTensor):
                 if not self.is_our_fake(arg):
@@ -1382,15 +1369,12 @@
         else:
             return self._dispatch_impl(func, types, args, kwargs)
 
-<<<<<<< HEAD
     def _maybe_to_constant(self, t):
         if self.is_our_fake(t):
             return t.constant
         else:
             return t
 
-=======
->>>>>>> 07d3af8e
     def _dispatch_impl(self, func, types, args, kwargs) -> FakeTensor:
         flat_args, args_spec = pytree.tree_flatten((args, kwargs))
 
