--- conflicted
+++ resolved
@@ -3,6 +3,7 @@
 import contextlib
 import functools
 import logging
+import math
 import os
 import traceback
 import typing
@@ -144,9 +145,6 @@
             torch._C._set_dispatch_mode(old)
 
 
-<<<<<<< HEAD
-def is_fake(x):
-=======
 def get_plain_tensors(subclass: Tensor) -> List[Tensor]:
     assert is_traceable_wrapper_subclass(subclass)
     plain_tensors = []
@@ -164,13 +162,11 @@
 
 
 def is_fake(x: object) -> TypeGuard[Tensor]:
->>>>>>> 6f275ae4
     if isinstance(x, FakeTensor):
         return True
     if is_traceable_wrapper_subclass(x):
         attrs, _ = type(x).__tensor_flatten__(x)
         flattened_tensors = [getattr(x, attr) for attr in attrs]
-        # need to recurse because we could have nested subclasses
         all_fake = all(is_fake(x) for x in flattened_tensors)
         any_fake = any(is_fake(x) for x in flattened_tensors)
         assert all_fake == any_fake, "got mixed fake and real tensors!"
@@ -423,30 +419,31 @@
 
             with no_dispatch():
                 value = t.item()
-            # Peephole strip out unnecessary torch.as_tensor(x).item()
-            if isinstance(source, FloatTensorSource):
-                item_source = source.base
-            else:
-                item_source = CallMethodItemSource(source)
-            symbol = shape_env.create_unspecified_symbol(
-                value,
-                source=item_source,
-                dynamic_dim=DimDynamic.DYNAMIC,
-            )
-            # NB: reusing item_memo here ensures that we invalidate on
-            # mutation
-            if t.dtype == torch.int64:
-                out.item_memo = shape_env.create_symintnode(
-                    symbol,
-                    hint=value,
+            if not math.isnan(value):
+                # Peephole strip out unnecessary torch.as_tensor(x).item()
+                if isinstance(source, FloatTensorSource):
+                    item_source = source.base
+                else:
+                    item_source = CallMethodItemSource(source)
+                symbol = shape_env.create_unspecified_symbol(
+                    value,
                     source=item_source,
+                    dynamic_dim=DimDynamic.DYNAMIC,
                 )
-            elif t.dtype == torch.float64:
-                out.item_memo = shape_env.create_symfloatnode(
-                    symbol,
-                    hint=value,
-                    source=item_source,
-                )
+                # NB: reusing item_memo here ensures that we invalidate on
+                # mutation
+                if t.dtype == torch.int64:
+                    out.item_memo = shape_env.create_symintnode(
+                        symbol,
+                        hint=value,
+                        source=item_source,
+                    )
+                elif t.dtype == torch.float64:
+                    out.item_memo = shape_env.create_symfloatnode(
+                        symbol,
+                        hint=value,
+                        source=item_source,
+                    )
         if make_constant:
             self.add_constant_storage_mapping(out)
         # NB: meta_converter set the memo
