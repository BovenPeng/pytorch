import abc
import contextlib
import functools
import logging
import threading
from collections import defaultdict, deque
from typing import (
    Any,
    Callable,
    cast,
    Deque,
    Dict,
    Generator,
    Iterable,
    Iterator,
    List,
    Literal,
    MutableMapping,
    NamedTuple,
    Optional,
    Sequence,
    Set,
    Tuple,
    TYPE_CHECKING,
    Union,
)
from typing_extensions import TypeAlias
from weakref import WeakKeyDictionary, WeakValueDictionary

import torch
from torch.autograd.variable import Variable
from torch.utils._python_dispatch import TorchDispatchMode
from torch.utils.hooks import RemovableHandle


<<<<<<< HEAD
log = logging.getLogger(__name__)
=======
if TYPE_CHECKING:
    from torch._ops import OpOverload
>>>>>>> f39e3cd0


__all__ = [
    "saved_tensors_hooks",
    "save_on_cpu",
    "disable_saved_tensors_hooks",
    "register_multi_grad_hook",
    "allow_mutation_on_saved_tensors",
    "Node",
    "GradientEdge",
    "get_gradient_edge",
    "increment_version",
]


log = logging.getLogger(__name__)


class Node(abc.ABC):
    @abc.abstractmethod
    def name(self) -> str:
        r"""Return the name.

        Example::

            >>> import torch
            >>> a = torch.tensor([0., 0., 0.], requires_grad=True)
            >>> b = a.clone()
            >>> assert isinstance(b.grad_fn, torch.autograd.graph.Node)
            >>> print(b.grad_fn.name())
            CloneBackward0
        """
        raise NotImplementedError

    @property
    @abc.abstractmethod
    def next_functions(self) -> Tuple[Tuple[Optional["Node"], int], ...]:
        raise NotImplementedError

    @abc.abstractmethod
    def metadata(self) -> dict:
        r"""Return the metadata."""
        raise NotImplementedError

    @property
    @abc.abstractmethod
    def _input_metadata(self) -> List[Any]:
        raise NotImplementedError

    @abc.abstractmethod
    def _register_hook_dict(self, tensor: torch.Tensor) -> None:
        raise NotImplementedError

    @abc.abstractmethod
    def register_hook(self, fn: Callable[..., Any]) -> RemovableHandle:
        r"""Register a backward hook.

        The hook will be called every time a gradient with respect to the
        Node is computed. The hook should have the following signature::

            hook(grad_inputs: Tuple[Tensor], grad_outputs: Tuple[Tensor]) -> Tuple[Tensor] or None


        The hook should not modify its argument, but it can optionally return
        a new gradient which will be used in place of :attr:`grad_inputs`.

        This function returns a handle with a method ``handle.remove()``
        that removes the hook from the module.

        .. note::
            See :ref:`backward-hooks-execution` for more information on how when this hook
            is executed, and how its execution is ordered relative to other hooks.

        Example::

            >>> import torch
            >>> a = torch.tensor([0., 0., 0.], requires_grad=True)
            >>> b = a.clone()
            >>> assert isinstance(b.grad_fn, torch.autograd.graph.Node)
            >>> handle = b.grad_fn.register_hook(lambda gI, gO: (gO[0] * 2,))
            >>> b.sum().backward(retain_graph=True)
            >>> print(a.grad)
            tensor([2., 2., 2.])
            >>> handle.remove() # Removes the hook
            >>> a.grad = None
            >>> b.sum().backward(retain_graph=True)
            >>> print(a.grad)
            tensor([1., 1., 1.])
        """
        raise NotImplementedError

    @abc.abstractmethod
    def register_prehook(self, fn: Callable[..., Any]) -> RemovableHandle:
        r"""Register a backward pre-hook.

        The hook will be called every time a gradient with respect to the
        Node is computed. The hook should have the following signature::

            hook(grad_outputs: Tuple[Tensor]) -> Tuple[Tensor] or None

        The hook should not modify its argument, but it can optionally return
        a new gradient which will be used in place of :attr:`grad_outputs`.

        This function returns a handle with a method ``handle.remove()``
        that removes the hook from the module.

        .. note::
            See :ref:`backward-hooks-execution` for more information on how when this hook
            is executed, and how its execution is ordered relative to other hooks.

        Example::

            >>> a = torch.tensor([0., 0., 0.], requires_grad=True)
            >>> b = a.clone()
            >>> assert isinstance(b.grad_fn, torch.autograd.graph.Node)
            >>> handle = b.grad_fn.register_prehook(lambda gI: (gI[0] * 2,))
            >>> b.sum().backward(retain_graph=True)
            >>> print(a.grad)
            tensor([2., 2., 2.])
            >>> handle.remove()
            >>> a.grad = None
            >>> b.sum().backward(retain_graph=True)
            >>> print(a.grad)
            tensor([1., 1., 1.])
        """
        raise NotImplementedError

    @classmethod
    def __subclasshook__(cls, subclass: type) -> bool:
        if cls is Node and (
            (
                subclass is not None
                and subclass is getattr(torch._C._functions, subclass.__name__, None)
            )
            or issubclass(subclass, torch.autograd.function.BackwardCFunction)
        ):
            return True
        return NotImplemented


def _get_grad_fn_or_grad_acc(t: Union[torch.Tensor, "GradientEdge"]) -> Node:
    if isinstance(t, GradientEdge):
        return t.node
    if t.requires_grad and t.grad_fn is None:
        node = t.view_as(t).grad_fn.next_functions[0][0]  # type: ignore[union-attr]
    else:
        node = t.grad_fn
    assert node is not None
    return node


class GradientEdge(NamedTuple):
    """Object representing a given gradient edge within the autograd graph.

    To get the gradient edge where a given Tensor gradient will be computed,
    you can do ``edge = autograd.graph.get_gradient_edge(tensor)``.
    """

    node: Node
    output_nr: int


def get_gradient_edge(tensor: torch.Tensor) -> GradientEdge:
    """Get the gradient edge for computing the gradient of the given Tensor.

    In particular, it is equivalent to call
    ``g = autograd.grad(loss, input)`` and ``g = autograd.grad(loss, get_gradient_edge(input))``.
    """
    if not tensor.requires_grad:
        raise RuntimeError(
            "It is not possible to get the gradient edge for a Tensor "
            "that does not require gradients",
        )
    grad_fn = _get_grad_fn_or_grad_acc(tensor)

    # Note that output_nr default to 0 which is the right value
    # for the AccumulateGrad node.
    return GradientEdge(grad_fn, tensor.output_nr)


def increment_version(tensor: torch.Tensor) -> None:
    """Update autograd metadata tracking whether the given Tensor was modified in place.

    This is to enable more accurate error checking within the autograd engine.
    It is already done automatically by PyTorch functions and within custom Function
    when mark_dirty() is called appropriately so you only need to call this explicitly
    if you are doing inplace operation on the Tensor data in a way that Pytorch doesn't
    know about. For example a custom kernel that reads the Tensor data_ptr and modifies
    the memory inplace based on this pointer.

    Note that incrementing the version counter multiple times for a single inplace operation
    is not problematic.
    """
    torch._C._increment_version(tensor)


class saved_tensors_hooks:
    """Context-manager that sets a pair of pack / unpack hooks for saved tensors.

    Use this context-manager to define how intermediary results of an operation
    should be packed before saving, and unpacked on retrieval.

    In that context, the ``pack_hook`` function will be called everytime an
    operation saves a tensor for backward (this includes intermediary results
    saved using
    :func:`~torch.autograd.function._ContextMethodMixin.save_for_backward` but
    also those recorded by a PyTorch-defined operation). The output of
    ``pack_hook`` is then stored in the computation graph instead of the
    original tensor.

    The ``unpack_hook`` is called when the saved tensor needs to be accessed,
    namely when executing :func:`torch.Tensor.backward()` or
    :func:`torch.autograd.grad()`. It takes as argument the *packed* object
    returned by ``pack_hook`` and should return a tensor which has the same
    content as the original tensor (passed as input to the corresponding
    ``pack_hook``).

    The hooks should have the following signatures:

        pack_hook(tensor: Tensor) -> Any

        unpack_hook(Any) -> Tensor

    where the return value of ``pack_hook`` is a valid input to ``unpack_hook``.

    In general, you want ``unpack_hook(pack_hook(t))`` to be equal to ``t`` in terms
    of value, size, dtype and device.

    Example::

        >>> # xdoctest: +REQUIRES(env:TORCH_DOCTEST_AUTOGRAD)
        >>> def pack_hook(x):
        ...     print("Packing", x)
        ...     return x
        >>>
        >>> def unpack_hook(x):
        ...     print("Unpacking", x)
        ...     return x
        >>>
        >>> a = torch.ones(5, requires_grad=True)
        >>> b = torch.ones(5, requires_grad=True) * 2
        >>> with torch.autograd.graph.saved_tensors_hooks(pack_hook, unpack_hook):
        ...     y = a * b
        Packing tensor([1., 1., 1., 1., 1.], requires_grad=True)
        Packing tensor([2., 2., 2., 2., 2.], grad_fn=<MulBackward0>)
        >>> y.sum().backward()
        Unpacking tensor([1., 1., 1., 1., 1.], requires_grad=True)
        Unpacking tensor([2., 2., 2., 2., 2.], grad_fn=<MulBackward0>)

    .. warning ::
        Performing an inplace operation on the input to either hooks may lead
        to undefined behavior.

    .. warning ::
        Only one pair of hooks is allowed at a time. When recursively nesting this
        context-manager, only the inner-most pair of hooks will be applied.
    """

    def __init__(
        self,
        pack_hook: Callable[[torch.Tensor], Any],
        unpack_hook: Callable[[Any], torch.Tensor],
    ) -> None:
        self.pack_hook = pack_hook
        self.unpack_hook = unpack_hook

    def __enter__(self) -> None:
        torch._C._autograd._push_saved_tensors_default_hooks(
            self.pack_hook, self.unpack_hook
        )

    def __exit__(self, *args: object) -> None:
        torch._C._autograd._pop_saved_tensors_default_hooks()


class save_on_cpu(saved_tensors_hooks):
    """Context manager under which tensors saved by the forward pass will be stored on cpu, then retrieved for backward.

    When performing operations within this context manager, intermediary
    results saved in the graph during the forward pass will be moved to CPU,
    then copied back to the original device when needed for the backward pass.
    If the graph was already on CPU, no tensor copy is performed.

    Use this context-manager to trade compute for GPU memory usage (e.g.
    when your model doesn't fit in GPU memory during training).

    Args:
        pin_memory (bool): If ``True`` tensors will be saved to CPU pinned memory
                           during packing and copied to GPU asynchronously during unpacking.
                           Defaults to ``False``.
                           Also see :ref:`cuda-memory-pinning`.


    Example::

        >>> # xdoctest: +REQUIRES(env:TORCH_DOCTEST_CUDA)
        >>> # xdoctest: +REQUIRES(env:TORCH_DOCTEST_AUTOGRAD)
        >>> a = torch.randn(5, requires_grad=True, device="cuda")
        >>> b = torch.randn(5, requires_grad=True, device="cuda")
        >>> c = torch.randn(5, requires_grad=True, device="cuda")
        >>>
        >>> def f(a, b, c):
        ...     prod_1 = a * b           # a and b are saved on GPU
        ...     with torch.autograd.graph.save_on_cpu():
        ...         prod_2 = prod_1 * c  # prod_1 and c are saved on CPU
        ...     y = prod_2 * a           # prod_2 and a are saved on GPU
        ...     return y
        >>>
        >>> y = f(a, b, c)
        >>> del a, b, c  # for illustration only
        >>> # the content of a, b, and prod_2 are still alive on GPU
        >>> # the content of prod_1 and c only live on CPU
        >>> y.sum().backward()  # all CPU tensors are moved back to GPU, for backward
        >>> # all intermediary tensors are released (deleted) after the call to backward
    """

    def __init__(self, pin_memory: bool = False, device_type: str = "cuda") -> None:
        device_module = getattr(torch, device_type, torch.cuda)

        def pack_to_cpu(tensor: torch.Tensor) -> Tuple[torch.device, torch.Tensor]:
            if not pin_memory:
                return (tensor.device, tensor.cpu())
            packed = torch.empty(
                tensor.size(),
                dtype=tensor.dtype,
                layout=tensor.layout,
                pin_memory=(device_module.is_available() and not tensor.is_sparse),
            )
            packed.copy_(tensor)
            return (tensor.device, packed)

        def unpack_from_cpu(packed: Tuple[torch.device, torch.Tensor]) -> torch.Tensor:
            device, tensor = packed
            return tensor.to(device, non_blocking=pin_memory)

        super().__init__(pack_to_cpu, unpack_from_cpu)


@contextlib.contextmanager
def disable_saved_tensors_hooks(error_message: str) -> Generator[None, None, None]:
    """Context-manager that disables the saved tensors default hooks feature.

    Useful for if you are creating a feature that does not work with saved
    tensors default hooks.

    Args:
        error_message (str): When saved tensors default hooks are used when they
                             have been are disabled, a RuntimeError with this
                             error message gets raised.

    Example::

        >>> # xdoctest: +SKIP(failing)
        >>> message = "saved tensors default hooks are disabled"
        >>> with torch.autograd.graph.disable_saved_tensors_hooks(message):
        ...     # Raises RuntimeError: saved tensors default hooks are disabled
        ...     with torch.autograd.graph.save_on_cpu():
        ...         pass
    """
    maybe_prev_message = None
    try:
        maybe_prev_message = (
            torch._C._autograd._saved_tensors_hooks_get_disabled_error_message()
        )
        torch._C._autograd._saved_tensors_hooks_disable(error_message)
        yield
    finally:
        # See NOTE: [disabled_error_message invariant]
        if maybe_prev_message is None:
            torch._C._autograd._saved_tensors_hooks_enable()
        else:
            torch._C._autograd._saved_tensors_hooks_disable(maybe_prev_message)


class _MultiHandle(RemovableHandle):
    handles: Tuple[RemovableHandle, ...]

    def __init__(self, handles: Tuple[RemovableHandle, ...]) -> None:
        self.handles = handles

    def remove(self) -> None:
        for handle in self.handles:
            handle.remove()

    def __getstate__(self) -> Tuple[RemovableHandle, ...]:
        return self.handles

    def __setstate__(self, state: Tuple[RemovableHandle, ...]) -> None:
        self.handles = state


def register_multi_grad_hook(
    tensors: Sequence[torch.Tensor],
    fn: Union[
        Callable[[Sequence[Optional[torch.Tensor]]], None],
        Callable[[torch.Tensor], None],
    ],
    *,
    mode: Literal["all", "any"] = "all",
) -> _MultiHandle:
    r"""Register a multi-grad backward hook.

    There are two supported modes: ``"all"`` and ``"any"``.

    Under the ``"all"`` mode, the hook will be called after gradients with respect to every tensor in
    :attr:`tensors` have been computed. If a tensor is in :attr:`tensors` but
    is not part of the graph, or if a tensor is not needed to compute the gradients
    for any ``inputs`` specified for the current ``.backward()`` or ``.grad()`` call,
    this tensor will be ignored and the hook will not wait for its gradient to be
    computed.

    After every non-ignored tensor's gradient has been computed, :attr:`fn` will be
    called with those gradients. ``None`` will be passed for tensors that did not
    have their gradients computed.

    Under the ``"any"`` mode, the hook will be called after the first gradient
    with respect to a tensor in :attr:`tensors` has been computed. The hook
    will be called with that gradient as its argument.

    The hook should not modify its arguments.

    This function returns a handle with a method ``handle.remove()`` that removes the hook.

    .. note::
        See :ref:`backward-hooks-execution` for more information on how when this hook
        is executed, and how its execution is ordered relative to other hooks.

    Example::

        >>> import torch
        >>>
        >>> a = torch.rand(2, 3, requires_grad=True)
        >>> b = torch.rand(2, 3, requires_grad=True)
        >>> c = a * b
        >>> d = a * b
        >>>
        >>> def fn(grads):
        ...     print([g is not None for g in grads])
        ...
        >>> torch.autograd.graph.register_multi_grad_hook((a, b, c, d), fn)
        >>>
        >>> c.sum().backward(retain_graph=True)
        [True, True, True, False]
        >>> c.sum().backward(inputs=(a,), retain_graph=True)
        [True, False, True, False]
        >>>
    """
    supported_modes = ("all", "any")
    if mode not in supported_modes:
        raise ValueError(f"Expects mode to be one of {supported_modes} but got {mode}")

    if mode == "all":
        count: Dict[int, int] = {}
        nb_calls = None
        buffer: Dict[int, List[Optional[torch.Tensor]]] = {}

        grad_fns = list(map(_get_grad_fn_or_grad_acc, tensors))
        len_tensors = len(tensors)

        def get_inner_hook(idx: int) -> Callable[[torch.Tensor], None]:
            def inner_hook(grad: torch.Tensor) -> None:
                nonlocal count, nb_calls, buffer, fn
                id = torch._C._current_graph_task_id()
                assert (
                    id != -1
                ), "expected this hook to be called inside a backward call"
                count[id] = count.get(id, 0)
                buffer[id] = buffer.get(id, [None] * len_tensors)

                if count[id] == 0:
                    # On the first call, compute the actual nb_calls and buffer
                    nb_calls = sum(map(torch._C._will_engine_execute_node, grad_fns))

                buffer[id][idx] = grad
                count[id] += 1

                if count[id] == nb_calls:
                    fn = cast(Callable[[Sequence[Optional[torch.Tensor]]], None], fn)
                    fn(buffer[id])
                    del count[id]
                    del buffer[id]

            return inner_hook

        handles = tuple(
            t.register_hook(get_inner_hook(i)) for i, t in enumerate(tensors)
        )
    elif mode == "any":
        fn = cast(Callable[[torch.Tensor], None], fn)
        lock = threading.Lock()
        ran_hook: Dict[int, bool] = defaultdict(bool)

        @functools.wraps(fn)
        def wrapped_fn(grad: torch.Tensor) -> None:
            nonlocal ran_hook
            id = torch._C._current_graph_task_id()
            assert id != -1, "expected this hook to be called inside a backward call"
            with lock:
                prev, ran_hook[id] = ran_hook[id], True
            if prev:
                return
            fn(grad)

        handles = tuple(
            tensor.register_hook(wrapped_fn)
            for tensor in tensors
            if tensor.requires_grad
        )

    return _MultiHandle(handles)  # type: ignore[possibly-undefined]


# NOTE [Allow mutation on tensors saved for backward]
#
# 1. Tensor gets saved for backward
#    - remember the python object id and the version of the tensor
#    - remember aliasing information (data_ptr of base + version)
#    - save the original so we control its lifetime
# 2. Any time a tensor gets in-placed
#    - for each tensor aliased to it:
#      - check using its object id and version to see if it has been saved
#      - if it has been saved, clone it
#      - delete the reference to the original
# 3. during backward
#    - if the clone exists, the tensor must've been modified in-place
_allow_mutation_on_saved_tensors_enabled: bool = False


_TID: TypeAlias = Tuple[int, int, int]
_SID: TypeAlias = Tuple[int, int]


def _get_tid(tensor: torch.Tensor) -> _TID:
    # FIXME: This is almost definitely a bug.
    if isinstance(
        tensor,
        (
            torch._subclasses.fake_tensor.FakeTensor,
            torch._subclasses.functional_tensor.FunctionalTensor,
        ),
    ):
        data_ptr = 0
    else:
        data_ptr = tensor.data_ptr()
    return (id(tensor), data_ptr, tensor._version)


def _get_sid(tensor: torch.Tensor) -> _SID:
    # FIXME: This is almost definitely a bug.
    if isinstance(
        tensor,
        (
            torch._subclasses.fake_tensor.FakeTensor,
            torch._subclasses.functional_tensor.FunctionalTensor,
        ),
    ):
        data_ptr = 0
    else:
        data_ptr = tensor.data_ptr()
    return (data_ptr, tensor._version)


class _Handle:
    pass


class _swap_with_cloned(saved_tensors_hooks):
    def __init__(self, ctx: "_AllowMutationOnSavedContext") -> None:
        def pack_hook(tensor: torch.Tensor) -> _Handle:
            tid = _get_tid(tensor)
            sid = _get_sid(tensor)
            # Tensors saved for backward have an entry in _tid_to_weakhandle
            handle: Optional[_Handle] = None

            # Save aliasing information
            ctx.sid_to_tid[sid].add(tid)

            # NB: The same tensor (of the same version) can be saved multiple times
            if tid not in ctx.tid_to_weakhandle:
                handle = _Handle()
                ctx.tid_to_weakhandle[tid] = handle
                ctx.original[handle] = tensor
            else:
                # Store an additional strong reference to the handle
                handle = ctx.tid_to_weakhandle[tid]
            return handle

        def unpack_hook(handle: _Handle) -> torch.Tensor:
            error_msg = (
                "Trying to backward outside of the 'allow_mutation_on_saved_tensors' context"
                "in which the graph was originally recorded."
            )
            assert _allow_mutation_on_saved_tensors_enabled, error_msg
            if handle in ctx.cloned:
                res = ctx.cloned[handle]
            else:
                assert handle in ctx.original, error_msg
                res = ctx.original[handle]
            return res

        super().__init__(pack_hook, unpack_hook)


class _CloneArgBeforeMutateMode(TorchDispatchMode):
    def __init__(self, ctx: "_AllowMutationOnSavedContext") -> None:
        self.ctx = ctx

    def __torch_dispatch__(
        self,
        func: "OpOverload",
        types: Iterable[type],
        args: Tuple[Any, ...] = (),
        kwargs: Optional[Dict[Any, Any]] = None,
    ) -> Any:
        kwargs = kwargs or {}

        for idx, arg in enumerate(func._schema.arguments):
            if arg.alias_info is not None and arg.alias_info.is_write:
                t = kwargs["out"] if arg.is_out else args[idx]
                tid = _get_tid(t)
                sid = _get_sid(t)
                ctx = self.ctx
                if sid in ctx.sid_to_tid:
                    for tid in ctx.sid_to_tid[sid]:
                        if tid not in ctx.tid_to_weakhandle:
                            # We know that if tid is in sid_to_tid, then it must also be in
                            # tid_to_weakhandle. However, it is possible for the tensor to be
                            # saved at one point, but cleared by backward before it is modified
                            # in-place. Consider the following example:
                            #
                            # >>> a = torch.randn(2, 3, requires_grad=True).clone()
                            # >>> out = (a**2).sum()
                            # >>> out.backward()
                            # >>> a.sin_()
                            continue
                        handle = ctx.tid_to_weakhandle[tid]
                        if handle in ctx.cloned:
                            # The same exact tensor has been cloned already
                            continue
                        ctx.cloned[handle] = ctx.original[handle].clone()
                        del ctx.original[handle]

        return func(*args, **kwargs)


class _AllowMutationOnSavedContext:
    def __init__(self) -> None:
        self.cloned: MutableMapping[_Handle, torch.Tensor] = WeakKeyDictionary()
        self.original: MutableMapping[_Handle, torch.Tensor] = WeakKeyDictionary()
        self.tid_to_weakhandle: MutableMapping[_TID, _Handle] = WeakValueDictionary()
        self.sid_to_tid: Dict[_SID, Set[_TID]] = defaultdict(set)

    def clear(self) -> None:
        self.cloned.clear()
        self.original.clear()
        self.tid_to_weakhandle.clear()
        self.sid_to_tid.clear()


@contextlib.contextmanager
def allow_mutation_on_saved_tensors() -> (
    Generator[_AllowMutationOnSavedContext, None, None]
):
    """Context manager under which mutating tensors saved for backward is allowed.

    Under this context manager, tensors saved for backward are cloned on mutation,
    so the original version can still be used during backward. Normally, mutating a tensor
    saved for backward will result in an error raised when it's used during backward.

    To ensure the correct behavior, both the forward and backward should be run under
    the same context manager.

    Returns:
        An _AllowMutationOnSavedContext object storing the state managed by this
        context manager. This object can be useful for debugging purposes. The state
        managed by the context manager is automatically cleared upon exiting.

    Example::

        >>> import torch
        >>> with torch.autograd.graph.allow_mutation_on_saved_tensors():
        ...     # forward
        ...     a = torch.ones(2, 3, requires_grad=True)
        ...     b = a.clone()
        ...     out = (b**2).sum()
        ...     b.sin_()
        ...     # backward
        ...     out.sum().backward()
        ...
        tensor([[0.8415, 0.8415, 0.8415],
                [0.8415, 0.8415, 0.8415]], grad_fn=<SinBackward0>)
    """
    global _allow_mutation_on_saved_tensors_enabled

    ctx = _AllowMutationOnSavedContext()

    with _swap_with_cloned(ctx), _CloneArgBeforeMutateMode(ctx):
        try:
            if _allow_mutation_on_saved_tensors_enabled:
                raise RuntimeError(
                    "allow_mutation_on_saved_tensors contexts cannot be nested"
                )
            _allow_mutation_on_saved_tensors_enabled = True
            yield ctx
        finally:
            ctx.clear()
            _allow_mutation_on_saved_tensors_enabled = False


def _register_logging_hooks_on_whole_graph(
    t_outputs: Sequence[Union[torch.Tensor, GradientEdge]],
) -> Callable[[], None]:
    grad_fns = list(map(_get_grad_fn_or_grad_acc, t_outputs))

    def iter_graph(roots: List[Node]) -> Iterator[Node]:
        if not roots:
            return
        seen: Set[Node] = set()
        q: Deque[Node] = deque()
        for node in roots:
            if node is not None:
                seen.add(node)
                q.append(node)

        while q:
            node = q.popleft()
            for fn, _ in node.next_functions:
                if fn in seen or fn is None:
                    continue
                seen.add(fn)
                q.append(fn)

            yield node

    def fmt(t: Optional[torch.Tensor]) -> str:
        # Avoid circular import
        from torch.testing._internal.common_utils import dtype_abbrs

        if t is None:
            return "None"
        return f"{dtype_abbrs[t.dtype]}[{', '.join(map(str, t.shape))}]"

    def prehook(grad_outputs: Sequence[Optional[torch.Tensor]]) -> None:
        node = torch._C._current_autograd_node()
        grad_outputs_str = f"[{','.join(fmt(t) for t in grad_outputs)}]"
        log_str = f"Executing: {node} with grad_outputs: {grad_outputs_str}"
        log.debug(log_str)

    handles = []
    for node in iter_graph(grad_fns):
        handles.append(node.register_prehook(prehook))

    def unregister_hooks() -> None:
        for handle in handles:
            handle.remove()

    return unregister_hooks


def _engine_run_backward(
    t_outputs: Sequence[Union[torch.Tensor, GradientEdge]],
    *args: Any,
    **kwargs: Any,
) -> Tuple[torch.Tensor, ...]:
    attach_logging_hooks = log.getEffectiveLevel() <= logging.DEBUG
    if attach_logging_hooks:
        unregister_hooks = _register_logging_hooks_on_whole_graph(t_outputs)
    try:
        return Variable._execution_engine.run_backward(  # Calls into the C++ engine to run the backward pass
            t_outputs, *args, **kwargs
        )  # Calls into the C++ engine to run the backward pass
    finally:
        if attach_logging_hooks:
            unregister_hooks()  # type: ignore[possibly-undefined]<|MERGE_RESOLUTION|>--- conflicted
+++ resolved
@@ -33,12 +33,8 @@
 from torch.utils.hooks import RemovableHandle
 
 
-<<<<<<< HEAD
-log = logging.getLogger(__name__)
-=======
 if TYPE_CHECKING:
     from torch._ops import OpOverload
->>>>>>> f39e3cd0
 
 
 __all__ = [
