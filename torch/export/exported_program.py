# mypy: allow-untyped-defs
import contextlib
import copy
import dataclasses
import functools
import re
import types
import warnings
from collections import namedtuple
from contextlib import contextmanager
from typing import (
    Any,
    Callable,
    Dict,
    Iterator,
    List,
    Optional,
    Tuple,
    Type,
    TYPE_CHECKING,
    Union,
)

from torch._higher_order_ops.utils import autograd_not_implemented

from torch._library.fake_class_registry import FakeScriptObject
from torch.fx.graph import _PyTreeCodeGen, _PyTreeInfo

from torch.fx.immutable_collections import immutable_dict, immutable_list

if TYPE_CHECKING:
    # Import the following modules during type checking to enable code intelligence features,
    # such as auto-completion in tools like pylance, even when these modules are not explicitly
    # imported in user code.

    import sympy

    from torch.utils._sympy.value_ranges import ValueRanges

import torch
import torch.utils._pytree as pytree
from torch._subclasses.functional_tensor import FunctionalTensor

from torch.export._tree_utils import is_equivalent, reorder_kwargs
from torch.fx._compatibility import compatibility

from torch.fx._utils import first_call_function_nn_module_stack
from torch.fx.experimental.proxy_tensor import maybe_disable_fake_tensor_mode

from torch.fx.passes.infra.pass_base import PassResult
from torch.fx.passes.infra.pass_manager import PassManager
from torch.fx.passes.runtime_assert import insert_deferred_runtime_asserts

from .graph_signature import (  # noqa: F401
    _sig_to_specs,
    ArgumentSpec,
    ConstantArgument,
    CustomObjArgument,
    ExportGraphSignature,
    InputKind,
    InputSpec,
    OutputKind,
    OutputSpec,
    SymIntArgument,
    TensorArgument,
    TokenArgument,
)


__all__ = [
    "ExportedProgram",
    "ModuleCallEntry",
    "ModuleCallSignature",
]


PassType = Callable[[torch.fx.GraphModule], Optional[PassResult]]


@dataclasses.dataclass
class ModuleCallSignature:
    inputs: List[ArgumentSpec]
    outputs: List[ArgumentSpec]
    in_spec: pytree.TreeSpec
    out_spec: pytree.TreeSpec


@dataclasses.dataclass
class ModuleCallEntry:
    fqn: str
    signature: Optional[ModuleCallSignature] = None


def _disable_prexisiting_fake_mode(fn):
    @functools.wraps(fn)
    def wrapper(*args, **kwargs):
        with maybe_disable_fake_tensor_mode():
            return fn(*args, **kwargs)

    return wrapper


def _fx_collection_equivalence_fn(
    spec1_type: Optional[type],
    spec1_context: pytree.Context,
    spec2_type: Optional[type],
    spec2_context: pytree.Context,
) -> bool:
    """Treat containers and their immutable variants as the same type. Otherwise
    compare as normal.
    """
    if spec1_type is None or spec2_type is None:
        return spec1_type is spec2_type and spec1_context == spec2_context

    if issubclass(spec1_type, (dict, immutable_dict)) and issubclass(
        spec2_type, (dict, immutable_dict)
    ):
        return spec1_context == spec2_context

    if issubclass(spec1_type, (list, immutable_list)) and issubclass(
        spec2_type, (list, immutable_list)
    ):
        return spec1_context == spec2_context

    return spec1_type is spec2_type and spec1_context == spec2_context


def _register_cia_to_meta(*args, **kwargs):
    kernel = kwargs["kernel"]
    del kwargs["kernel"]

    assert torch._C._dispatch_has_kernel_for_dispatch_key(
        kernel.name(), torch._C.DispatchKey.CompositeImplicitAutograd
    )

    return kernel._op_dk(
        torch._C.DispatchKey.CompositeImplicitAutograd, *args, **kwargs
    )


# This list is compiled from DispatchKey.cpp.
# The idea is that we use these keys to override
# CIA decomp in export
_AUTOGRAD_ALIAS_BACKEND_KEYS_TO_OVERRIDE = [
    torch._C.DispatchKey.AutogradCPU,
    torch._C.DispatchKey.AutogradCUDA,
    torch._C.DispatchKey.AutogradMeta,
    torch._C.DispatchKey.AutogradXLA,
    torch._C.DispatchKey.AutogradLazy,
    torch._C.DispatchKey.AutogradIPU,
    torch._C.DispatchKey.AutogradXPU,
    torch._C.DispatchKey.AutogradMPS,
    torch._C.DispatchKey.AutogradHPU,
    torch._C.DispatchKey.AutogradPrivateUse1,
    torch._C.DispatchKey.AutogradPrivateUse2,
    torch._C.DispatchKey.AutogradPrivateUse3,
]


@contextmanager
def _override_composite_implicit_decomp(ops_to_preserve):
    # This function overrides CompositeImplicitAutograd decomp for
    # functional composite ops that user specified. Ideally we want to not-decompose
    # ALL composite ops but today's C++ functinalization relies on
    # the fact that it is working with the opset after decomp is run.
    # Hence we can only do it for functional ops. One caveat is that
    # there are some composite ops that lie about their schema (claimed to be
    # functional but not really aka dropout), for these cases, we just decompose.
    saved_tables = {}
    patched_ops = set()
    for op_overload in ops_to_preserve:
        # Our strategy for deciding if we can preserve CIA is following:
        # 1. The op should be known statically that it is functional
        # 2. If it is maybe aliasing, we decompose because we must know if an op
        #    is mutating or aliasing.
        # TODO (tmanlaibaatar) make this utility function and share it with functional_tensor
        # decomp part. (https://github.com/pytorch/pytorch/issues/129431)
        def assert_valid_to_preserve(op_overload):
            if op_overload in FunctionalTensor.maybe_aliasing_or_mutating_ops:
                raise RuntimeError(
                    f"We can't detect {op_overload} as a functional op statically, so we can't preserve it"
                )
            if op_overload in FunctionalTensor.metadata_fns:
                raise RuntimeError(
                    f"{op_overload} is a metadata query function, "
                    "it will be preserved implicitly in our tracing system. "
                    "Please file an issue on github if you see otherwise"
                )

            alias_info = len(
                [i for i in op_overload._schema.arguments if i.alias_info is not None]
            )

            is_mutating_or_aliasing = alias_info != 0 or op_overload._schema.is_mutable

            if is_mutating_or_aliasing:
                raise RuntimeError(
                    f"{op_overload} is a mutating/aliasing op, we can't preserve it as is"
                )

            if not torch._C._dispatch_has_kernel(op_overload.name()):
                raise RuntimeError(
                    f"{op_overload} is a TorchScript op, we can't preserve it as is"
                )

            if not torch._C._dispatch_has_kernel_for_dispatch_key(
                op_overload.name(), torch._C.DispatchKey.CompositeImplicitAutograd
            ):
                raise RuntimeError(
                    f"{op_overload} is not CompositeImplicitAutograd op, so we will preserve "
                    "it as long as there is no python decomposition"
                )

            return True

        # If we didn't error, it means we can go ahead
        assert_valid_to_preserve(op_overload)

        saved_tables[op_overload] = op_overload.py_kernels.copy()
        patched_ops.add(op_overload)
        for override_dispatch_key in _AUTOGRAD_ALIAS_BACKEND_KEYS_TO_OVERRIDE:
            if override_dispatch_key not in op_overload.py_kernels:
                # TODO (tmanlaibaatar)https://github.com/pytorch/pytorch/issues/129430
                op_overload.py_impl(override_dispatch_key)(
                    autograd_not_implemented(op_overload, deferred_error=True)
                )
        if torch._C.DispatchKey.CompositeImplicitAutograd in op_overload.py_kernels:
            del op_overload.py_kernels[torch._C.DispatchKey.CompositeImplicitAutograd]

        def _(*args, **kwargs):
            return NotImplemented

        op_overload.py_impl(torch._C.DispatchKey.CompositeImplicitAutograd)(_)

        # For fake tensor prop, we do want to register meta kernel directly
        if torch._C.DispatchKey.Meta not in op_overload.py_kernels:
            op_overload.py_impl(torch._C.DispatchKey.Meta)(
                functools.partial(_register_cia_to_meta, kernel=op_overload)
            )
    try:
        yield
    finally:
        for op in patched_ops:
            op.py_kernels.clear()
            op.py_kernels.update(saved_tables[op])
            op._dispatch_cache.clear()


def _rename_without_collisions(
    name_map: Dict[str, str],
    orig_name: str,
    name: str,
    is_placeholder: bool = False,
):
    """
    Renames nodes to avoid name collisions, with suffixing.
    name_map: map from original name to new name
    orig_name: mapping key
    name: candidate name (potentially suffixed, e.g. mul_2)
    is_placeholder: if the node is a placeholder, avoid detecting suffix
    """
    if name in name_map.values():
        # non-placeholder nodes may be suffixed with the count
        # instead of adding another suffix, we will try to increment it
        match = re.match(r"(.*)_(\d+)", name)
        if match and not is_placeholder:
            name, n = match.group(1), int(match.group(2))
        else:
            n = 0
        while (dup_name := f"{name}_{n + 1}") in name_map.values():
            n += 1
        name_map[orig_name] = dup_name
    else:
        name_map[orig_name] = name
    return name_map[orig_name]


def _name_hoo_subgraph_placeholders(gm: torch.fx.GraphModule) -> None:
    """
    Propagate placeholder names from the top-level graph into HigherOrderOp subgraphs,
    and handle collisions with non-placeholders by count suffixing.
    Different HOO subgraph types have different input schemas, so we first enumerate them
    and gather the top-level named placeholder nodes.
    """
    # gather all HOO subgraphs and their top-level named placeholder nodes
    subgraph_ph_tuples: List[Tuple[torch.fx.GraphModule, List[torch.fx.Node]]] = []
    for node in gm.graph.nodes:
        if node.op == "call_function" and isinstance(
            node.target, torch._ops.HigherOrderOperator
        ):
            # HOO subgraphs have varying input schemas, so we enumerate them there
            if node.target._name == "cond":
                _, true_graph, false_graph, cond_args = node._args
                subgraph_ph_tuples.append((getattr(gm, true_graph.target), cond_args))
                subgraph_ph_tuples.append((getattr(gm, false_graph.target), cond_args))
            elif node.target._name == "wrap_with_set_grad_enabled":
                subgraph, phs = node._args[1], node._args[2:]
                subgraph_ph_tuples.append((getattr(gm, subgraph.target), phs))
            elif node.target._name == "map_impl":
                body_graph, array, args = node._args
                subgraph_ph_tuples.append(
                    (getattr(gm, body_graph.target), array + args)
                )

    # propagate names
    for subgraph, hoo_phs in subgraph_ph_tuples:
        name_map: Dict[str, str] = {}
        for i, node in enumerate(subgraph.graph.nodes):
            if i < len(hoo_phs):  # placeholder, retain name
                name_map[node.name] = hoo_phs[i].name
                node.name = node.target = hoo_phs[i].name
            else:  # non-placeholder, check for collisions
                node.name = _rename_without_collisions(name_map, node.name, node.name)

        # recurse and recompile
        _name_hoo_subgraph_placeholders(subgraph)
        subgraph.recompile()


def _decompose_and_get_gm_with_new_signature_constants(
    ep,
    *,
    decomp_table: Dict[torch._ops.OperatorBase, Callable],
    _preserve_ops: Tuple[torch._ops.OpOverload],
    joint_loss_index: Optional[int],
):
    from torch._export.non_strict_utils import (
        _gather_constant_attrs,
        make_fake_params_buffers,
    )
    from torch._functorch.aot_autograd import aot_export_module
    from torch._guards import detect_fake_mode

    from torch.export._trace import (
        _export_to_aten_ir,
        _get_params_buffers,
        _ignore_backend_decomps,
        _verify_nn_module_stack,
        _verify_placeholder_names,
        _verify_stack_trace,
    )

    if ep.verifier.dialect == "TRAINING":
        mod = ep.module()
        fake_args = []
        for node in mod.graph.nodes:
            if node.op == "placeholder":
                fake_args.append(node.meta["val"])

        fake_args_unwrapped = pytree.tree_unflatten(fake_args, mod._in_spec)
        fake_mode = detect_fake_mode(fake_args)

        # Fix the graph output signature to be tuple if scalar
        out_spec = mod._out_spec

        orig_arg_names = mod.graph._codegen.pytree_info.orig_args  # type: ignore[attr-defined]

        # aot_export expect the return type to always be a tuple.
        if out_spec.type not in (list, tuple):
            out_spec = pytree.TreeSpec(tuple, None, [out_spec])

        mod.graph._codegen = _PyTreeCodeGen(
            _PyTreeInfo(
                orig_arg_names,
                mod._in_spec,
                out_spec,
            )
        )

        mod.recompile()

        fake_params_buffers = make_fake_params_buffers(
            fake_mode, _get_params_buffers(mod)
        )
        constant_attrs = _gather_constant_attrs(mod)
        aten_export_artifact = _export_to_aten_ir(
            mod,
            fake_args_unwrapped[0],
            fake_args_unwrapped[1],
            fake_params_buffers,
            constant_attrs,
        )

        gm = aten_export_artifact.gm
        new_graph_signature = aten_export_artifact.sig

        for node in gm.graph.nodes:
            # nn_module_stack
            if node.op not in ["placeholder", "output"]:
                for key, (fqn, mod_cls) in node.meta["nn_module_stack"].items():
                    if isinstance(mod_cls, type):
                        node.meta["nn_module_stack"][key] = (
                            fqn,
                            mod_cls.__module__ + "." + mod_cls.__qualname__,
                        )

        _verify_nn_module_stack(gm)
        _verify_stack_trace(gm)
        _verify_placeholder_names(gm, new_graph_signature)
        return gm, new_graph_signature

    old_placeholders = [
        node for node in ep.graph_module.graph.nodes if node.op == "placeholder"
    ]
    fake_args = [node.meta["val"] for node in old_placeholders]

    buffers_to_remove = [name for name, _ in ep.graph_module.named_buffers()]
    for name in buffers_to_remove:
        delattr(ep.graph_module, name)

    from torch._guards import detect_fake_mode

    # TODO(zhxhchen17) Return the new graph_signature directly.

    fake_mode = detect_fake_mode(fake_args)
    fake_mode = contextlib.nullcontext() if fake_mode is None else fake_mode
    with _ignore_backend_decomps(), fake_mode, _override_composite_implicit_decomp(
        _preserve_ops
    ):
        gm, graph_signature = aot_export_module(
            ep.graph_module,
            fake_args,
            decompositions=decomp_table,
            trace_joint=True if joint_loss_index is not None else False,
            output_loss_index=joint_loss_index
            if joint_loss_index is not None
            else None,
        )

    # Update the signatures with the new placeholder names in case they
    # changed when calling aot_export
    def update_arg(old_arg, new_ph):
        if isinstance(old_arg, ConstantArgument):
            return old_arg
        elif isinstance(old_arg, TensorArgument):
            return TensorArgument(name=new_ph.name)
        elif isinstance(old_arg, SymIntArgument):
            return SymIntArgument(name=new_ph.name)
        raise RuntimeError(f"Type of old_arg not supported: {type(old_arg)}")

    new_placeholders = [node for node in gm.graph.nodes if node.op == "placeholder"]
    new_outputs = list(gm.graph.nodes)[-1].args[0]

    # rename the placeholders
    assert len(new_placeholders) == len(old_placeholders)
    for old_ph, new_ph in zip(old_placeholders, new_placeholders):
        new_ph.name = new_ph.target = old_ph.name

    # handle name collisions with newly decomposed graph nodes
    name_map = {ph.name: ph.name for ph in new_placeholders}
    for node in gm.graph.nodes:
        if node.op == "placeholder":
            continue
        node.name = _rename_without_collisions(name_map, node.name, node.name)

    # propagate names to higher order op subgraphs
    _name_hoo_subgraph_placeholders(gm)

    # Run this pass before creating input/output specs, since size-related CSE/DCE might affect output signature.
    # Overwrite output specs afterwards.
    from torch._dynamo import config as _dynamo_config
    from torch._export.passes._node_metadata_hook import (
        _node_metadata_hook,
        _set_node_metadata_hook,
    )
    from torch._functorch._aot_autograd.input_output_analysis import _graph_output_names

    if not _dynamo_config.do_not_emit_runtime_asserts:
        stack_trace = (
            'File "torch/fx/passes/runtime_assert.py", line 24, '
            "in insert_deferred_runtime_asserts"
        )
        shape_env = _get_shape_env(gm)
        if shape_env is not None:
            with _set_node_metadata_hook(
                gm, functools.partial(_node_metadata_hook, stack_trace=stack_trace)
            ):
                insert_deferred_runtime_asserts(
                    gm,
                    shape_env,
                    f"exported program: {first_call_function_nn_module_stack(gm.graph)}",
                    export=True,
                )

    # update output specs
    gm.recompile()
    for i, name in enumerate(_graph_output_names(gm)):
        if isinstance(new_outputs[i], torch.fx.Node):
            new_outputs[i].name = name

    # To match the output target with correct input for input mutations
    # need to find the old to new placeholder map
    old_new_placeholder_map = {
        spec.arg.name: new_placeholders[i].name
        for i, spec in enumerate(ep.graph_signature.input_specs)
        if not isinstance(spec.arg, ConstantArgument)
    }

    input_specs = [
        InputSpec(
            spec.kind,
            update_arg(spec.arg, new_placeholders[i]),
            spec.target,
            spec.persistent,
        )
        for i, spec in enumerate(ep.graph_signature.input_specs)
    ]
    output_specs = [
        OutputSpec(
            spec.kind,
            update_arg(spec.arg, new_outputs[i]),
            old_new_placeholder_map.get(spec.target, spec.target),
        )
        for i, spec in enumerate(ep.graph_signature.output_specs)
    ]

    if joint_loss_index is not None:
        assert graph_signature.backward_signature is not None
        gradients = graph_signature.backward_signature.gradients_to_user_inputs
        assert len(graph_signature.user_inputs) == len(ep.graph_signature.input_specs)
        specs = {
            graph_signature.user_inputs[i]: spec
            for i, spec in enumerate(ep.graph_signature.input_specs)
            if isinstance(spec.arg, TensorArgument)
        }
        for i, node in enumerate(new_outputs[len(output_specs) :]):
            source = gradients[node.name]
            spec = specs[source]  # type: ignore[index]
            if spec.kind == InputKind.PARAMETER:
                kind = OutputKind.GRADIENT_TO_PARAMETER
                target = spec.target
            elif spec.kind == InputKind.USER_INPUT:
                kind = OutputKind.GRADIENT_TO_USER_INPUT
                target = source
            else:
                raise AssertionError(f"Unknown input kind: {spec.kind}")
            output_specs.append(
                OutputSpec(
                    kind,
                    TensorArgument(name=node.name),
                    target,
                )
            )

    assert len(new_placeholders) == len(old_placeholders)

    new_graph_signature = ExportGraphSignature(
        input_specs=input_specs, output_specs=output_specs
    )
    # NOTE: aot_export adds symint metadata for placeholders with int
    # values; since these become specialized, we replace such metadata with
    # the original values.
    # Also, set the param/buffer metadata back to the placeholders.
    for old_node, new_node in zip(old_placeholders, new_placeholders):
        if not isinstance(old_node.meta["val"], torch.Tensor):
            new_node.meta["val"] = old_node.meta["val"]

        if (
            new_node.target in new_graph_signature.inputs_to_parameters
            or new_node.target in new_graph_signature.inputs_to_buffers
        ):
            for k, v in old_node.meta.items():
                new_node.meta[k] = v
    return gm, new_graph_signature


def _decompose_exported_program(
    ep,
    *,
    decomp_table: Dict[torch._ops.OperatorBase, Callable],
    _preserve_ops: Tuple[torch._ops.OpOverload],
    joint_loss_index: Optional[int],
):
    from torch._dynamo import config as _dynamo_config
    from torch._export.passes._node_metadata_hook import (
        _node_metadata_hook,
        _set_node_metadata_hook,
    )

    from torch._export.passes.lift_constants_pass import (
        ConstantAttrMap,
        lift_constants_pass,
    )

    gm, new_graph_signature = _decompose_and_get_gm_with_new_signature_constants(
        ep,
        decomp_table=decomp_table,
        _preserve_ops=_preserve_ops,
        joint_loss_index=joint_loss_index,
    )

    # TODO unfortunately preserving graph-level metadata is not
    # working well with aot_export. So we manually copy it.
    # (The node-level meta is addressed above.)
    gm.meta.update(ep.graph_module.meta)

    new_range_constraints = _get_updated_range_constraints(
        gm,
        ep.range_constraints,
        _is_executorch=False,
    )

    constants = lift_constants_pass(gm, new_graph_signature, ConstantAttrMap())
    for k, v in constants.items():
        assert k not in ep.constants
        ep.constants[k] = v

<<<<<<< HEAD
=======
    if not _dynamo_config.do_not_emit_runtime_asserts:
        stack_trace = (
            'File "torch/fx/passes/runtime_assert.py", line 24, '
            "in insert_deferred_runtime_asserts"
        )
        shape_env = _get_shape_env(gm)
        if shape_env is not None:
            with _set_node_metadata_hook(
                gm, functools.partial(_node_metadata_hook, stack_trace=stack_trace)
            ):
                insert_deferred_runtime_asserts(
                    gm,
                    shape_env,
                    f"exported program: {first_call_function_nn_module_stack(gm.graph)}",
                    export=True,
                )

>>>>>>> 7bda23ef
    exported_program = ExportedProgram(
        root=gm,
        graph=gm.graph,
        graph_signature=new_graph_signature,
        state_dict=ep.state_dict,
        range_constraints=new_range_constraints,
        module_call_graph=copy.deepcopy(ep.module_call_graph),
        example_inputs=ep.example_inputs,
        constants=ep.constants,
    )
    return exported_program


class ExportedProgram:
    """
    Package of a program from :func:`export`. It contains
    an :class:`torch.fx.Graph` that represents Tensor computation, a state_dict containing
    tensor values of all lifted parameters and buffers, and various metadata.

    You can call an ExportedProgram like the original callable traced by
    :func:`export` with the same calling convention.

    To perform transformations on the graph, use ``.module`` property to access
    an :class:`torch.fx.GraphModule`. You can then use
    `FX transformation <https://pytorch.org/docs/stable/fx.html#writing-transformations>`_
    to rewrite the graph. Afterwards, you can simply use :func:`export`
    again to construct a correct ExportedProgram.
    """

    def __init__(
        self,
        root: Union[torch.nn.Module, Dict[str, Any]],
        graph: torch.fx.Graph,
        graph_signature: ExportGraphSignature,
        state_dict: Dict[str, Union[torch.Tensor, torch.nn.Parameter]],
        range_constraints: "Dict[sympy.Symbol, Any]",
        module_call_graph: List[ModuleCallEntry],
        example_inputs: Optional[Tuple[Tuple[Any, ...], Dict[str, Any]]] = None,
        verifier: Optional[Type[Any]] = None,  # TODO Change typing hint to Verifier.
        tensor_constants: Optional[
            Dict[str, torch.Tensor]
        ] = None,  # TODO: deprecate this
        constants: Optional[
            Dict[str, Union[torch.Tensor, FakeScriptObject, torch._C.ScriptObject]]
        ] = None,
    ):
        # Remove codegen related things from the graph. It should just be a flat graph.
        graph._codegen = torch.fx.graph.CodeGen()
        self._graph_module = _create_graph_module_for_export(root, graph)
        if isinstance(root, torch.fx.GraphModule):
            self._graph_module.meta.update(root.meta)

        self._graph_signature: ExportGraphSignature = graph_signature
        self._state_dict: Dict[str, Any] = state_dict
        self._range_constraints: Dict[sympy.Symbol, ValueRanges] = range_constraints
        assert module_call_graph is not None
        self._module_call_graph: List[ModuleCallEntry] = module_call_graph
        self._example_inputs = example_inputs

        self._constants = tensor_constants or constants or {}
        assert self._constants is not None

        from torch._export.verifier import Verifier

        if verifier is None:
            verifier = Verifier
        assert issubclass(verifier, Verifier)
        self._verifier = verifier
        # Validate should be always the last step of the constructor.
        self.verifier().check(self)

    @property
    @compatibility(is_backward_compatible=False)
    def graph_module(self):
        return self._graph_module

    @property
    @compatibility(is_backward_compatible=False)
    def graph(self):
        return self.graph_module.graph

    @property
    @compatibility(is_backward_compatible=False)
    def graph_signature(self):
        return self._graph_signature

    @property
    @compatibility(is_backward_compatible=False)
    def state_dict(self):
        return self._state_dict

    @compatibility(is_backward_compatible=False)
    def parameters(self) -> Iterator[torch.nn.Parameter]:
        """
        Returns an iterator over original module's parameters.
        """
        for _, param in self.named_parameters():
            yield param

    @compatibility(is_backward_compatible=False)
    def named_parameters(self) -> Iterator[Tuple[str, torch.nn.Parameter]]:
        """
        Returns an iterator over original module parameters, yielding
        both the name of the parameter as well as the parameter itself.
        """
        for param_name in self.graph_signature.parameters:
            yield param_name, self.state_dict[param_name]

    @compatibility(is_backward_compatible=False)
    def buffers(self) -> Iterator[torch.Tensor]:
        """
        Returns an iterator over original module buffers.
        """
        for _, buf in self.named_buffers():
            yield buf

    @compatibility(is_backward_compatible=False)
    def named_buffers(self) -> Iterator[Tuple[str, torch.Tensor]]:
        """
        Returns an iterator over original module buffers, yielding
        both the name of the buffer as well as the buffer itself.
        """
        non_persistent_buffers = set(self.graph_signature.non_persistent_buffers)
        for buffer_name in self.graph_signature.buffers:
            if buffer_name in non_persistent_buffers:
                yield buffer_name, self.constants[buffer_name]
            else:
                yield buffer_name, self.state_dict[buffer_name]

    @property
    @compatibility(is_backward_compatible=False)
    def range_constraints(self):
        return self._range_constraints

    @property
    @compatibility(is_backward_compatible=False)
    def module_call_graph(self):
        return self._module_call_graph

    @property
    @compatibility(is_backward_compatible=False)
    def example_inputs(self):
        return self._example_inputs

    @property
    @compatibility(is_backward_compatible=False)
    def call_spec(self):
        CallSpec = namedtuple("CallSpec", ["in_spec", "out_spec"])

        if len(self.module_call_graph) == 0:
            return CallSpec(in_spec=None, out_spec=None)
        assert self.module_call_graph[0].fqn == ""
        return CallSpec(
            in_spec=self.module_call_graph[0].signature.in_spec,
            out_spec=self.module_call_graph[0].signature.out_spec,
        )

    @property
    @compatibility(is_backward_compatible=False)
    def verifier(self) -> Any:
        return self._verifier

    @property
    @compatibility(is_backward_compatible=False)
    def dialect(self) -> str:
        assert self._verifier is not None
        return self._verifier.dialect

    @property
    @compatibility(is_backward_compatible=False)
    def tensor_constants(self):
        return self._constants

    @property
    @compatibility(is_backward_compatible=False)
    def constants(self):
        return self._constants

    def _get_flat_args_with_check(self, args, kwargs):
        """Flatten args, kwargs using pytree, then, check specs.

        Args:
            args: List[Any] original args passed to __call__
            kwargs: Dict[str, Any] original kwargs passed to __call

        Returns:
            A tuple of (flat_args, received_spec)
            flat_args is flattend args / kwargs
            received_spec is the pytree spec produced while flattening the
            tuple (args, kwargs)
        """
        in_spec = self.call_spec.in_spec
        if in_spec is not None:
            kwargs = reorder_kwargs(kwargs, in_spec)
        flat_args_with_path, received_spec = pytree.tree_flatten_with_path(
            (args, kwargs)
        )  # type: ignore[possibly-undefined]
        self._check_input_constraints(flat_args_with_path)
        flat_args = tuple(x[1] for x in flat_args_with_path)
        return flat_args, received_spec

    def _graph_module_flat_inputs(self, args: Any, kwargs: Any) -> Any:
        """Transform args, kwargs of __call__ to args for graph_module.

        self.graph_module takes stuff from state dict as inputs.
        The invariant is for ep: ExportedProgram is
        ep(args, kwargs) ==
          ep.postprocess(ep.graph_module(ep.graph_module_flat_inputs(args, kwargs)))
        """

        in_spec = self.call_spec.in_spec
        flat_args, received_spec = self._get_flat_args_with_check(args, kwargs)
        if in_spec is not None and not is_equivalent(
            received_spec, in_spec, _fx_collection_equivalence_fn
        ):
            raise ValueError(
                "Trying to flatten user inputs with exported input tree spec: \n"
                f"{in_spec}\n"
                "but actually got inputs with tree spec of: \n"
                f"{received_spec}"
            )

        additional_inputs = []
        for input_ in self.graph_signature.input_specs:
            if input_.kind == InputKind.USER_INPUT:
                continue
            elif input_.kind in (
                InputKind.PARAMETER,
                InputKind.BUFFER,
            ):
                if input_.persistent is False:
                    # This is a non-persistent buffer, grab it from our
                    # constants instead of the state dict.
                    additional_inputs.append(self.constants[input_.target])
                else:
                    additional_inputs.append(self.state_dict[input_.target])
            elif input_.kind in (
                InputKind.CONSTANT_TENSOR,
                InputKind.CUSTOM_OBJ,
            ):
                additional_inputs.append(self.constants[input_.target])
        additional_inputs = tuple(additional_inputs)

        # NOTE: calling convention is first params, then buffers, then args as user supplied them.
        # See: torch/_functorch/aot_autograd.py#L1034
        return additional_inputs + flat_args

    def __call__(self, *args: Any, **kwargs: Any) -> Any:
        raise RuntimeError(
            "Unable to call ExportedProgram directly. "
            "You should use `exported_program.module()` instead."
        )

    def _postprocess_graph_module_outputs(self, res, orig_args, orig_kwargs):
        """Process potential mutations to the input.

        Because self.graph_module is functional, so mutations has to be written
        back after execution of graph_module.
        """
        import torch._export.error as error

        flat_args, _ = self._get_flat_args_with_check(orig_args, orig_kwargs)
        if self.call_spec.out_spec is not None:
            buffer_mutation = self.graph_signature.buffers_to_mutate
            user_input_mutation = self.graph_signature.user_inputs_to_mutate
            num_mutated = len(buffer_mutation) + len(user_input_mutation)
            mutated_values = res[:num_mutated]

            # Exclude dependency token from final result.
            assertion_dep_token = self.graph_signature.assertion_dep_token
            if assertion_dep_token is not None:
                assertion_dep_token_index = next(iter(assertion_dep_token.keys()))
                res = res[:assertion_dep_token_index]

            res = res[num_mutated:]
            try:
                res = pytree.tree_unflatten(res, self.call_spec.out_spec)
            except Exception:
                _, received_spec = pytree.tree_flatten(res)
                raise error.InternalError(  # noqa: B904
                    "Trying to flatten user outputs with exported output tree spec: \n"
                    f"{self.call_spec.out_spec}\n"
                    "but actually got outputs with tree spec of: \n"
                    f"{received_spec}"
                )
            finally:
                user_inputs = [
                    spec
                    for spec in self.graph_signature.input_specs
                    if spec.kind == InputKind.USER_INPUT
                ]
                for i, value in enumerate(mutated_values):
                    output_spec = self.graph_signature.output_specs[i]
                    if output_spec.kind == OutputKind.BUFFER_MUTATION:
                        assert output_spec.target is not None
                        self.state_dict[output_spec.target] = value
                    elif output_spec.kind == OutputKind.USER_INPUT_MUTATION:
                        assert output_spec.target is not None
                        index = next(
                            i
                            for i, spec in enumerate(user_inputs)
                            if spec.arg.name == output_spec.target
                        )
                        flat_args[index].copy_(value)
                    else:
                        raise AssertionError(f"Unexpected kind: {output_spec.kind}")
        return res

    def __str__(self) -> str:
        graph_module = self.graph_module.print_readable(
            print_output=False, colored=True
        ).replace("\n", "\n    ")
        string = (
            "ExportedProgram:\n"
            f"    {graph_module}\n"
            f"Graph signature: {self.graph_signature}\n"
            f"Range constraints: {self.range_constraints}\n"
        )
        return string

    def module(self) -> torch.nn.Module:
        """
        Returns a self contained GraphModule with all the parameters/buffers inlined.
        """
        from ._unlift import _unlift_exported_program_lifted_states

        module = _unlift_exported_program_lifted_states(self)

        def _train(self, mode: bool = True):
            raise NotImplementedError("Calling train() is not supported yet.")

        def _eval(self, mode: bool = True):
            raise NotImplementedError("Calling eval() is not supported yet.")

        module.train = types.MethodType(_train, module)  # type: ignore[method-assign]
        module.eval = types.MethodType(_eval, module)  # type: ignore[method-assign]
        return module

    def _num_lifted_params_buffers(self):
        return next(
            (
                i
                for i, s in enumerate(self._graph_signature.input_specs)
                if s.kind == InputKind.USER_INPUT
            ),
            len(self._graph_signature.input_specs),
        )

    @_disable_prexisiting_fake_mode
    def run_decompositions(
        self,
        decomp_table: Optional[Dict[torch._ops.OperatorBase, Callable]] = None,
        _preserve_ops: Tuple[torch._ops.OpOverload] = (),  # type: ignore[assignment]
    ) -> "ExportedProgram":
        """
        Run a set of decompositions on the exported program and returns a new
        exported program. By default we will run the Core ATen decompositions to
        get operators in the
        `Core ATen Operator Set <https://pytorch.org/docs/stable/torch.compiler_ir.html>`_.

        For now, we do not decompose joint graphs.
        """
        from torch._decomp import core_aten_decompositions

        if decomp_table is None:
            decomp_table = core_aten_decompositions()

        return _decompose_exported_program(
            self,
            decomp_table=decomp_table,
            _preserve_ops=_preserve_ops,  # type: ignore[arg-type]
            joint_loss_index=None,
        )

    def _transform_do_not_use(self, *passes: PassType) -> "ExportedProgram":
        pm = PassManager(list(passes))
        # Since we abstractly run the passes, we need to disable backend decomp here
        # again.
        from torch.export._trace import _ignore_backend_decomps

        with _ignore_backend_decomps():
            res = pm(self.graph_module)
        transformed_gm = res.graph_module if res is not None else self.graph_module
        assert transformed_gm is not None

        if transformed_gm is self.graph_module and not res.modified:
            return self

        # TODO(zhxchen17) Remove this.
        def _get_updated_graph_signature(
            old_signature: ExportGraphSignature,
            new_gm: torch.fx.GraphModule,
        ) -> ExportGraphSignature:
            """
            Update the graph signature's user_input/user_outputs.
            """
            new_input_specs = []
            for i, node in enumerate(new_gm.graph.nodes):
                if node.op != "placeholder":
                    break

                assert i < len(
                    old_signature.input_specs
                ), "Number of inputs changed after transformation"
                old_input_spec = old_signature.input_specs[i]
                arg = (
                    old_input_spec.arg
                    if isinstance(
                        old_input_spec.arg, (ConstantArgument, CustomObjArgument)
                    )
                    else type(old_input_spec.arg)(node.name)
                )
                new_input_specs.append(
                    InputSpec(
                        old_input_spec.kind,
                        arg,
                        old_input_spec.target,
                        old_input_spec.persistent,
                    )
                )

            output_node = list(new_gm.graph.nodes)[-1]
            assert output_node.op == "output"

            new_output_specs = []
            for i, node in enumerate(output_node.args[0]):
                assert i < len(
                    old_signature.output_specs
                ), "Number of outputs changed after transformation"
                old_output_spec = old_signature.output_specs[i]
                arg = (
                    old_output_spec.arg
                    if isinstance(
                        old_output_spec.arg, (ConstantArgument, CustomObjArgument)
                    )
                    else type(old_output_spec.arg)(node.name)
                )
                new_output_specs.append(
                    OutputSpec(old_output_spec.kind, arg, old_output_spec.target)
                )

            new_signature = ExportGraphSignature(
                input_specs=new_input_specs, output_specs=new_output_specs
            )
            return new_signature

        transformed_ep = ExportedProgram(
            root=transformed_gm,
            graph=transformed_gm.graph,
            graph_signature=_get_updated_graph_signature(
                self.graph_signature, transformed_gm
            ),
            state_dict=self.state_dict,
            range_constraints=_get_updated_range_constraints(
                transformed_gm,
                self.range_constraints,
                _is_executorch=False,
            ),
            module_call_graph=copy.deepcopy(self._module_call_graph),
            example_inputs=self.example_inputs,
            verifier=self.verifier,
            constants=self.constants,
        )
        transformed_ep.graph_module.meta.update(self.graph_module.meta)
        transformed_ep.graph_module.meta.update(res.graph_module.meta)
        return transformed_ep

    def _check_input_constraints(self, flat_args_with_path):
        from torch._export.utils import _check_input_constraints_for_graph

        placeholders = [p for p in self.graph.nodes if p.op == "placeholder"]
        input_placeholders = [
            p
            for p, s in zip(placeholders, self.graph_signature.input_specs)
            if s.kind == InputKind.USER_INPUT
        ]
        _check_input_constraints_for_graph(
            input_placeholders, flat_args_with_path, self.range_constraints
        )

    def _validate(self):
        self.verifier().check(self)

    # TODO(zhxchen17) Formalize this.
    def _update(
        self, graph_module, graph_signature, state_dict=None
    ) -> "ExportedProgram":
        return ExportedProgram(
            root=graph_module,
            graph=graph_module.graph,
            graph_signature=graph_signature,
            state_dict=state_dict or self.state_dict,
            range_constraints=copy.deepcopy(self.range_constraints),
            module_call_graph=copy.deepcopy(self._module_call_graph),
            example_inputs=self.example_inputs,
            verifier=self.verifier,
            tensor_constants=self.tensor_constants,
        )


def _get_shape_env(gm):
    vals = [
        node.meta["val"]
        for node in gm.graph.nodes
        if node.meta.get("val", None) is not None
    ]
    from torch._guards import detect_fake_mode

    fake_mode = detect_fake_mode(vals)
    if fake_mode is not None:
        return fake_mode.shape_env
    for v in vals:
        if isinstance(v, torch.SymInt):
            return v.node.shape_env


def _get_updated_range_constraints(
    gm: torch.fx.GraphModule,
    old_range_constraints: "Optional[Dict[sympy.Symbol, Any]]" = None,
    _is_executorch: bool = True,
) -> "Dict[sympy.Symbol, Any]":
    # FIXME(tmanlaibaatar) Remove this whole branch once https://github.com/pytorch/pytorch/pull/123764
    if _is_executorch:
        assert old_range_constraints is None
        shape_env = _get_shape_env(gm)
        if shape_env is None:
            return {}
        range_constraints = {
            k: v
            for k, v in shape_env.var_to_range.items()
            if k not in shape_env.replacements
        }
        # Only when we have an unbacked symint, and it's used as constructor inputs,
        # runtime_var_to_range will make a difference compated to var_to_range.
        # e.g. [2, oo) -> [0, oo)
        for k, v in shape_env.var_to_range.items():
            if k not in shape_env.replacements:
                range_constraints[k] = v
        return range_constraints

    assert old_range_constraints is not None

    shape_env = _get_shape_env(gm)
    if shape_env is None:
        return {}

    range_constraints = copy.copy(old_range_constraints)
    range_constraints = {
        k: v for k, v in range_constraints.items() if k not in shape_env.replacements
    }
    # Only when we have an unbacked symint, and it's used as constructor inputs,
    # runtime_var_to_range will make a difference compated to var_to_range.
    # e.g. [2, oo) -> [0, oo)
    for k, v in shape_env.var_to_range.items():
        if k not in shape_env.replacements and k not in range_constraints:
            range_constraints[k] = v
    return range_constraints


def _create_graph_module_for_export(root, graph):
    try:
        gm = torch.fx.GraphModule(root, graph)
    except SyntaxError:
        # If custom objects stored in memory are being used in the graph,
        # the generated python code will result in a syntax error on the custom
        # object, since it is unable to parse the in-memory object. However
        # we can still run the graph eagerly through torch.fx.Interpreter,
        # so we will bypass this error.
        warnings.warn(
            "Unable to execute the generated python source code from "
            "the graph. The graph module will no longer be directly callable, "
            "but you can still run the ExportedProgram, and if needed, you can "
            "run the graph module eagerly using torch.fx.Interpreter."
        )
        gm = torch.fx.GraphModule(root, torch.fx.Graph())
        gm._graph = graph

    return gm<|MERGE_RESOLUTION|>--- conflicted
+++ resolved
@@ -605,26 +605,6 @@
         assert k not in ep.constants
         ep.constants[k] = v
 
-<<<<<<< HEAD
-=======
-    if not _dynamo_config.do_not_emit_runtime_asserts:
-        stack_trace = (
-            'File "torch/fx/passes/runtime_assert.py", line 24, '
-            "in insert_deferred_runtime_asserts"
-        )
-        shape_env = _get_shape_env(gm)
-        if shape_env is not None:
-            with _set_node_metadata_hook(
-                gm, functools.partial(_node_metadata_hook, stack_trace=stack_trace)
-            ):
-                insert_deferred_runtime_asserts(
-                    gm,
-                    shape_env,
-                    f"exported program: {first_call_function_nn_module_stack(gm.graph)}",
-                    export=True,
-                )
-
->>>>>>> 7bda23ef
     exported_program = ExportedProgram(
         root=gm,
         graph=gm.graph,
