# mypy: allow-untyped-defs
import copy
import dataclasses
import functools
import re
import types
import warnings
from collections import namedtuple
from typing import (
    Any,
    Callable,
    Dict,
    final,
    Iterator,
    List,
    Optional,
    Tuple,
    Type,
    TYPE_CHECKING,
    Union,
)

from torch._library.fake_class_registry import FakeScriptObject

from torch.fx.immutable_collections import immutable_dict, immutable_list

if TYPE_CHECKING:
    # Import the following modules during type checking to enable code intelligence features,
    # such as auto-completion in tools like pylance, even when these modules are not explicitly
    # imported in user code.

    import sympy

    from torch.utils._sympy.value_ranges import ValueRanges

import torch
import torch.utils._pytree as pytree
<<<<<<< HEAD
=======

from torch._export.verifier import Verifier
from torch._subclasses.functional_tensor import FunctionalTensor

>>>>>>> 6f275ae4
from torch.export._tree_utils import is_equivalent, reorder_kwargs
from torch.fx._compatibility import compatibility

from torch.fx._utils import first_call_function_nn_module_stack
from torch.fx.experimental.proxy_tensor import maybe_disable_fake_tensor_mode

from torch.fx.passes.infra.pass_base import PassResult
from torch.fx.passes.infra.pass_manager import PassManager
from torch.fx.passes.runtime_assert import insert_deferred_runtime_asserts

from .graph_signature import (  # noqa: F401
    _sig_to_specs,
    ArgumentSpec,
    ConstantArgument,
    CustomObjArgument,
    ExportGraphSignature,
    InputKind,
    InputSpec,
    OutputKind,
    OutputSpec,
    SymIntArgument,
    TensorArgument,
    TokenArgument,
)

__all__ = [
    "ExportedProgram",
    "ModuleCallEntry",
    "ModuleCallSignature",
]


PassType = Callable[[torch.fx.GraphModule], Optional[PassResult]]


@dataclasses.dataclass
class ModuleCallSignature:
    inputs: List[ArgumentSpec]
    outputs: List[ArgumentSpec]
    in_spec: pytree.TreeSpec
    out_spec: pytree.TreeSpec


@dataclasses.dataclass
class ModuleCallEntry:
    fqn: str
    signature: Optional[ModuleCallSignature] = None


def _disable_prexisiting_fake_mode(fn):
    @functools.wraps(fn)
    def wrapper(*args, **kwargs):
        with maybe_disable_fake_tensor_mode():
            return fn(*args, **kwargs)

    return wrapper


def _fx_collection_equivalence_fn(
    spec1_type: Optional[type],
    spec1_context: pytree.Context,
    spec2_type: Optional[type],
    spec2_context: pytree.Context,
) -> bool:
    """Treat containers and their immutable variants as the same type. Otherwise
    compare as normal.
    """
    if spec1_type is None or spec2_type is None:
        return spec1_type is spec2_type and spec1_context == spec2_context

    if issubclass(spec1_type, (dict, immutable_dict)) and issubclass(
        spec2_type, (dict, immutable_dict)
    ):
        return spec1_context == spec2_context

    if issubclass(spec1_type, (list, immutable_list)) and issubclass(
        spec2_type, (list, immutable_list)
    ):
        return spec1_context == spec2_context

    return spec1_type is spec2_type and spec1_context == spec2_context


def _rename_without_collisions(
    name_map: Dict[str, str],
    orig_name: str,
    name: str,
    is_placeholder: bool = False,
):
    """
    Renames nodes to avoid name collisions, with suffixing.
    name_map: map from original name to new name
    orig_name: mapping key
    name: candidate name (potentially suffixed, e.g. mul_2)
    is_placeholder: if the node is a placeholder, avoid detecting suffix
    """
    if name in name_map.values():
        # non-placeholder nodes may be suffixed with the count
        # instead of adding another suffix, we will try to increment it
        match = re.match(r"(.*)_(\d+)", name)
        if match and not is_placeholder:
            name, n = match.group(1), int(match.group(2))
        else:
            n = 0
        while (dup_name := f"{name}_{n + 1}") in name_map.values():
            n += 1
        name_map[orig_name] = dup_name
    else:
        name_map[orig_name] = name
    return name_map[orig_name]


def _name_hoo_subgraph_placeholders(gm: torch.fx.GraphModule) -> None:
    """
    Propagate placeholder names from the top-level graph into HigherOrderOp subgraphs,
    and handle collisions with non-placeholders by count suffixing.
    Different HOO subgraph types have different input schemas, so we first enumerate them
    and gather the top-level named placeholder nodes.
    """
    # gather all HOO subgraphs and their top-level named placeholder nodes
    subgraph_ph_tuples: List[Tuple[torch.fx.GraphModule, List[torch.fx.Node]]] = []
    for node in gm.graph.nodes:
        if node.op == "call_function" and isinstance(
            node.target, torch._ops.HigherOrderOperator
        ):
            # HOO subgraphs have varying input schemas, so we enumerate them there
            if node.target._name == "cond":
                _, true_graph, false_graph, cond_args = node._args
                subgraph_ph_tuples.append((getattr(gm, true_graph.target), cond_args))
                subgraph_ph_tuples.append((getattr(gm, false_graph.target), cond_args))
            elif node.target._name == "wrap_with_set_grad_enabled":
                subgraph, phs = node._args[1], node._args[2:]
                subgraph_ph_tuples.append((getattr(gm, subgraph.target), phs))
            elif node.target._name == "map_impl":
                body_graph, array, args = node._args
                subgraph_ph_tuples.append(
                    (getattr(gm, body_graph.target), array + args)
                )

    # propagate names
    for subgraph, hoo_phs in subgraph_ph_tuples:
        name_map: Dict[str, str] = {}
        for i, node in enumerate(subgraph.graph.nodes):
            if i < len(hoo_phs):  # placeholder, retain name
                name_map[node.name] = hoo_phs[i].name
                node.name = node.target = hoo_phs[i].name
            else:  # non-placeholder, check for collisions
                node.name = _rename_without_collisions(name_map, node.name, node.name)

        # recurse and recompile
        _name_hoo_subgraph_placeholders(subgraph)
        subgraph.recompile()


def _decompose_exported_program(
    ep,
    *,
    decomp_table: Dict[torch._ops.OperatorBase, Callable],
    joint_loss_index: Optional[int],
):
    from torch._export.passes.lift_constants_pass import (
        ConstantAttrMap,
        lift_constants_pass,
    )
    from torch._functorch.aot_autograd import aot_export_module
<<<<<<< HEAD
=======
    from torch._guards import detect_fake_mode

    from torch.export._trace import (
        _export_to_aten_ir,
        _get_params_buffers,
        _ignore_backend_decomps,
        _verify_nn_module_stack,
        _verify_placeholder_names,
        _verify_stack_trace,
    )

    if ep.verifier.dialect == "TRAINING":
        mod = ep.module()
        fake_args = []
        for node in mod.graph.nodes:
            if node.op == "placeholder":
                fake_args.append(node.meta["val"])

        fake_args_unwrapped = pytree.tree_unflatten(fake_args, mod._in_spec)
        fake_mode = detect_fake_mode(fake_args)

        # Fix the graph output signature to be tuple if scalar
        out_spec = mod._out_spec

        orig_arg_names = mod.graph._codegen.pytree_info.orig_args  # type: ignore[attr-defined]

        # aot_export expect the return type to always be a tuple.
        if out_spec.type not in (list, tuple):
            out_spec = pytree.TreeSpec(tuple, None, [out_spec])

        mod.graph._codegen = _PyTreeCodeGen(
            _PyTreeInfo(
                orig_arg_names,
                mod._in_spec,
                out_spec,
            )
        )

        mod.recompile()

        fake_params_buffers = make_fake_params_buffers(
            fake_mode, _get_params_buffers(mod)
        )
        constant_attrs = _gather_constant_attrs(mod)
        aten_export_artifact = _export_to_aten_ir(
            mod,
            # this requires empty kwargs, but not in pytree.flattened format
            (
                *fake_args_unwrapped[0],
                *fake_args_unwrapped[1].values(),
            ),
            {},
            fake_params_buffers,
            constant_attrs,
        )

        gm = aten_export_artifact.gm
        new_graph_signature = aten_export_artifact.sig

        for node in gm.graph.nodes:
            # nn_module_stack
            if node.op not in ["placeholder", "output"]:
                for key, (fqn, mod_cls) in node.meta["nn_module_stack"].items():
                    if isinstance(mod_cls, type):
                        node.meta["nn_module_stack"][key] = (
                            fqn,
                            mod_cls.__module__ + "." + mod_cls.__qualname__,
                        )

        _verify_nn_module_stack(gm)
        _verify_stack_trace(gm)
        _verify_placeholder_names(gm, new_graph_signature)
        return gm, new_graph_signature
>>>>>>> 6f275ae4

    old_placeholders = [
        node for node in ep.graph_module.graph.nodes if node.op == "placeholder"
    ]
    fake_args = [node.meta["val"] for node in old_placeholders]

    buffers_to_remove = [name for name, _ in ep.graph_module.named_buffers()]
    for name in buffers_to_remove:
        delattr(ep.graph_module, name)
    # TODO(zhxhchen17) Return the new graph_signature directly.
    from torch.export._trace import _ignore_backend_decomps

    with _ignore_backend_decomps():
        gm, graph_signature = aot_export_module(
            ep.graph_module,
            fake_args,
            decompositions=decomp_table,
            trace_joint=True if joint_loss_index is not None else False,
            output_loss_index=joint_loss_index
            if joint_loss_index is not None
            else None,
        )

    # Update the signatures with the new placeholder names in case they
    # changed when calling aot_export
    def update_arg(old_arg, new_ph):
        if isinstance(old_arg, ConstantArgument):
            return old_arg
        elif isinstance(old_arg, TensorArgument):
            return TensorArgument(name=new_ph.name)
        elif isinstance(old_arg, SymIntArgument):
            return SymIntArgument(name=new_ph.name)
        raise RuntimeError(f"Type of old_arg not supported: {type(old_arg)}")

    new_placeholders = [node for node in gm.graph.nodes if node.op == "placeholder"]
    new_outputs = list(gm.graph.nodes)[-1].args[0]

    # rename the placeholders
    assert len(new_placeholders) == len(old_placeholders)
    for old_ph, new_ph in zip(old_placeholders, new_placeholders):
        new_ph.name = new_ph.target = old_ph.name

    # handle name collisions with newly decomposed graph nodes
    name_map = {ph.name: ph.name for ph in new_placeholders}
    for node in gm.graph.nodes:
        if node.op == "placeholder":
            continue
        node.name = _rename_without_collisions(name_map, node.name, node.name)

    # propagate names to higher order op subgraphs
    _name_hoo_subgraph_placeholders(gm)

    # Run this pass before creating input/output specs, since size-related CSE/DCE might affect output signature.
    # Overwrite output specs afterwards.
    from torch._dynamo import config as _dynamo_config
    from torch._export.passes._node_metadata_hook import (
        _node_metadata_hook,
        _set_node_metadata_hook,
    )
    from torch._functorch._aot_autograd.input_output_analysis import _graph_output_names

    if not _dynamo_config.do_not_emit_runtime_asserts:
        stack_trace = (
            'File "torch/fx/passes/runtime_assert.py", line 24, '
            "in insert_deferred_runtime_asserts"
        )
        shape_env = _get_shape_env(gm)
        if shape_env is not None:
            with _set_node_metadata_hook(
                gm, functools.partial(_node_metadata_hook, stack_trace=stack_trace)
            ):
                insert_deferred_runtime_asserts(
                    gm,
                    shape_env,
                    f"exported program: {first_call_function_nn_module_stack(gm.graph)}",
                    export=True,
                )

    # update output specs
    gm.recompile()
    for i, name in enumerate(_graph_output_names(gm)):
        if isinstance(new_outputs[i], torch.fx.Node):
            new_outputs[i].name = name

    # To match the output target with correct input for input mutations
    # need to find the old to new placeholder map
    old_new_placeholder_map = {
        spec.arg.name: new_placeholders[i].name
        for i, spec in enumerate(ep.graph_signature.input_specs)
        if not isinstance(spec.arg, ConstantArgument)
    }

    input_specs = [
        InputSpec(
            spec.kind,
            update_arg(spec.arg, new_placeholders[i]),
            spec.target,
            spec.persistent,
        )
        for i, spec in enumerate(ep.graph_signature.input_specs)
    ]
    output_specs = [
        OutputSpec(
            spec.kind,
            update_arg(spec.arg, new_outputs[i]),
            old_new_placeholder_map.get(spec.target, spec.target),
        )
        for i, spec in enumerate(ep.graph_signature.output_specs)
    ]

    if joint_loss_index is not None:
        assert graph_signature.backward_signature is not None
        gradients = graph_signature.backward_signature.gradients_to_user_inputs
        assert len(graph_signature.user_inputs) == len(ep.graph_signature.input_specs)
        specs = {
            graph_signature.user_inputs[i]: spec
            for i, spec in enumerate(ep.graph_signature.input_specs)
            if isinstance(spec.arg, TensorArgument)
        }
        for i, node in enumerate(new_outputs[len(output_specs) :]):
            source = gradients[node.name]
            spec = specs[source]  # type: ignore[index]
            if spec.kind == InputKind.PARAMETER:
                kind = OutputKind.GRADIENT_TO_PARAMETER
                target = spec.target
            elif spec.kind == InputKind.USER_INPUT:
                kind = OutputKind.GRADIENT_TO_USER_INPUT
                target = source
            else:
                raise AssertionError(f"Unknown input kind: {spec.kind}")
            output_specs.append(
                OutputSpec(
                    kind,
                    TensorArgument(name=node.name),
                    target,
                )
            )

    assert len(new_placeholders) == len(old_placeholders)

    new_graph_signature = ExportGraphSignature(
        input_specs=input_specs, output_specs=output_specs
    )
    # NOTE: aot_export adds symint metadata for placeholders with int
    # values; since these become specialized, we replace such metadata with
    # the original values.
    # Also, set the param/buffer metadata back to the placeholders.
    for old_node, new_node in zip(old_placeholders, new_placeholders):
        if not isinstance(old_node.meta["val"], torch.Tensor):
            new_node.meta["val"] = old_node.meta["val"]

        if (
            new_node.target in new_graph_signature.inputs_to_parameters
            or new_node.target in new_graph_signature.inputs_to_buffers
        ):
            for k, v in old_node.meta.items():
                new_node.meta[k] = v
<<<<<<< HEAD
=======
    return gm, new_graph_signature


def _decompose_exported_program(
    ep,
    *,
    decomp_table: Dict[torch._ops.OperatorBase, Callable],
    _preserve_ops: Tuple[torch._ops.OpOverload],
    joint_loss_index: Optional[int],
):
    from torch._export.passes.lift_constants_pass import (
        ConstantAttrMap,
        lift_constants_pass,
    )

    gm, new_graph_signature = _decompose_and_get_gm_with_new_signature_constants(
        ep,
        decomp_table=decomp_table,
        _preserve_ops=_preserve_ops,
        joint_loss_index=joint_loss_index,
    )
>>>>>>> 6f275ae4

    # TODO unfortunately preserving graph-level metadata is not
    # working well with aot_export. So we manually copy it.
    # (The node-level meta is addressed above.)
    gm.meta.update(ep.graph_module.meta)

    new_range_constraints = _get_updated_range_constraints(
        gm,
        ep.range_constraints,
        _is_executorch=False,
    )

    constants = lift_constants_pass(gm, new_graph_signature, ConstantAttrMap())
    for k, v in constants.items():
        assert k not in ep.constants
        ep.constants[k] = v

<<<<<<< HEAD
    from torch._dynamo import config as _dynamo_config
    from torch._export.passes._node_metadata_hook import (
        _node_metadata_hook,
        _set_node_metadata_hook,
    )

    if not _dynamo_config.do_not_emit_runtime_asserts:
        stack_trace = (
            'File "torch/fx/passes/runtime_assert.py", line 24, '
            "in insert_deferred_runtime_asserts"
        )
        shape_env = _get_shape_env(gm)
        if shape_env is not None:
            with _set_node_metadata_hook(
                gm, functools.partial(_node_metadata_hook, stack_trace=stack_trace)
            ):
                insert_deferred_runtime_asserts(
                    gm,
                    shape_env,
                    f"exported program: {first_call_function_nn_module_stack(gm.graph)}",
                    export=True,
                )

=======
>>>>>>> 6f275ae4
    exported_program = ExportedProgram(
        root=gm,
        graph=gm.graph,
        graph_signature=new_graph_signature,
        state_dict=ep.state_dict,
        range_constraints=new_range_constraints,
        module_call_graph=copy.deepcopy(ep.module_call_graph),
        example_inputs=ep.example_inputs,
        verifier=ep.verifier,
        constants=ep.constants,
    )
    return exported_program


class ExportedProgram:
    """
    Package of a program from :func:`export`. It contains
    an :class:`torch.fx.Graph` that represents Tensor computation, a state_dict containing
    tensor values of all lifted parameters and buffers, and various metadata.

    You can call an ExportedProgram like the original callable traced by
    :func:`export` with the same calling convention.

    To perform transformations on the graph, use ``.module`` property to access
    an :class:`torch.fx.GraphModule`. You can then use
    `FX transformation <https://pytorch.org/docs/stable/fx.html#writing-transformations>`_
    to rewrite the graph. Afterwards, you can simply use :func:`export`
    again to construct a correct ExportedProgram.
    """

    def __init__(
        self,
        root: Union[torch.nn.Module, Dict[str, Any]],
        graph: torch.fx.Graph,
        graph_signature: ExportGraphSignature,
        state_dict: Dict[str, Union[torch.Tensor, torch.nn.Parameter]],
        range_constraints: "Dict[sympy.Symbol, Any]",
        module_call_graph: List[ModuleCallEntry],
        example_inputs: Optional[Tuple[Tuple[Any, ...], Dict[str, Any]]] = None,
        verifier: Optional[Type[Any]] = None,  # TODO Deprecate this.
        tensor_constants: Optional[
            Dict[str, torch.Tensor]
        ] = None,  # TODO: deprecate this
        constants: Optional[
            Dict[str, Union[torch.Tensor, FakeScriptObject, torch._C.ScriptObject]]
        ] = None,
        *,
        verifiers: Optional[List[Type[Verifier]]] = None,
    ):
        # Remove codegen related things from the graph. It should just be a flat graph.
        graph._codegen = torch.fx.graph.CodeGen()
        self._graph_module = _create_graph_module_for_export(root, graph)
        if isinstance(root, torch.fx.GraphModule):
            self._graph_module.meta.update(root.meta)

        self._graph_signature: ExportGraphSignature = graph_signature
        self._state_dict: Dict[str, Any] = state_dict
        self._range_constraints: Dict[sympy.Symbol, ValueRanges] = range_constraints
        assert module_call_graph is not None
        self._module_call_graph: List[ModuleCallEntry] = module_call_graph
        self._example_inputs = example_inputs

        self._constants = tensor_constants or constants or {}
        assert self._constants is not None

        # TODO Clean up this after we bump executorch's pin.
        assert verifier is None or verifiers is None
        if verifiers is None:
            if verifier is None:
                verifiers = [Verifier]
            else:
                verifiers = [verifier]
        assert all(issubclass(v, Verifier) for v in verifiers)
        self._verifiers = verifiers
        # Validate should be always the last step of the constructor.
        self._validate()

    @property
    @compatibility(is_backward_compatible=False)
    def graph_module(self):
        return self._graph_module

    @property
    @compatibility(is_backward_compatible=False)
    def graph(self):
        return self.graph_module.graph

    @property
    @compatibility(is_backward_compatible=False)
    def graph_signature(self):
        return self._graph_signature

    @property
    @compatibility(is_backward_compatible=False)
    def state_dict(self):
        return self._state_dict

    @compatibility(is_backward_compatible=False)
    def parameters(self) -> Iterator[torch.nn.Parameter]:
        """
        Returns an iterator over original module's parameters.
        """
        for _, param in self.named_parameters():
            yield param

    @compatibility(is_backward_compatible=False)
    def named_parameters(self) -> Iterator[Tuple[str, torch.nn.Parameter]]:
        """
        Returns an iterator over original module parameters, yielding
        both the name of the parameter as well as the parameter itself.
        """
        for param_name in self.graph_signature.parameters:
            yield param_name, self.state_dict[param_name]

    @compatibility(is_backward_compatible=False)
    def buffers(self) -> Iterator[torch.Tensor]:
        """
        Returns an iterator over original module buffers.
        """
        for _, buf in self.named_buffers():
            yield buf

    @compatibility(is_backward_compatible=False)
    def named_buffers(self) -> Iterator[Tuple[str, torch.Tensor]]:
        """
        Returns an iterator over original module buffers, yielding
        both the name of the buffer as well as the buffer itself.
        """
        non_persistent_buffers = set(self.graph_signature.non_persistent_buffers)
        for buffer_name in self.graph_signature.buffers:
            if buffer_name in non_persistent_buffers:
                yield buffer_name, self.constants[buffer_name]
            else:
                yield buffer_name, self.state_dict[buffer_name]

    @property
    @compatibility(is_backward_compatible=False)
    def range_constraints(self):
        return self._range_constraints

    @property
    @compatibility(is_backward_compatible=False)
    def module_call_graph(self):
        return self._module_call_graph

    @property
    @compatibility(is_backward_compatible=False)
    def example_inputs(self):
        return self._example_inputs

    @property
    @compatibility(is_backward_compatible=False)
    def call_spec(self):
        CallSpec = namedtuple("CallSpec", ["in_spec", "out_spec"])

        if len(self.module_call_graph) == 0:
            return CallSpec(in_spec=None, out_spec=None)
        assert self.module_call_graph[0].fqn == ""
        return CallSpec(
            in_spec=self.module_call_graph[0].signature.in_spec,
            out_spec=self.module_call_graph[0].signature.out_spec,
        )

    @property
    @compatibility(is_backward_compatible=False)
    def verifier(self) -> Any:
        return self._verifiers[0]

    @property
    @compatibility(is_backward_compatible=False)
    def dialect(self) -> str:
        assert self._verifiers is not None
        return self._verifiers[0].dialect

    @property
    @compatibility(is_backward_compatible=False)
    def verifiers(self):
        return self._verifiers

    @property
    @compatibility(is_backward_compatible=False)
    def tensor_constants(self):
        return self._constants

    @property
    @compatibility(is_backward_compatible=False)
    def constants(self):
        return self._constants

    def _get_flat_args_with_check(self, args, kwargs):
        """Flatten args, kwargs using pytree, then, check specs.

        Args:
            args: List[Any] original args passed to __call__
            kwargs: Dict[str, Any] original kwargs passed to __call

        Returns:
            A tuple of (flat_args, received_spec)
            flat_args is flattend args / kwargs
            received_spec is the pytree spec produced while flattening the
            tuple (args, kwargs)
        """
        in_spec = self.call_spec.in_spec
        if in_spec is not None:
            kwargs = reorder_kwargs(kwargs, in_spec)
        flat_args_with_path, received_spec = pytree.tree_flatten_with_path(
            (args, kwargs)
        )  # type: ignore[possibly-undefined]
        self._check_input_constraints(flat_args_with_path)
        flat_args = tuple(x[1] for x in flat_args_with_path)
        return flat_args, received_spec

    def _graph_module_flat_inputs(self, args: Any, kwargs: Any) -> Any:
        """Transform args, kwargs of __call__ to args for graph_module.

        self.graph_module takes stuff from state dict as inputs.
        The invariant is for ep: ExportedProgram is
        ep(args, kwargs) ==
          ep.postprocess(ep.graph_module(ep.graph_module_flat_inputs(args, kwargs)))
        """

        in_spec = self.call_spec.in_spec
        flat_args, received_spec = self._get_flat_args_with_check(args, kwargs)
        if in_spec is not None and not is_equivalent(
            received_spec, in_spec, _fx_collection_equivalence_fn
        ):
            raise ValueError(
                "Trying to flatten user inputs with exported input tree spec: \n"
                f"{in_spec}\n"
                "but actually got inputs with tree spec of: \n"
                f"{received_spec}"
            )

        additional_inputs = []
        for input_ in self.graph_signature.input_specs:
            if input_.kind == InputKind.USER_INPUT:
                continue
            elif input_.kind in (
                InputKind.PARAMETER,
                InputKind.BUFFER,
            ):
                if input_.persistent is False:
                    # This is a non-persistent buffer, grab it from our
                    # constants instead of the state dict.
                    additional_inputs.append(self.constants[input_.target])
                else:
                    additional_inputs.append(self.state_dict[input_.target])
            elif input_.kind in (
                InputKind.CONSTANT_TENSOR,
                InputKind.CUSTOM_OBJ,
            ):
                additional_inputs.append(self.constants[input_.target])
        additional_inputs = tuple(additional_inputs)

        # NOTE: calling convention is first params, then buffers, then args as user supplied them.
        # See: torch/_functorch/aot_autograd.py#L1034
        return additional_inputs + flat_args

    def __call__(self, *args: Any, **kwargs: Any) -> Any:
        raise RuntimeError(
            "Unable to call ExportedProgram directly. "
            "You should use `exported_program.module()` instead."
        )

    def _postprocess_graph_module_outputs(self, res, orig_args, orig_kwargs):
        """Process potential mutations to the input.

        Because self.graph_module is functional, so mutations has to be written
        back after execution of graph_module.
        """
        import torch._export.error as error

        flat_args, _ = self._get_flat_args_with_check(orig_args, orig_kwargs)
        if self.call_spec.out_spec is not None:
            buffer_mutation = self.graph_signature.buffers_to_mutate
            user_input_mutation = self.graph_signature.user_inputs_to_mutate
            num_mutated = len(buffer_mutation) + len(user_input_mutation)
            mutated_values = res[:num_mutated]

            # Exclude dependency token from final result.
            assertion_dep_token = self.graph_signature.assertion_dep_token
            if assertion_dep_token is not None:
                assertion_dep_token_index = next(iter(assertion_dep_token.keys()))
                res = res[:assertion_dep_token_index]

            res = res[num_mutated:]
            try:
                res = pytree.tree_unflatten(res, self.call_spec.out_spec)
            except Exception:
                _, received_spec = pytree.tree_flatten(res)
                raise error.InternalError(  # noqa: B904
                    "Trying to flatten user outputs with exported output tree spec: \n"
                    f"{self.call_spec.out_spec}\n"
                    "but actually got outputs with tree spec of: \n"
                    f"{received_spec}"
                )
            finally:
                user_inputs = [
                    spec
                    for spec in self.graph_signature.input_specs
                    if spec.kind == InputKind.USER_INPUT
                ]
                for i, value in enumerate(mutated_values):
                    output_spec = self.graph_signature.output_specs[i]
                    if output_spec.kind == OutputKind.BUFFER_MUTATION:
                        assert output_spec.target is not None
                        self.state_dict[output_spec.target] = value
                    elif output_spec.kind == OutputKind.USER_INPUT_MUTATION:
                        assert output_spec.target is not None
                        index = next(
                            i
                            for i, spec in enumerate(user_inputs)
                            if spec.arg.name == output_spec.target
                        )
                        flat_args[index].copy_(value)
                    else:
                        raise AssertionError(f"Unexpected kind: {output_spec.kind}")
        return res

    def __str__(self) -> str:
        graph_module = self.graph_module.print_readable(
            print_output=False, colored=True
        ).replace("\n", "\n    ")
        string = (
            "ExportedProgram:\n"
            f"    {graph_module}\n"
            f"Graph signature: {self.graph_signature}\n"
            f"Range constraints: {self.range_constraints}\n"
        )
        return string

    def module(self) -> torch.nn.Module:
        """
        Returns a self contained GraphModule with all the parameters/buffers inlined.
        """
        from ._unlift import _unlift_exported_program_lifted_states

        module = _unlift_exported_program_lifted_states(self)

        def _train(self, mode: bool = True):
            raise NotImplementedError("Calling train() is not supported yet.")

        def _eval(self, mode: bool = True):
            raise NotImplementedError("Calling eval() is not supported yet.")

        module.train = types.MethodType(_train, module)  # type: ignore[method-assign]
        module.eval = types.MethodType(_eval, module)  # type: ignore[method-assign]
        return module

    def _num_lifted_params_buffers(self):
        return next(
            (
                i
                for i, s in enumerate(self._graph_signature.input_specs)
                if s.kind == InputKind.USER_INPUT
            ),
            len(self._graph_signature.input_specs),
        )

    @_disable_prexisiting_fake_mode
    def run_decompositions(
        self, decomp_table: Optional[Dict[torch._ops.OperatorBase, Callable]] = None
    ) -> "ExportedProgram":
        """
        Run a set of decompositions on the exported program and returns a new
        exported program. By default we will run the Core ATen decompositions to
        get operators in the
        `Core ATen Operator Set <https://pytorch.org/docs/stable/torch.compiler_ir.html>`_.

        For now, we do not decompose joint graphs.
        """
        from torch._decomp import core_aten_decompositions

        if decomp_table is None:
            decomp_table = core_aten_decompositions()

        return _decompose_exported_program(
            self,
            decomp_table=decomp_table,
            joint_loss_index=None,
        )

    def _transform_do_not_use(self, *passes: PassType) -> "ExportedProgram":
        pm = PassManager(list(passes))
        # Since we abstractly run the passes, we need to disable backend decomp here
        # again.
        from torch.export._trace import _ignore_backend_decomps

        with _ignore_backend_decomps():
            res = pm(self.graph_module)
        transformed_gm = res.graph_module if res is not None else self.graph_module
        assert transformed_gm is not None

        if transformed_gm is self.graph_module and not res.modified:
            return self

        # TODO(zhxchen17) Remove this.
        def _get_updated_graph_signature(
            old_signature: ExportGraphSignature,
            new_gm: torch.fx.GraphModule,
        ) -> ExportGraphSignature:
            """
            Update the graph signature's user_input/user_outputs.
            """
            new_input_specs = []
            for i, node in enumerate(new_gm.graph.nodes):
                if node.op != "placeholder":
                    break

                assert i < len(
                    old_signature.input_specs
                ), "Number of inputs changed after transformation"
                old_input_spec = old_signature.input_specs[i]
                arg = (
                    old_input_spec.arg
                    if isinstance(
                        old_input_spec.arg, (ConstantArgument, CustomObjArgument)
                    )
                    else type(old_input_spec.arg)(node.name)
                )
                new_input_specs.append(
                    InputSpec(
                        old_input_spec.kind,
                        arg,
                        old_input_spec.target,
                        old_input_spec.persistent,
                    )
                )

            output_node = list(new_gm.graph.nodes)[-1]
            assert output_node.op == "output"

            new_output_specs = []
            for i, node in enumerate(output_node.args[0]):
                assert i < len(
                    old_signature.output_specs
                ), "Number of outputs changed after transformation"
                old_output_spec = old_signature.output_specs[i]
                arg = (
                    old_output_spec.arg
                    if isinstance(
                        old_output_spec.arg, (ConstantArgument, CustomObjArgument)
                    )
                    else type(old_output_spec.arg)(node.name)
                )
                new_output_specs.append(
                    OutputSpec(old_output_spec.kind, arg, old_output_spec.target)
                )

            new_signature = ExportGraphSignature(
                input_specs=new_input_specs, output_specs=new_output_specs
            )
            return new_signature

        transformed_ep = ExportedProgram(
            root=transformed_gm,
            graph=transformed_gm.graph,
            graph_signature=_get_updated_graph_signature(
                self.graph_signature, transformed_gm
            ),
            state_dict=self.state_dict,
            range_constraints=_get_updated_range_constraints(
                transformed_gm,
                self.range_constraints,
                _is_executorch=False,
            ),
            module_call_graph=copy.deepcopy(self._module_call_graph),
            example_inputs=self.example_inputs,
            verifier=self.verifier,
            constants=self.constants,
        )
        transformed_ep.graph_module.meta.update(self.graph_module.meta)
        transformed_ep.graph_module.meta.update(res.graph_module.meta)
        return transformed_ep

    def _check_input_constraints(self, flat_args_with_path):
        from torch._export.utils import _check_input_constraints_for_graph

        placeholders = [p for p in self.graph.nodes if p.op == "placeholder"]
        input_placeholders = [
            p
            for p, s in zip(placeholders, self.graph_signature.input_specs)
            if s.kind == InputKind.USER_INPUT
        ]
        _check_input_constraints_for_graph(
            input_placeholders, flat_args_with_path, self.range_constraints
        )

    @final
    def _validate(self):
        for v in self.verifiers:
            v().check(self)

    # TODO(zhxchen17) Formalize this.
    def _update(
        self, graph_module, graph_signature, state_dict=None
    ) -> "ExportedProgram":
        return ExportedProgram(
            root=graph_module,
            graph=graph_module.graph,
            graph_signature=graph_signature,
            state_dict=state_dict or self.state_dict,
            range_constraints=copy.deepcopy(self.range_constraints),
            module_call_graph=copy.deepcopy(self._module_call_graph),
            example_inputs=self.example_inputs,
            verifier=self.verifier,
            tensor_constants=self.tensor_constants,
        )


def _get_shape_env(gm):
    vals = [
        node.meta["val"]
        for node in gm.graph.nodes
        if node.meta.get("val", None) is not None
    ]
    from torch._guards import detect_fake_mode

    fake_mode = detect_fake_mode(vals)
    if fake_mode is not None:
        return fake_mode.shape_env
    for v in vals:
        if isinstance(v, torch.SymInt):
            return v.node.shape_env


def _get_updated_range_constraints(
    gm: torch.fx.GraphModule,
    old_range_constraints: "Optional[Dict[sympy.Symbol, Any]]" = None,
    _is_executorch: bool = True,
) -> "Dict[sympy.Symbol, Any]":
    # FIXME(tmanlaibaatar) Remove this whole branch once https://github.com/pytorch/pytorch/pull/123764
    if _is_executorch:
        assert old_range_constraints is None
        shape_env = _get_shape_env(gm)
        if shape_env is None:
            return {}
        range_constraints = {
            k: v
            for k, v in shape_env.var_to_range.items()
            if k not in shape_env.replacements
        }
        # Only when we have an unbacked symint, and it's used as constructor inputs,
        # runtime_var_to_range will make a difference compated to var_to_range.
        # e.g. [2, oo) -> [0, oo)
        for k, v in shape_env.var_to_range.items():
            if k not in shape_env.replacements:
                range_constraints[k] = v
        return range_constraints

    assert old_range_constraints is not None

    shape_env = _get_shape_env(gm)
    if shape_env is None:
        return {}

    range_constraints = copy.copy(old_range_constraints)
    range_constraints = {
        k: v for k, v in range_constraints.items() if k not in shape_env.replacements
    }
    # Only when we have an unbacked symint, and it's used as constructor inputs,
    # runtime_var_to_range will make a difference compated to var_to_range.
    # e.g. [2, oo) -> [0, oo)
    for k, v in shape_env.var_to_range.items():
        if k not in shape_env.replacements and k not in range_constraints:
            range_constraints[k] = v
    return range_constraints


def _create_graph_module_for_export(root, graph):
    try:
        gm = torch.fx.GraphModule(root, graph)
    except SyntaxError:
        # If custom objects stored in memory are being used in the graph,
        # the generated python code will result in a syntax error on the custom
        # object, since it is unable to parse the in-memory object. However
        # we can still run the graph eagerly through torch.fx.Interpreter,
        # so we will bypass this error.
        warnings.warn(
            "Unable to execute the generated python source code from "
            "the graph. The graph module will no longer be directly callable, "
            "but you can still run the ExportedProgram, and if needed, you can "
            "run the graph module eagerly using torch.fx.Interpreter."
        )
        gm = torch.fx.GraphModule(root, torch.fx.Graph())
        gm._graph = graph

    return gm<|MERGE_RESOLUTION|>--- conflicted
+++ resolved
@@ -1,4 +1,5 @@
 # mypy: allow-untyped-defs
+import contextlib
 import copy
 import dataclasses
 import functools
@@ -6,6 +7,7 @@
 import types
 import warnings
 from collections import namedtuple
+from contextlib import contextmanager
 from typing import (
     Any,
     Callable,
@@ -20,7 +22,10 @@
     Union,
 )
 
+from torch._higher_order_ops.utils import autograd_not_implemented
+
 from torch._library.fake_class_registry import FakeScriptObject
+from torch.fx.graph import _PyTreeCodeGen, _PyTreeInfo
 
 from torch.fx.immutable_collections import immutable_dict, immutable_list
 
@@ -35,13 +40,10 @@
 
 import torch
 import torch.utils._pytree as pytree
-<<<<<<< HEAD
-=======
 
 from torch._export.verifier import Verifier
 from torch._subclasses.functional_tensor import FunctionalTensor
 
->>>>>>> 6f275ae4
 from torch.export._tree_utils import is_equivalent, reorder_kwargs
 from torch.fx._compatibility import compatibility
 
@@ -123,6 +125,127 @@
         return spec1_context == spec2_context
 
     return spec1_type is spec2_type and spec1_context == spec2_context
+
+
+def _register_cia_to_meta(*args, **kwargs):
+    kernel = kwargs["kernel"]
+    del kwargs["kernel"]
+
+    assert torch._C._dispatch_has_kernel_for_dispatch_key(
+        kernel.name(), torch._C.DispatchKey.CompositeImplicitAutograd
+    )
+
+    return kernel._op_dk(
+        torch._C.DispatchKey.CompositeImplicitAutograd, *args, **kwargs
+    )
+
+
+# This list is compiled from DispatchKey.cpp.
+# The idea is that we use these keys to override
+# CIA decomp in export
+_AUTOGRAD_ALIAS_BACKEND_KEYS_TO_OVERRIDE = [
+    torch._C.DispatchKey.AutogradCPU,
+    torch._C.DispatchKey.AutogradCUDA,
+    torch._C.DispatchKey.AutogradMeta,
+    torch._C.DispatchKey.AutogradXLA,
+    torch._C.DispatchKey.AutogradLazy,
+    torch._C.DispatchKey.AutogradIPU,
+    torch._C.DispatchKey.AutogradXPU,
+    torch._C.DispatchKey.AutogradMPS,
+    torch._C.DispatchKey.AutogradHPU,
+    torch._C.DispatchKey.AutogradPrivateUse1,
+    torch._C.DispatchKey.AutogradPrivateUse2,
+    torch._C.DispatchKey.AutogradPrivateUse3,
+]
+
+
+@contextmanager
+def _override_composite_implicit_decomp(ops_to_preserve):
+    # This function overrides CompositeImplicitAutograd decomp for
+    # functional composite ops that user specified. Ideally we want to not-decompose
+    # ALL composite ops but today's C++ functinalization relies on
+    # the fact that it is working with the opset after decomp is run.
+    # Hence we can only do it for functional ops. One caveat is that
+    # there are some composite ops that lie about their schema (claimed to be
+    # functional but not really aka dropout), for these cases, we just decompose.
+    saved_tables = {}
+    patched_ops = set()
+    for op_overload in ops_to_preserve:
+        # Our strategy for deciding if we can preserve CIA is following:
+        # 1. The op should be known statically that it is functional
+        # 2. If it is maybe aliasing, we decompose because we must know if an op
+        #    is mutating or aliasing.
+        # TODO (tmanlaibaatar) make this utility function and share it with functional_tensor
+        # decomp part. (https://github.com/pytorch/pytorch/issues/129431)
+        def assert_valid_to_preserve(op_overload):
+            if op_overload in FunctionalTensor.maybe_aliasing_or_mutating_ops:
+                raise RuntimeError(
+                    f"We can't detect {op_overload} as a functional op statically, so we can't preserve it"
+                )
+            if op_overload in FunctionalTensor.metadata_fns:
+                raise RuntimeError(
+                    f"{op_overload} is a metadata query function, "
+                    "it will be preserved implicitly in our tracing system. "
+                    "Please file an issue on github if you see otherwise"
+                )
+
+            alias_info = len(
+                [i for i in op_overload._schema.arguments if i.alias_info is not None]
+            )
+
+            is_mutating_or_aliasing = alias_info != 0 or op_overload._schema.is_mutable
+
+            if is_mutating_or_aliasing:
+                raise RuntimeError(
+                    f"{op_overload} is a mutating/aliasing op, we can't preserve it as is"
+                )
+
+            if not torch._C._dispatch_has_kernel(op_overload.name()):
+                raise RuntimeError(
+                    f"{op_overload} is a TorchScript op, we can't preserve it as is"
+                )
+
+            if not torch._C._dispatch_has_kernel_for_dispatch_key(
+                op_overload.name(), torch._C.DispatchKey.CompositeImplicitAutograd
+            ):
+                raise RuntimeError(
+                    f"{op_overload} is not CompositeImplicitAutograd op, so we will preserve "
+                    "it as long as there is no python decomposition"
+                )
+
+            return True
+
+        # If we didn't error, it means we can go ahead
+        assert_valid_to_preserve(op_overload)
+
+        saved_tables[op_overload] = op_overload.py_kernels.copy()
+        patched_ops.add(op_overload)
+        for override_dispatch_key in _AUTOGRAD_ALIAS_BACKEND_KEYS_TO_OVERRIDE:
+            if override_dispatch_key not in op_overload.py_kernels:
+                # TODO (tmanlaibaatar)https://github.com/pytorch/pytorch/issues/129430
+                op_overload.py_impl(override_dispatch_key)(
+                    autograd_not_implemented(op_overload, deferred_error=True)
+                )
+        if torch._C.DispatchKey.CompositeImplicitAutograd in op_overload.py_kernels:
+            del op_overload.py_kernels[torch._C.DispatchKey.CompositeImplicitAutograd]
+
+        def _(*args, **kwargs):
+            return NotImplemented
+
+        op_overload.py_impl(torch._C.DispatchKey.CompositeImplicitAutograd)(_)
+
+        # For fake tensor prop, we do want to register meta kernel directly
+        if torch._C.DispatchKey.Meta not in op_overload.py_kernels:
+            op_overload.py_impl(torch._C.DispatchKey.Meta)(
+                functools.partial(_register_cia_to_meta, kernel=op_overload)
+            )
+    try:
+        yield
+    finally:
+        for op in patched_ops:
+            op.py_kernels.clear()
+            op.py_kernels.update(saved_tables[op])
+            op._dispatch_cache.clear()
 
 
 def _rename_without_collisions(
@@ -196,19 +319,18 @@
         subgraph.recompile()
 
 
-def _decompose_exported_program(
+def _decompose_and_get_gm_with_new_signature_constants(
     ep,
     *,
     decomp_table: Dict[torch._ops.OperatorBase, Callable],
+    _preserve_ops: Tuple[torch._ops.OpOverload],
     joint_loss_index: Optional[int],
 ):
-    from torch._export.passes.lift_constants_pass import (
-        ConstantAttrMap,
-        lift_constants_pass,
+    from torch._export.non_strict_utils import (
+        _gather_constant_attrs,
+        make_fake_params_buffers,
     )
     from torch._functorch.aot_autograd import aot_export_module
-<<<<<<< HEAD
-=======
     from torch._guards import detect_fake_mode
 
     from torch.export._trace import (
@@ -282,7 +404,6 @@
         _verify_stack_trace(gm)
         _verify_placeholder_names(gm, new_graph_signature)
         return gm, new_graph_signature
->>>>>>> 6f275ae4
 
     old_placeholders = [
         node for node in ep.graph_module.graph.nodes if node.op == "placeholder"
@@ -292,10 +413,16 @@
     buffers_to_remove = [name for name, _ in ep.graph_module.named_buffers()]
     for name in buffers_to_remove:
         delattr(ep.graph_module, name)
+
+    from torch._guards import detect_fake_mode
+
     # TODO(zhxhchen17) Return the new graph_signature directly.
-    from torch.export._trace import _ignore_backend_decomps
-
-    with _ignore_backend_decomps():
+
+    fake_mode = detect_fake_mode(fake_args)
+    fake_mode = contextlib.nullcontext() if fake_mode is None else fake_mode
+    with _ignore_backend_decomps(), fake_mode, _override_composite_implicit_decomp(
+        _preserve_ops
+    ):
         gm, graph_signature = aot_export_module(
             ep.graph_module,
             fake_args,
@@ -440,8 +567,6 @@
         ):
             for k, v in old_node.meta.items():
                 new_node.meta[k] = v
-<<<<<<< HEAD
-=======
     return gm, new_graph_signature
 
 
@@ -463,7 +588,6 @@
         _preserve_ops=_preserve_ops,
         joint_loss_index=joint_loss_index,
     )
->>>>>>> 6f275ae4
 
     # TODO unfortunately preserving graph-level metadata is not
     # working well with aot_export. So we manually copy it.
@@ -481,32 +605,6 @@
         assert k not in ep.constants
         ep.constants[k] = v
 
-<<<<<<< HEAD
-    from torch._dynamo import config as _dynamo_config
-    from torch._export.passes._node_metadata_hook import (
-        _node_metadata_hook,
-        _set_node_metadata_hook,
-    )
-
-    if not _dynamo_config.do_not_emit_runtime_asserts:
-        stack_trace = (
-            'File "torch/fx/passes/runtime_assert.py", line 24, '
-            "in insert_deferred_runtime_asserts"
-        )
-        shape_env = _get_shape_env(gm)
-        if shape_env is not None:
-            with _set_node_metadata_hook(
-                gm, functools.partial(_node_metadata_hook, stack_trace=stack_trace)
-            ):
-                insert_deferred_runtime_asserts(
-                    gm,
-                    shape_env,
-                    f"exported program: {first_call_function_nn_module_stack(gm.graph)}",
-                    export=True,
-                )
-
-=======
->>>>>>> 6f275ae4
     exported_program = ExportedProgram(
         root=gm,
         graph=gm.graph,
@@ -515,7 +613,6 @@
         range_constraints=new_range_constraints,
         module_call_graph=copy.deepcopy(ep.module_call_graph),
         example_inputs=ep.example_inputs,
-        verifier=ep.verifier,
         constants=ep.constants,
     )
     return exported_program
@@ -868,7 +965,9 @@
 
     @_disable_prexisiting_fake_mode
     def run_decompositions(
-        self, decomp_table: Optional[Dict[torch._ops.OperatorBase, Callable]] = None
+        self,
+        decomp_table: Optional[Dict[torch._ops.OperatorBase, Callable]] = None,
+        _preserve_ops: Tuple[torch._ops.OpOverload] = (),  # type: ignore[assignment]
     ) -> "ExportedProgram":
         """
         Run a set of decompositions on the exported program and returns a new
@@ -886,6 +985,7 @@
         return _decompose_exported_program(
             self,
             decomp_table=decomp_table,
+            _preserve_ops=_preserve_ops,  # type: ignore[arg-type]
             joint_loss_index=None,
         )
 
