--- conflicted
+++ resolved
@@ -93,14 +93,10 @@
   void init_aoti_kernel_cache();
   // Abstract the meta information of each tensor for the given operation. The
   // meta infomation will be used for cache lookup as the key.
-<<<<<<< HEAD
-  AOTIKernelMetaInfo get_inputs_meta_info(
+  AOTIKernelMetadata get_inputs_metadata(
       const std::vector<at::Tensor>& inputs,
       const std::vector<c10::Argument>& inputs_argument,
       const std::vector<size_t>& inputs_argument_index);
-=======
-  AOTIKernelMetadata get_inputs_metadata(const std::vector<at::Tensor>&);
->>>>>>> cadf053d
   // Load the AOTIModelContainerRunner object from the given file path.
   std::shared_ptr<AOTIModelContainerRunner> load_aoti_model_runner(
       const std::string&);
