# Copyright (c) Meta Platforms, Inc. and affiliates
# Owner(s): ["oncall: distributed"]
import copy
import logging
import os
import sys
import tempfile
import unittest

from model_registry import ModelWithKwargs, MultiMLP
from schedule_registry import ScheduleUnbalanced, ScheduleVShaped, ScheduleWithW

import torch
import torch.distributed as dist
from torch.distributed.pipelining import (
    pipeline,
    PipelineStage,
    Schedule1F1B,
    ScheduleFlexibleInterleaved1F1B,
    ScheduleGPipe,
    ScheduleInterleaved1F1B,
    ScheduleLoopedBFS,
)
from torch.distributed.pipelining.schedules import (
    _format_pipeline_order,
    _validate_pipeline_order,
<<<<<<< HEAD
    _Action,
<<<<<<< HEAD
=======
    _add_unshard_reshard,
    _ComputationType,
>>>>>>> 1bdeb293733 ([Pipelining] Implement compute to comm lowering)
    B,
    F,
    RESHARD,
    UNSHARD,
    W,
=======
>>>>>>> 030176ec
)
from torch.distributed.pipelining.stage import _PipelineStageBase
from torch.testing._internal.common_cuda import TEST_MULTIGPU
from torch.testing._internal.common_distributed import (
    MultiProcContinousTest,
    requires_nccl,
)
from torch.testing._internal.common_utils import (
    instantiate_parametrized_tests,
    parametrize,
    skip_but_pass_in_sandcastle_if,
)

logger = logging.getLogger(__name__)

d_hid = 512
batch_size = 256

torch.manual_seed(0)


class MockPipelineStage(_PipelineStageBase):
    def __init__(self, *args, **kwargs):
        # Mock the necessary attributes
        self.num_stages = kwargs.get("num_stages", 1)
        self.group_size = kwargs.get("group_size", 1)
        self.group_rank = kwargs.get("group_rank", 0)
        self.group = kwargs.get("group", None)
        self.stage_index_to_group_rank = kwargs.get("stage_index_to_group_rank", None)

    def _create_grad_recv_info(self, *args, **kwargs):
        return None

    def _prepare_forward_infra(self, n_microbatches):
        pass

    def _prepare_backward_infra(self, n_microbatches):
        pass


class ScheduleTest(MultiProcContinousTest):
    @classmethod
    def backend_str(cls) -> str:
        # Testing with NCCL backend
        return "nccl"

    @classmethod
    def setUpClass(cls):
        """
        Class-scope test fixture. Run once for entire test class, before any test starts.
        Set up the device.
        """
        super().setUpClass()
        dev_id = cls.rank % torch.cuda.device_count()
        cls.device = torch.device(f"cuda:{dev_id}")

    @requires_nccl()
    @skip_but_pass_in_sandcastle_if(not TEST_MULTIGPU, "NCCL test requires 2+ GPUs")
    @parametrize("ScheduleClass", [ScheduleGPipe, Schedule1F1B])
    def test_multi_iter(self, ScheduleClass):
        mod = MultiMLP(d_hid, n_layers=self.world_size)
        mod.to(self.device)

        x = torch.randn(batch_size, d_hid, device=self.device)
        target = torch.randn(batch_size, d_hid, device=self.device)
        loss_fn = torch.nn.MSELoss(reduction="sum")

        chunks = 4
        x_mb = x.chunk(chunks)[0]

        # Create a pipeline
        split_spec = mod.split_spec if hasattr(mod, "split_spec") else None
        pipe = pipeline(
            mod,
            mb_args=(x_mb,),
            split_spec=split_spec,
        )

        stage = pipe.build_stage(
            self.rank,
            self.device,
        )

        # Attach to a schedule
        schedule = ScheduleClass(stage, chunks, loss_fn=loss_fn)

        # Run
        for _ in range(20):
            if self.rank == 0:
                schedule.step(x)
            elif self.rank == self.world_size - 1:
                losses = []
                out = schedule.step(target=target, losses=losses)
            else:
                schedule.step()

    @requires_nccl()
    @skip_but_pass_in_sandcastle_if(not TEST_MULTIGPU, "NCCL test requires 2+ GPUs")
    @parametrize("ScheduleClass", [ScheduleGPipe, Schedule1F1B])
    def test_kwargs_with_tracer(self, ScheduleClass):
        mod = ModelWithKwargs(d_hid)
        mod.to(self.device)

        x = torch.randn(batch_size, d_hid, device=self.device)
        y = torch.randn(batch_size, d_hid, device=self.device)
        target = torch.randn(batch_size, d_hid, device=self.device)
        loss_fn = torch.nn.MSELoss(reduction="sum")

        chunks = 4
        x_mb = x.chunk(chunks)[0]
        y_mb = y.chunk(chunks)[0]

        pipe = pipeline(
            mod,
            mb_args=(x_mb,),
            mb_kwargs={"y": y_mb},
        )

        stage = pipe.build_stage(
            self.rank,
            self.device,
        )

        # Attach to a schedule
        schedule = ScheduleClass(stage, chunks, loss_fn=loss_fn)

        # Run
        if self.rank == 0:
            schedule.step(x, y=y)
        elif self.rank == self.world_size - 1:
            losses = []
            out = schedule.step(target=target, losses=losses)
        else:
            schedule.step()

        dist.barrier()

        # Last rank checks result
        if self.rank == self.world_size - 1:
            ref_out = mod(x, y=y)
            ref_loss = loss_fn(ref_out, target)
            pipe_loss = sum(losses)
            torch.testing.assert_close(out, ref_out, rtol=1e-2, atol=5e-3)
            torch.testing.assert_close(pipe_loss, ref_loss)

    @requires_nccl()
    @skip_but_pass_in_sandcastle_if(not TEST_MULTIGPU, "NCCL test requires 2+ GPUs")
    @parametrize("ScheduleClass", [ScheduleGPipe, Schedule1F1B])
    @parametrize("ModelClass", [MultiMLP])
    def test_grad_with_tracer(self, ScheduleClass, ModelClass):
        mod = ModelClass(d_hid)
        mod.to(self.device)

        ref_mod = copy.deepcopy(mod)
        x = torch.randn(batch_size, d_hid, device=self.device)
        with torch.no_grad():
            y = ref_mod(x)
            # Add a small perturbation
            target = y + torch.randn(batch_size, d_hid, device=self.device)

        loss_fn = torch.nn.MSELoss(reduction="sum")

        # Run reference
        for _ in range(2):
            ref_mod.zero_grad()
            ref_out = ref_mod(x)
            ref_loss = loss_fn(ref_out, target)
            ref_loss.backward()

        # Create a pipeline
        chunks = 4
        x_mb = x.chunk(chunks)[0]
        split_spec = mod.split_spec if hasattr(mod, "split_spec") else None
        pipe = pipeline(
            mod,
            mb_args=(x_mb,),
            split_spec=split_spec,
        )

        stage = pipe.build_stage(
            self.rank,
            self.device,
        )

        # Attach to a schedule
        schedule = ScheduleClass(stage, chunks, loss_fn=loss_fn)

        # Run
        stage_module = pipe.get_stage_module(self.rank)
        for _ in range(2):
            # Zero gradients
            stage_module.zero_grad()
            if self.rank == 0:
                schedule.step(x)
            elif self.rank == self.world_size - 1:
                losses = []
                out = schedule.step(target=target, losses=losses)
            else:
                schedule.step()

        dist.barrier()

        # Last rank checks result
        if self.rank == self.world_size - 1:
            # Check output
            torch.testing.assert_close(out, ref_out)
            # Check loss
            # Since the reduction used in the loss function above is "sum", we use
            # "sum" here to reduce microbatch losses into a single value too.
            pipe_loss = sum(losses)
            torch.testing.assert_close(pipe_loss, ref_loss)

        # Every rank checks gradients
        for name, p in stage_module.named_parameters():
            ref_p = ref_mod.get_parameter(name)
            try:
                torch.testing.assert_close(p.grad, ref_p.grad, rtol=1e-5, atol=4e-5)
            except AssertionError:
                print(f"Gradient test failed for {name}: {p.grad} vs {ref_p.grad}")
                raise

    @requires_nccl()
    @skip_but_pass_in_sandcastle_if(not TEST_MULTIGPU, "NCCL test requires 2+ GPUs")
    @parametrize("ScheduleClass", [ScheduleGPipe, Schedule1F1B])
    def test_grad_with_manual(self, ScheduleClass):
        full_mod = MultiMLP(d_hid, n_layers=self.world_size)
        full_mod.to(self.device)

        ref_mod = copy.deepcopy(full_mod)
        x = torch.randn(batch_size, d_hid, device=self.device)
        with torch.no_grad():
            y = ref_mod(x)
            # Add a small perturbation
            target = y + torch.randn(batch_size, d_hid, device=self.device)

        loss_fn = torch.nn.MSELoss(reduction="sum")

        # Run reference
        for _ in range(2):
            ref_mod.zero_grad()
            ref_out = ref_mod(x)
            ref_loss = loss_fn(ref_out, target)
            ref_loss.backward()

        # Get a submodule, e.g. `layers.0` or `layers.1`
        submod_name = f"layers.{self.rank}"
        stage_module = full_mod.get_submodule(submod_name)
        chunks = 4
        # Create a pipeline stage to wrap that submodule
        stage = PipelineStage(
            stage_module,
            self.rank,
            self.world_size,
            self.device,
            input_args=x.chunk(chunks)[0],
        )

        # Attach to a schedule
        schedule = ScheduleClass(stage, chunks, loss_fn=loss_fn)

        # Run
        for _ in range(2):
            # Zero gradients
            stage_module.zero_grad()
            if self.rank == 0:
                schedule.step(x)
            elif self.rank == self.world_size - 1:
                losses = []
                out = schedule.step(target=target, losses=losses)
            else:
                schedule.step()

        dist.barrier()

        # Last rank checks result
        if self.rank == self.world_size - 1:
            # Check output
            torch.testing.assert_close(out, ref_out)
            # Check loss
            # Since the reduction used in the loss function above is "sum", we use
            # "sum" here to reduce microbatch losses into a single value too.
            pipe_loss = sum(losses)
            torch.testing.assert_close(pipe_loss, ref_loss)

        # Every rank checks gradients
        ref_submod = ref_mod.get_submodule(submod_name)
        for name, p in stage_module.named_parameters():
            ref_p = ref_submod.get_parameter(name)
            try:
                torch.testing.assert_close(p.grad, ref_p.grad, rtol=1e-5, atol=4e-5)
            except AssertionError:
                print(f"Gradient test failed for {name}: {p.grad} vs {ref_p.grad}")
                raise

    @requires_nccl()
    @skip_but_pass_in_sandcastle_if(not TEST_MULTIGPU, "NCCL test requires 2+ GPUs")
    @parametrize("ScheduleClass", [ScheduleInterleaved1F1B, ScheduleLoopedBFS])
    def test_grad_with_manual_interleaved(self, ScheduleClass):
        stages_per_rank = 2
        n_stages = stages_per_rank * self.world_size
        full_mod = MultiMLP(d_hid, n_layers=n_stages)
        full_mod.to(self.device)

        ref_mod = copy.deepcopy(full_mod)
        x = torch.randn(batch_size, d_hid, device=self.device)
        with torch.no_grad():
            y = ref_mod(x)
            # Add a small perturbation
            target = y + torch.randn(batch_size, d_hid, device=self.device)

        loss_fn = torch.nn.MSELoss(reduction="sum")

        # Run reference
        for _ in range(2):
            ref_mod.zero_grad()
            ref_out = ref_mod(x)
            ref_loss = loss_fn(ref_out, target)
            ref_loss.backward()

        # Get a submodule, e.g. `layers.0` or `layers.1`
        stage_indices = [
            self.rank + i * self.world_size for i in range(stages_per_rank)
        ]
        print(f"Rank {self.rank} stages: {stage_indices}")
        submod_names = [f"layers.{i}" for i in stage_indices]
        stage_modules = [
            full_mod.get_submodule(submod_name) for submod_name in submod_names
        ]
        # Create a pipeline stage to wrap that submodule
        chunks = 8
        input_args = x.chunk(chunks)[0]
        stages = [
            PipelineStage(
                stage_module,
                stage_idx,
                n_stages,
                self.device,
                input_args=input_args,
            )
            for stage_module, stage_idx in zip(stage_modules, stage_indices)
        ]

        # Attach to a schedule
        schedule = ScheduleClass(stages, chunks, loss_fn=loss_fn)

        # Run
        for _ in range(2):
            # Zero gradients
            for stage_module in stage_modules:
                stage_module.zero_grad()
            if self.rank == 0:
                schedule.step(x)
            elif self.rank == self.world_size - 1:
                losses = []
                out = schedule.step(target=target, losses=losses)
            else:
                schedule.step()

        dist.barrier()

        # Last rank checks result
        if self.rank == self.world_size - 1:
            # Check output
            torch.testing.assert_close(out, ref_out)
            # Check loss
            # Since the reduction used in the loss function above is "sum", we use
            # "sum" here to reduce microbatch losses into a single value too.
            pipe_loss = sum(losses)
            torch.testing.assert_close(pipe_loss, ref_loss)

        # Every rank checks gradients
        for stage_module, submod_name in zip(stage_modules, submod_names):
            # Get corresponding submodule from reference model
            ref_submod = ref_mod.get_submodule(submod_name)
            # Check gradients per parameter
            for name, p in stage_module.named_parameters():
                ref_p = ref_submod.get_parameter(name)
                try:
                    torch.testing.assert_close(p.grad, ref_p.grad, rtol=1e-5, atol=4e-5)
                except AssertionError:
                    print(f"Gradient test failed for {name}: {p.grad} vs {ref_p.grad}")
                    raise

    @requires_nccl()
    @skip_but_pass_in_sandcastle_if(not TEST_MULTIGPU, "NCCL test requires 2+ GPUs")
    @parametrize("ScheduleClass", [ScheduleVShaped, ScheduleUnbalanced])
    def test_non_symmetric_stage_ids(self, ScheduleClass):
        n_stages = ScheduleClass.n_stages
        full_mod = MultiMLP(d_hid, n_layers=n_stages)
        full_mod.to(self.device)

        ref_mod = copy.deepcopy(full_mod)
        x = torch.randn(batch_size, d_hid, device=self.device)
        with torch.no_grad():
            y = ref_mod(x)
            # Add a small perturbation
            target = y + torch.randn(batch_size, d_hid, device=self.device)

        loss_fn = torch.nn.MSELoss(reduction="sum")

        # Run reference
        for _ in range(2):
            ref_mod.zero_grad()
            ref_out = ref_mod(x)
            ref_loss = loss_fn(ref_out, target)
            ref_loss.backward()

        # Create a pipeline stage to wrap that submodule
        chunks = 1
        input_args = x.chunk(chunks)[0]
        rank_stages = ScheduleClass.rank_stages
        stage_indices = rank_stages[self.rank]
        print(f"Rank {self.rank} stages: {stage_indices}")
        submod_names = [f"layers.{i}" for i in stage_indices]
        stage_modules = [
            full_mod.get_submodule(submod_name) for submod_name in submod_names
        ]
        stages = [
            PipelineStage(
                stage_module,
                stage_idx,
                n_stages,
                self.device,
                input_args=input_args,
            )
            for stage_module, stage_idx in zip(stage_modules, rank_stages[self.rank])
        ]

        # Attach to a schedule
        stage_index_to_group_rank = {
            value: key for key, values in rank_stages.items() for value in values
        }
        schedule = ScheduleClass(
            stages, chunks, stage_index_to_group_rank, loss_fn=loss_fn
        )

        # Run
        # TODO how to better specify .step() when first and last stage are on rank 0...
        for _ in range(2):
            # Zero gradients
            for stage_module in stage_modules:
                stage_module.zero_grad()
            if self.rank == 0:
                losses = []
                out = schedule.step(x, target=target, losses=losses)
            else:
                schedule.step()

        dist.barrier()

        # Last rank checks result
        if self.rank == 0:
            # Check output
            torch.testing.assert_close(out, ref_out)
            # Check loss
            # Since the reduction used in the loss function above is "sum", we use
            # "sum" here to reduce microbatch losses into a single value too.
            pipe_loss = sum(losses)
            torch.testing.assert_close(pipe_loss, ref_loss)

        # Every rank checks gradients
        for stage_module, submod_name in zip(stage_modules, submod_names):
            # Get corresponding submodule from reference model
            ref_submod = ref_mod.get_submodule(submod_name)
            # Check gradients per parameter
            for name, p in stage_module.named_parameters():
                ref_p = ref_submod.get_parameter(name)
                try:
                    torch.testing.assert_close(p.grad, ref_p.grad, rtol=1e-5, atol=4e-5)
                except AssertionError:
                    print(f"Gradient test failed for {name}: {p.grad} vs {ref_p.grad}")
                    raise

    @requires_nccl()
    @skip_but_pass_in_sandcastle_if(not TEST_MULTIGPU, "NCCL test requires 2+ GPUs")
    @parametrize("ScheduleClass", [ScheduleWithW])
    def test_schedule_with_weight_update(self, ScheduleClass):
        stages_per_rank = 2
        n_stages = stages_per_rank * self.world_size
        full_mod = MultiMLP(d_hid, n_layers=n_stages)
        full_mod.to(self.device)

        ref_mod = copy.deepcopy(full_mod)
        x = torch.randn(batch_size, d_hid, device=self.device)
        with torch.no_grad():
            y = ref_mod(x)
            # Add a small perturbation
            target = y + torch.randn(batch_size, d_hid, device=self.device)

        loss_fn = torch.nn.MSELoss(reduction="sum")

        # Run reference
        for _ in range(2):
            ref_mod.zero_grad()
            ref_out = ref_mod(x)
            ref_loss = loss_fn(ref_out, target)
            ref_loss.backward()

        # Get a submodule, e.g. `layers.0` or `layers.1`
        stage_indices = [
            self.rank + i * self.world_size for i in range(stages_per_rank)
        ]
        print(f"Rank {self.rank} stages: {stage_indices}")
        submod_names = [f"layers.{i}" for i in stage_indices]
        stage_modules = [
            full_mod.get_submodule(submod_name) for submod_name in submod_names
        ]

        class CustomState:
            def __init__(self):
                self.i = 0

            def dw_builder(self):
                """This simulates a function attached to a model with a custom backward.
                Each call to builder gives a new dw_runner that has some updated state to compute the latest dw.
                """

                def dw_runner():
                    # This inner function would be called by PipelineStage during `backward_weight_one_chunk`
                    print(f"dw called {self.i}th time")
                    self.i += 1

                return dw_runner

        cs = CustomState()

        # Create a pipeline stage to wrap that submodule
        chunks = 2
        input_args = x.chunk(chunks)[0]
        stages = [
            PipelineStage(
                stage_module,
                stage_idx,
                n_stages,
                self.device,
                input_args=input_args,
                dw_builder=cs.dw_builder,
            )
            for stage_module, stage_idx in zip(stage_modules, stage_indices)
        ]

        # Attach to a schedule
        schedule = ScheduleClass(stages, chunks, loss_fn=loss_fn)

        # Run
        for _ in range(2):
            # Zero gradients
            for stage_module in stage_modules:
                stage_module.zero_grad()
            if self.rank == 0:
                schedule.step(x)
            elif self.rank == self.world_size - 1:
                losses = []
                out = schedule.step(target=target, losses=losses)
            else:
                schedule.step()

        dist.barrier()

        # Last rank checks result
        if self.rank == self.world_size - 1:
            # Check output
            torch.testing.assert_close(out, ref_out)
            # Check loss
            # Since the reduction used in the loss function above is "sum", we use
            # "sum" here to reduce microbatch losses into a single value too.
            pipe_loss = sum(losses)
            torch.testing.assert_close(pipe_loss, ref_loss)

        # Every rank checks gradients
        for stage_module, submod_name in zip(stage_modules, submod_names):
            # Get corresponding submodule from reference model
            ref_submod = ref_mod.get_submodule(submod_name)
            # Check gradients per parameter
            for name, p in stage_module.named_parameters():
                ref_p = ref_submod.get_parameter(name)
                try:
                    torch.testing.assert_close(p.grad, ref_p.grad, rtol=1e-5, atol=4e-5)
                except AssertionError:
                    print(f"Gradient test failed for {name}: {p.grad} vs {ref_p.grad}")
                    raise


instantiate_parametrized_tests(ScheduleTest)


class TestSchedulePlan(unittest.TestCase):
    @parametrize(
        "ScheduleClass",
        [ScheduleFlexibleInterleaved1F1B, ScheduleInterleaved1F1B, ScheduleLoopedBFS],
    )
    def test_pipeline_order(self, ScheduleClass):
        # Define a list of test cases with varying num_local_stages, num_microbatches, and group_size
        # These should succeed since num_microbatches % group_size == 0
        test_cases = [
            # small number of stages
            (2, 2, 2),
            (2, 4, 4),
            (2, 8, 2),
            (2, 8, 4),
            (2, 8, 8),
            (4, 4, 4),
            (4, 8, 4),
            (4, 8, 8),
            # large microbatches
            (4, 16, 4),
            (4, 32, 4),
            (4, 64, 4),
            # large groups
            (4, 16, 16),
            (4, 32, 32),
            (4, 128, 64),
            # odd num pipeline stages
            (3, 2, 2),
            (3, 8, 2),
            (3, 12, 4),
            # odd group_sizes
            (4, 6, 3),
            (4, 10, 5),
            # n_mb non divisible by group_size
            (2, 3, 4),
            (2, 4, 4),
            (2, 10, 4),
            (2, 15, 4),
        ]
        for num_local_stages, num_microbatches, group_size in test_cases:
            with self.subTest(
                num_local_stages=num_local_stages,
                num_microbatches=num_microbatches,
                group_size=group_size,
            ):
                only_run_in_flex_pp = num_microbatches % group_size != 0
                if only_run_in_flex_pp and not isinstance(
                    ScheduleClass, ScheduleFlexibleInterleaved1F1B
                ):
                    continue

                print(f"{num_local_stages=} {num_microbatches=} {group_size=}")
                num_stages = num_local_stages * group_size
                stages = [
                    MockPipelineStage(group_size=group_size, num_stages=num_stages)
                    for i in range(num_local_stages)
                ]

                schedule = ScheduleClass(stages, num_microbatches)
                formatted_pipeline_order = _format_pipeline_order(
                    schedule.pipeline_order
                )
                # print(formatted_pipeline_order)
                _validate_pipeline_order(
                    schedule.pipeline_order, num_microbatches, num_stages
                )


instantiate_parametrized_tests(TestSchedulePlan)


<<<<<<< HEAD
class TestScheduleLowering(unittest.TestCase):
    """Tests lowering passes that convert simple compute-only (FBW) schedules into compute+comms schedules"""

    @parametrize(
        "action_str_and_ref",
        [
            ("1F0", _Action(1, F, 0)),
            ("2B1", _Action(2, B, 1)),
            ("0W3", _Action(0, W, 3)),
            ("1UNSHARD", _Action(1, UNSHARD)),
            ("3RESHARD", _Action(3, RESHARD)),
        ],
    )
    def test_action_parse(self, action_str_and_ref):
        act_str, ref = action_str_and_ref
        act = _Action.from_str(act_str)
        self.assertEqual(act, ref)
        self.assertEqual(act_str, act.__repr__())

    @parametrize(
        "test_info",
        [
            {
                "compute": {
                    "0": ["0F0", "0F1", "   ", "0B0", "0B1"],
                    "1": ["   ", "1F0", "1B0", "1B1", "   "],
                },
                "comms": {
                    "0": ["0UNSHARD", "0F0", "0F1", "0B0", "0B1", "0RESHARD"],
                    "1": ["1UNSHARD", "1F0", "1B0", "1B1", "1RESHARD"],
                },
            },
        ],
    )
    def test_unshard_reshard(self, test_info):
        compute_sch = test_info["compute"]
        expected_comms_sch = test_info["comms"]
        for rank in compute_sch:
            compute_sch[rank] = [_Action.from_str(s) for s in compute_sch[rank]]
            expected_comms_sch[rank] = [
                _Action.from_str(s) for s in expected_comms_sch[rank]
            ]

        comms_sch = _add_unshard_reshard(compute_sch)
        for rank in expected_comms_sch:
            for expected, actual in zip(expected_comms_sch[rank], comms_sch[rank]):
                self.assertEqual(
                    expected,
                    actual,
                    (
                        f"Mismatch for rank {rank}, expected action {expected} but found {actual}."
                        f"\nWhole Schedule: {comms_sch}"
                    ),
                )


instantiate_parametrized_tests(TestScheduleLowering)

=======
>>>>>>> 030176ec
if __name__ == "__main__":
    # Run only the TestSchedulePlan tests (single process)
    loader = unittest.TestLoader()
    suite = loader.loadTestsFromTestCase(TestSchedulePlan)
    suite = loader.loadTestsFromTestCase(TestScheduleLowering)
    runner = unittest.TextTestRunner()
    runner.run(suite)

    # Check if GPU and NCCL are available
    if not (
        dist.is_available()
        and dist.is_nccl_available()
        and torch.cuda.device_count() > 1
    ):
        print(
            "c10d NCCL not available or not enough GPUs, skipping tests",
            file=sys.stderr,
        )
        sys.exit(0)

    rank = int(os.getenv("RANK", -1))
    world_size = int(os.getenv("WORLD_SIZE", 2))

    if rank != -1:
        # Launched with torchrun or other multi-proc launchers. Directly run the test.
        ScheduleTest.run_rank(rank, world_size)
    else:
        # Launched as a single process. Spawn subprocess to run the tests.
        # Also need a rendezvous file for `init_process_group` purpose.
        rdvz_file = tempfile.NamedTemporaryFile(delete=False).name
        torch.multiprocessing.spawn(
            ScheduleTest.run_rank,
            nprocs=world_size,
            args=(world_size, rdvz_file),
        )<|MERGE_RESOLUTION|>--- conflicted
+++ resolved
@@ -22,22 +22,15 @@
     ScheduleLoopedBFS,
 )
 from torch.distributed.pipelining.schedules import (
+    _Action,
+    _add_unshard_reshard,
     _format_pipeline_order,
     _validate_pipeline_order,
-<<<<<<< HEAD
-    _Action,
-<<<<<<< HEAD
-=======
-    _add_unshard_reshard,
-    _ComputationType,
->>>>>>> 1bdeb293733 ([Pipelining] Implement compute to comm lowering)
     B,
     F,
     RESHARD,
     UNSHARD,
     W,
-=======
->>>>>>> 030176ec
 )
 from torch.distributed.pipelining.stage import _PipelineStageBase
 from torch.testing._internal.common_cuda import TEST_MULTIGPU
@@ -695,7 +688,6 @@
 instantiate_parametrized_tests(TestSchedulePlan)
 
 
-<<<<<<< HEAD
 class TestScheduleLowering(unittest.TestCase):
     """Tests lowering passes that convert simple compute-only (FBW) schedules into compute+comms schedules"""
 
@@ -754,8 +746,6 @@
 
 instantiate_parametrized_tests(TestScheduleLowering)
 
-=======
->>>>>>> 030176ec
 if __name__ == "__main__":
     # Run only the TestSchedulePlan tests (single process)
     loader = unittest.TestLoader()
