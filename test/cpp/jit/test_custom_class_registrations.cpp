#include <test/cpp/jit/test_custom_class_registrations.h>

#include <torch/custom_class.h>
#include <torch/script.h>

#include <iostream>
#include <string>
#include <vector>

using namespace torch::jit;

namespace {

struct DefaultArgs : torch::CustomClassHolder {
  int x;
  DefaultArgs(int64_t start = 3) : x(start) {}
  int64_t increment(int64_t val = 1) {
    x += val;
    return x;
  }
  int64_t decrement(int64_t val = 1) {
    x += val;
    return x;
  }
  int64_t scale_add(int64_t add, int64_t scale = 1) {
    // NOLINTNEXTLINE(cppcoreguidelines-narrowing-conversions,bugprone-narrowing-conversions)
    x = scale * x + add;
    return x;
  }
  int64_t divide(std::optional<int64_t> factor) {
    if (factor) {
      // NOLINTNEXTLINE(cppcoreguidelines-narrowing-conversions,bugprone-narrowing-conversions)
      x = x / *factor;
    }
    return x;
  }
};

struct Foo : torch::CustomClassHolder {
  int x, y;
  Foo() : x(0), y(0) {}
  Foo(int x_, int y_) : x(x_), y(y_) {}
  int64_t info() {
    return this->x * this->y;
  }
  int64_t add(int64_t z) {
    return (x + y) * z;
  }
  at::Tensor add_tensor(at::Tensor z) {
    return (x + y) * z;
  }
  void increment(int64_t z) {
    this->x += z;
    this->y += z;
  }
  int64_t combine(c10::intrusive_ptr<Foo> b) {
    return this->info() + b->info();
  }
  bool eq(c10::intrusive_ptr<Foo> other) {
    return this->x == other->x && this->y == other->y;
  }
  std::tuple<std::tuple<std::string, int64_t>, std::tuple<std::string, int64_t>>
  __obj_flatten__() {
    return std::tuple(std::tuple("x", this->x), std::tuple("y", this->y));
  }
};

struct _StaticMethod : torch::CustomClassHolder {
  // NOLINTNEXTLINE(modernize-use-equals-default)
  _StaticMethod() {}
  static int64_t staticMethod(int64_t input) {
    return 2 * input;
  }
};

struct FooGetterSetter : torch::CustomClassHolder {
  FooGetterSetter() : x(0), y(0) {}
  FooGetterSetter(int64_t x_, int64_t y_) : x(x_), y(y_) {}

  int64_t getX() {
    // to make sure this is not just attribute lookup
    return x + 2;
  }
  void setX(int64_t z) {
    // to make sure this is not just attribute lookup
    x = z + 2;
  }

  int64_t getY() {
    // to make sure this is not just attribute lookup
    return y + 4;
  }

 private:
  int64_t x, y;
};

struct FooGetterSetterLambda : torch::CustomClassHolder {
  int64_t x;
  FooGetterSetterLambda() : x(0) {}
  FooGetterSetterLambda(int64_t x_) : x(x_) {}
};

struct FooReadWrite : torch::CustomClassHolder {
  int64_t x;
  const int64_t y;
  FooReadWrite() : x(0), y(0) {}
  FooReadWrite(int64_t x_, int64_t y_) : x(x_), y(y_) {}
};

struct LambdaInit : torch::CustomClassHolder {
  int x, y;
  LambdaInit(int x_, int y_) : x(x_), y(y_) {}
  int64_t diff() {
    return this->x - this->y;
  }
};

// NOLINTNEXTLINE(cppcoreguidelines-pro-type-member-init)
struct NoInit : torch::CustomClassHolder {
  int64_t x;
};

struct PickleTester : torch::CustomClassHolder {
  PickleTester(std::vector<int64_t> vals) : vals(std::move(vals)) {}
  std::vector<int64_t> vals;
};

// Thread-safe Tensor Queue
struct TensorQueue : torch::CustomClassHolder {
  explicit TensorQueue(at::Tensor t) : init_tensor_(t) {}

  explicit TensorQueue(c10::Dict<std::string, at::Tensor> dict) {
    init_tensor_ = dict.at(std::string("init_tensor"));
    const std::string key = "queue";
    at::Tensor size_tensor;
    size_tensor = dict.at(std::string(key + "/size")).cpu();
    const auto* size_tensor_acc = size_tensor.const_data_ptr<int64_t>();
    int64_t queue_size = size_tensor_acc[0];

    for (const auto index : c10::irange(queue_size)) {
      at::Tensor val;
      queue_[index] = dict.at(key + "/" + std::to_string(index));
      queue_.push_back(val);
    }
  }

  c10::Dict<std::string, at::Tensor> serialize() const {
    c10::Dict<std::string, at::Tensor> dict;
    dict.insert(std::string("init_tensor"), init_tensor_);
    const std::string key = "queue";
    dict.insert(
        key + "/size", torch::tensor(static_cast<int64_t>(queue_.size())));
    for (const auto index : c10::irange(queue_.size())) {
      dict.insert(key + "/" + std::to_string(index), queue_[index]);
    }
    return dict;
  }
  // Push the element to the rear of queue.
  // Lock is added for thread safe.
  void push(at::Tensor x) {
    std::lock_guard<std::mutex> guard(mutex_);
    queue_.push_back(x);
  }
  // Pop the front element of queue and return it.
  // If empty, return init_tensor_.
  // Lock is added for thread safe.
  at::Tensor pop() {
    std::lock_guard<std::mutex> guard(mutex_);
    if (!queue_.empty()) {
      auto val = queue_.front();
      queue_.pop_front();
      return val;
    } else {
      return init_tensor_;
    }
  }
  // Return front element of queue, read-only.
  // We might further optimize with read-write lock.
  at::Tensor top() {
    std::lock_guard<std::mutex> guard(mutex_);
    if (!queue_.empty()) {
      auto val = queue_.front();
      return val;
    } else {
      return init_tensor_;
    }
  }
  int64_t size() {
    return queue_.size();
  }

  bool is_empty() {
    std::lock_guard<std::mutex> guard(mutex_);
    return queue_.empty();
  }

  double float_size() {
    return 1. * queue_.size();
  }

  std::vector<at::Tensor> clone_queue() {
    std::lock_guard<std::mutex> guard(mutex_);
    std::vector<at::Tensor> ret;
    for (const auto& t : queue_) {
      ret.push_back(t.clone());
    }
    return ret;
  }
  std::vector<at::Tensor> get_raw_queue() {
    std::vector<at::Tensor> raw_queue(queue_.begin(), queue_.end());
    return raw_queue;
  }

  std::tuple<std::tuple<std::string, std::vector<at::Tensor>>> __obj_flatten__() {
    return std::tuple(std::tuple("queue", this->get_raw_queue()));
  }

 private:
  std::deque<at::Tensor> queue_;
  std::mutex mutex_;
  at::Tensor init_tensor_;
};

struct ConstantTensorContainer : torch::CustomClassHolder {
  explicit ConstantTensorContainer(at::Tensor x) : x_(x) {}

  at::Tensor get() {
    return x_;
  }

  std::string tracing_mode() {
    return "real";
  }

 private:
  at::Tensor x_;
};

at::Tensor take_an_instance(const c10::intrusive_ptr<PickleTester>& instance) {
  return torch::zeros({instance->vals.back(), 4});
}

struct ElementwiseInterpreter : torch::CustomClassHolder {
  using InstructionType = std::tuple<
      std::string /*op*/,
      std::vector<std::string> /*inputs*/,
      std::string /*output*/>;

  // NOLINTNEXTLINE(modernize-use-equals-default)
  ElementwiseInterpreter() {}

  // Load a list of instructions into the interpreter. As specified above,
  // instructions specify the operation (currently support "add" and "mul"),
  // the names of the input values, and the name of the single output value
  // from this instruction
  void setInstructions(std::vector<InstructionType> instructions) {
    instructions_ = std::move(instructions);
  }

  // Add a constant. The interpreter maintains a set of constants across
  // calls. They are keyed by name, and constants can be referenced in
  // Instructions by the name specified
  void addConstant(const std::string& name, at::Tensor value) {
    constants_.insert_or_assign(name, std::move(value));
  }

  // Set the string names for the positional inputs to the function this
  // interpreter represents. When invoked, the interpreter will assign
  // the positional inputs to the names in the corresponding position in
  // input_names.
  void setInputNames(std::vector<std::string> input_names) {
    input_names_ = std::move(input_names);
  }

  // Specify the output name for the function this interpreter represents. This
  // should match the "output" field of one of the instructions in the
  // instruction list, typically the last instruction.
  void setOutputName(std::string output_name) {
    output_name_ = std::move(output_name);
  }

  // Invoke this interpreter. This takes a list of positional inputs and returns
  // a single output. Currently, inputs and outputs must all be Tensors.
  at::Tensor __call__(std::vector<at::Tensor> inputs) {
    // Environment to hold local variables
    std::unordered_map<std::string, at::Tensor> environment;

    // Load inputs according to the specified names
    if (inputs.size() != input_names_.size()) {
      std::stringstream err;
      err << "Expected " << input_names_.size() << " inputs, but got "
          << inputs.size() << "!";
      throw std::runtime_error(err.str());
    }
    for (size_t i = 0; i < inputs.size(); ++i) {
      environment[input_names_[i]] = inputs[i];
    }

    for (InstructionType& instr : instructions_) {
      // Retrieve all input values for this op
      std::vector<at::Tensor> inputs;
      for (const auto& input_name : std::get<1>(instr)) {
        // Operator output values shadow constants.
        // Imagine all constants are defined in statements at the beginning
        // of a function (a la K&R C). Any definition of an output value must
        // necessarily come after constant definition in textual order. Thus,
        // We look up values in the environment first then the constant table
        // second to implement this shadowing behavior
        if (environment.find(input_name) != environment.end()) {
          inputs.push_back(environment.at(input_name));
        } else if (constants_.find(input_name) != constants_.end()) {
          inputs.push_back(constants_.at(input_name));
        } else {
          std::stringstream err;
          err << "Instruction referenced unknown value " << input_name << "!";
          throw std::runtime_error(err.str());
        }
      }

      // Run the specified operation
      at::Tensor result;
      const auto& op = std::get<0>(instr);
      if (op == "add") {
        if (inputs.size() != 2) {
          throw std::runtime_error("Unexpected number of inputs for add op!");
        }
        result = inputs[0] + inputs[1];
      } else if (op == "mul") {
        if (inputs.size() != 2) {
          throw std::runtime_error("Unexpected number of inputs for mul op!");
        }
        result = inputs[0] * inputs[1];
      } else {
        std::stringstream err;
        err << "Unknown operator " << op << "!";
        throw std::runtime_error(err.str());
      }

      // Write back result into environment
      const auto& output_name = std::get<2>(instr);
      environment[output_name] = std::move(result);
    }

    if (!output_name_) {
      throw std::runtime_error("Output name not specified!");
    }

    return environment.at(*output_name_);
  }

  // Ser/De infrastructure. See
  // https://pytorch.org/tutorials/advanced/torch_script_custom_classes.html#defining-serialization-deserialization-methods-for-custom-c-classes
  // for more info.

  // This is the type we will use to marshall information on disk during
  // ser/de. It is a simple tuple composed of primitive types and simple
  // collection types like vector, optional, and dict.
  using SerializationType = std::tuple<
      std::vector<std::string> /*input_names_*/,
      std::optional<std::string> /*output_name_*/,
      c10::Dict<std::string, at::Tensor> /*constants_*/,
      std::vector<InstructionType> /*instructions_*/
      >;

  // This function yields the SerializationType instance for `this`.
  SerializationType __getstate__() const {
    return SerializationType{
        input_names_, output_name_, constants_, instructions_};
  }

  // This function will create an instance of `ElementwiseInterpreter` given
  // an instance of `SerializationType`.
  static c10::intrusive_ptr<ElementwiseInterpreter> __setstate__(
      SerializationType state) {
    auto instance = c10::make_intrusive<ElementwiseInterpreter>();
    std::tie(
        instance->input_names_,
        instance->output_name_,
        instance->constants_,
        instance->instructions_) = std::move(state);
    return instance;
  }

  // Class members
  std::vector<std::string> input_names_;
  std::optional<std::string> output_name_;
  c10::Dict<std::string, at::Tensor> constants_;
  std::vector<InstructionType> instructions_;
};

struct ReLUClass : public torch::CustomClassHolder {
  at::Tensor run(const at::Tensor& t) {
    return t.relu();
  }
};

struct ContainsTensor : public torch::CustomClassHolder {
  explicit ContainsTensor(at::Tensor t) : t_(t) {}

  at::Tensor get() {
    return t_;
  }

  std::tuple<std::tuple<std::string, at::Tensor>> __obj_flatten__() {
    return std::tuple(std::tuple("t", this->t_));
  }

  at::Tensor t_;
};

TORCH_LIBRARY(_TorchScriptTesting, m) {
  m.impl_abstract_pystub("torch.testing._internal.torchbind_impls");
  m.class_<ScalarTypeClass>("_ScalarTypeClass")
      .def(torch::init<at::ScalarType>())
      .def_pickle(
          [](const c10::intrusive_ptr<ScalarTypeClass>& self) {
            return std::make_tuple(self->scalar_type_);
          },
          [](std::tuple<at::ScalarType> s) {
            return c10::make_intrusive<ScalarTypeClass>(std::get<0>(s));
          });

  m.class_<ReLUClass>("_ReLUClass")
      .def(torch::init<>())
      .def("run", &ReLUClass::run);

  m.class_<_StaticMethod>("_StaticMethod")
      .def(torch::init<>())
      .def_static("staticMethod", &_StaticMethod::staticMethod);

  m.class_<DefaultArgs>("_DefaultArgs")
      .def(torch::init<int64_t>(), "", {torch::arg("start") = 3})
      .def("increment", &DefaultArgs::increment, "", {torch::arg("val") = 1})
      .def("decrement", &DefaultArgs::decrement, "", {torch::arg("val") = 1})
      .def(
          "scale_add",
          &DefaultArgs::scale_add,
          "",
          {torch::arg("add"), torch::arg("scale") = 1})
      .def(
          "divide",
          &DefaultArgs::divide,
          "",
          {torch::arg("factor") = torch::arg::none()});

  m.class_<Foo>("_Foo")
      .def(torch::init<int64_t, int64_t>())
      // .def(torch::init<>())
      .def("info", &Foo::info)
      .def("increment", &Foo::increment)
      .def("add", &Foo::add)
      .def("add_tensor", &Foo::add_tensor)
      .def("__eq__", &Foo::eq)
      .def("combine", &Foo::combine)
      .def("__obj_flatten__", &Foo::__obj_flatten__)
      .def_pickle(
          [](c10::intrusive_ptr<Foo> self) { // __getstate__
            return std::vector<int64_t>{self->x, self->y};
          },
          [](std::vector<int64_t> state) { // __setstate__
            return c10::make_intrusive<Foo>(state[0], state[1]);
          });

<<<<<<< HEAD
=======
  m.class_<FlattenWithTensorOp>("_FlattenWithTensorOp")
      .def(torch::init<at::Tensor>())
      .def("get", &FlattenWithTensorOp::get)
      .def("__obj_flatten__", &FlattenWithTensorOp::__obj_flatten__);

  m.class_<ConstantTensorContainer>("_ConstantTensorContainer")
      .def(torch::init<at::Tensor>())
      .def("get", &ConstantTensorContainer::get)
      .def("tracing_mode", &ConstantTensorContainer::tracing_mode);

>>>>>>> 6f275ae4
  m.def(
      "takes_foo(__torch__.torch.classes._TorchScriptTesting._Foo foo, Tensor x) -> Tensor");
  m.def(
      "takes_foo_python_meta(__torch__.torch.classes._TorchScriptTesting._Foo foo, Tensor x) -> Tensor");
  m.def(
      "takes_foo_list_return(__torch__.torch.classes._TorchScriptTesting._Foo foo, Tensor x) -> Tensor[]");
  m.def(
      "takes_foo_tuple_return(__torch__.torch.classes._TorchScriptTesting._Foo foo, Tensor x) -> (Tensor, Tensor)");

  m.class_<FooGetterSetter>("_FooGetterSetter")
      .def(torch::init<int64_t, int64_t>())
      .def_property("x", &FooGetterSetter::getX, &FooGetterSetter::setX)
      .def_property("y", &FooGetterSetter::getY);

  m.class_<FooGetterSetterLambda>("_FooGetterSetterLambda")
      .def(torch::init<int64_t>())
      .def_property(
          "x",
          [](const c10::intrusive_ptr<FooGetterSetterLambda>& self) {
            return self->x;
          },
          [](const c10::intrusive_ptr<FooGetterSetterLambda>& self,
             int64_t val) { self->x = val; });

  m.class_<FooReadWrite>("_FooReadWrite")
      .def(torch::init<int64_t, int64_t>())
      .def_readwrite("x", &FooReadWrite::x)
      .def_readonly("y", &FooReadWrite::y);

  m.class_<LambdaInit>("_LambdaInit")
      .def(torch::init([](int64_t x, int64_t y, bool swap) {
        if (swap) {
          return c10::make_intrusive<LambdaInit>(y, x);
        } else {
          return c10::make_intrusive<LambdaInit>(x, y);
        }
      }))
      .def("diff", &LambdaInit::diff);

  m.class_<NoInit>("_NoInit").def(
      "get_x", [](const c10::intrusive_ptr<NoInit>& self) { return self->x; });

  m.class_<MyStackClass<std::string>>("_StackString")
      .def(torch::init<std::vector<std::string>>())
      .def("push", &MyStackClass<std::string>::push)
      .def("pop", &MyStackClass<std::string>::pop)
      .def("clone", &MyStackClass<std::string>::clone)
      .def("merge", &MyStackClass<std::string>::merge)
      .def_pickle(
          [](const c10::intrusive_ptr<MyStackClass<std::string>>& self) {
            return self->stack_;
          },
          [](std::vector<std::string> state) { // __setstate__
            return c10::make_intrusive<MyStackClass<std::string>>(
                std::vector<std::string>{"i", "was", "deserialized"});
          })
      .def("return_a_tuple", &MyStackClass<std::string>::return_a_tuple)
      .def(
          "top",
          [](const c10::intrusive_ptr<MyStackClass<std::string>>& self)
              -> std::string { return self->stack_.back(); })
      .def(
          "__str__",
          [](const c10::intrusive_ptr<MyStackClass<std::string>>& self) {
            std::stringstream ss;
            ss << "[";
            for (size_t i = 0; i < self->stack_.size(); ++i) {
              ss << self->stack_[i];
              if (i != self->stack_.size() - 1) {
                ss << ", ";
              }
            }
            ss << "]";
            return ss.str();
          });
  // clang-format off
        // The following will fail with a static assert telling you you have to
        // take an intrusive_ptr<MyStackClass> as the first argument.
        // .def("foo", [](int64_t a) -> int64_t{ return 3;});
  // clang-format on

  m.class_<PickleTester>("_PickleTester")
      .def(torch::init<std::vector<int64_t>>())
      .def_pickle(
          [](c10::intrusive_ptr<PickleTester> self) { // __getstate__
            return std::vector<int64_t>{1, 3, 3, 7};
          },
          [](std::vector<int64_t> state) { // __setstate__
            return c10::make_intrusive<PickleTester>(std::move(state));
          })
      .def(
          "top",
          [](const c10::intrusive_ptr<PickleTester>& self) {
            return self->vals.back();
          })
      .def("pop", [](const c10::intrusive_ptr<PickleTester>& self) {
        auto val = self->vals.back();
        self->vals.pop_back();
        return val;
      });

  m.def(
      "take_an_instance(__torch__.torch.classes._TorchScriptTesting._PickleTester x) -> Tensor Y",
      take_an_instance);
  // test that schema inference is ok too
  m.def("take_an_instance_inferred", take_an_instance);

  m.class_<ElementwiseInterpreter>("_ElementwiseInterpreter")
      .def(torch::init<>())
      .def("set_instructions", &ElementwiseInterpreter::setInstructions)
      .def("add_constant", &ElementwiseInterpreter::addConstant)
      .def("set_input_names", &ElementwiseInterpreter::setInputNames)
      .def("set_output_name", &ElementwiseInterpreter::setOutputName)
      .def("__call__", &ElementwiseInterpreter::__call__)
      .def_pickle(
          /* __getstate__ */
          [](const c10::intrusive_ptr<ElementwiseInterpreter>& self) {
            return self->__getstate__();
          },
          /* __setstate__ */
          [](ElementwiseInterpreter::SerializationType state) {
            return ElementwiseInterpreter::__setstate__(std::move(state));
          });

  m.class_<ContainsTensor>("_ContainsTensor")
      .def(torch::init<at::Tensor>())
      .def("get", &ContainsTensor::get)
      .def("__obj_flatten__", &ContainsTensor::__obj_flatten__)
      .def_pickle(
          // __getstate__
          [](const c10::intrusive_ptr<ContainsTensor>& self) -> at::Tensor {
            return self->t_;
          },
          // __setstate__
          [](at::Tensor data) -> c10::intrusive_ptr<ContainsTensor> {
            return c10::make_intrusive<ContainsTensor>(std::move(data));
          });
  m.class_<TensorQueue>("_TensorQueue")
      .def(torch::init<at::Tensor>())
      .def("push", &TensorQueue::push)
      .def("pop", &TensorQueue::pop)
      .def("top", &TensorQueue::top)
      .def("is_empty", &TensorQueue::is_empty)
      .def("float_size", &TensorQueue::float_size)
      .def("size", &TensorQueue::size)
      .def("clone_queue", &TensorQueue::clone_queue)
      .def("get_raw_queue", &TensorQueue::get_raw_queue)
      .def("__obj_flatten__", &TensorQueue::__obj_flatten__)
      .def_pickle(
          // __getstate__
          [](const c10::intrusive_ptr<TensorQueue>& self)
              -> c10::Dict<std::string, at::Tensor> {
            return self->serialize();
          },
          // __setstate__
          [](c10::Dict<std::string, at::Tensor> data)
              -> c10::intrusive_ptr<TensorQueue> {
            return c10::make_intrusive<TensorQueue>(std::move(data));
          });
}

at::Tensor takes_foo(c10::intrusive_ptr<Foo> foo, at::Tensor x) {
  return foo->add_tensor(x);
}

std::vector<at::Tensor> takes_foo_list_return(
    c10::intrusive_ptr<Foo> foo,
    at::Tensor x) {
  std::vector<at::Tensor> result;
  result.reserve(3);
  auto a = foo->add_tensor(x);
  auto b = foo->add_tensor(a);
  auto c = foo->add_tensor(b);
  result.push_back(a);
  result.push_back(b);
  result.push_back(c);
  return result;
}

std::tuple<at::Tensor, at::Tensor> takes_foo_tuple_return(
    c10::intrusive_ptr<Foo> foo,
    at::Tensor x) {
  auto a = foo->add_tensor(x);
  auto b = foo->add_tensor(a);
  return std::make_tuple(a, b);
}

void queue_push(c10::intrusive_ptr<TensorQueue> tq, at::Tensor x) {
  tq->push(x);
}

at::Tensor queue_pop(c10::intrusive_ptr<TensorQueue> tq) {
  return tq->pop();
}

int64_t queue_size(c10::intrusive_ptr<TensorQueue> tq) {
  return tq->size();
}

TORCH_LIBRARY_FRAGMENT(_TorchScriptTesting, m) {
  m.impl_abstract_pystub("torch.testing._internal.torchbind_impls");
  m.def(
      "takes_foo_cia(__torch__.torch.classes._TorchScriptTesting._Foo foo, Tensor x) -> Tensor");
  m.def(
      "queue_pop(__torch__.torch.classes._TorchScriptTesting._TensorQueue foo) -> Tensor");
  m.def(
      "queue_push(__torch__.torch.classes._TorchScriptTesting._TensorQueue foo, Tensor x) -> ()");
  m.def(
      "queue_size(__torch__.torch.classes._TorchScriptTesting._TensorQueue foo) -> int");
}

TORCH_LIBRARY_IMPL(_TorchScriptTesting, CPU, m) {
  m.impl("takes_foo", takes_foo);
  m.impl("takes_foo_list_return", takes_foo_list_return);
  m.impl("takes_foo_tuple_return", takes_foo_tuple_return);
  m.impl("queue_push", queue_push);
  m.impl("queue_pop", queue_pop);
  m.impl("queue_size", queue_size);
}

TORCH_LIBRARY_IMPL(_TorchScriptTesting, Meta, m) {
  m.impl("takes_foo", &takes_foo);
  m.impl("takes_foo_list_return", takes_foo_list_return);
  m.impl("takes_foo_tuple_return", takes_foo_tuple_return);
}

TORCH_LIBRARY_IMPL(_TorchScriptTesting, CompositeImplicitAutograd, m) {
  m.impl("takes_foo_cia", takes_foo);
}

// Need to implement BackendSelect because these two operators don't have tensor
// inputs.
TORCH_LIBRARY_IMPL(_TorchScriptTesting, BackendSelect, m) {
  m.impl("queue_pop", queue_pop);
  m.impl("queue_size", queue_size);
}

} // namespace<|MERGE_RESOLUTION|>--- conflicted
+++ resolved
@@ -395,6 +395,22 @@
   }
 };
 
+struct FlattenWithTensorOp : public torch::CustomClassHolder {
+  explicit FlattenWithTensorOp(at::Tensor t) : t_(t) {}
+
+  at::Tensor get() {
+    return t_;
+  }
+
+  std::tuple<std::tuple<std::string, at::Tensor>> __obj_flatten__() {
+    return std::tuple(std::tuple("t", this->t_.sin()));
+  }
+
+ private:
+  at::Tensor t_;
+  ;
+};
+
 struct ContainsTensor : public torch::CustomClassHolder {
   explicit ContainsTensor(at::Tensor t) : t_(t) {}
 
@@ -462,8 +478,6 @@
             return c10::make_intrusive<Foo>(state[0], state[1]);
           });
 
-<<<<<<< HEAD
-=======
   m.class_<FlattenWithTensorOp>("_FlattenWithTensorOp")
       .def(torch::init<at::Tensor>())
       .def("get", &FlattenWithTensorOp::get)
@@ -474,7 +488,6 @@
       .def("get", &ConstantTensorContainer::get)
       .def("tracing_mode", &ConstantTensorContainer::tracing_mode);
 
->>>>>>> 6f275ae4
   m.def(
       "takes_foo(__torch__.torch.classes._TorchScriptTesting._Foo foo, Tensor x) -> Tensor");
   m.def(
