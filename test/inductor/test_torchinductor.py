--- conflicted
+++ resolved
@@ -802,10 +802,7 @@
         )
 
     @skipCUDAIf(not SM80OrLater, "Requires sm80")
-<<<<<<< HEAD
-=======
     @skip_if_halide  # aoti
->>>>>>> 9ae78a57
     def test_eager_aoti_support_out(self):
         ns = "aten"
         op_name = "clamp"
@@ -858,10 +855,7 @@
             self.assertEqual(ref_out_tensor1, res_out_tensor1)
 
     @skipCUDAIf(not SM80OrLater, "Requires sm80")
-<<<<<<< HEAD
-=======
     @skip_if_halide  # aoti
->>>>>>> 9ae78a57
     def test_eager_aoti_cache_hit(self):
         ns = "aten"
         op_name = "abs"
@@ -903,10 +897,7 @@
                 self.assertEqual(ref_value, res_value)
 
     @skipCUDAIf(not SM80OrLater, "Requires sm80")
-<<<<<<< HEAD
-=======
     @skip_if_halide  # aoti
->>>>>>> 9ae78a57
     def test_eager_aoti_with_persistent_cache(self):
         def fn(a):
             return torch.abs(a)
@@ -951,10 +942,7 @@
         self.assertTrue(kernel_lib_path in kernel_libs_abs_path)
 
     @skipCUDAIf(not SM80OrLater, "Requires sm80")
-<<<<<<< HEAD
-=======
     @skip_if_halide  # aoti
->>>>>>> 9ae78a57
     def test_eager_aoti_with_scalar(self):
         namespace_name = "aten"
         op_name = "add"
@@ -1025,10 +1013,7 @@
             self.assertEqual(ref_values, res_values)
 
     @skipCUDAIf(not SM80OrLater, "Requires sm80")
-<<<<<<< HEAD
-=======
     @skip_if_halide  # aoti
->>>>>>> 9ae78a57
     def test_eager_aoti_override_registration(self):
         namespace_name = "aten"
         dispatch_key = "CPU"
@@ -4864,10 +4849,7 @@
         )
         self.common(fn, (*inp,))
 
-<<<<<<< HEAD
-=======
     @skip_if_gpu_halide  # incorrect result on CUDA
->>>>>>> 9ae78a57
     def test_cauchy(self):
         def fn(x, y):
             return torch.sum(1 / (torch.unsqueeze(x, -1) - y))
