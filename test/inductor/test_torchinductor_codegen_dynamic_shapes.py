# Owner(s): ["module: inductor"]
import importlib
import os
import sys
import unittest

import torch
from torch._inductor.compile_fx import compile_fx
from torch._inductor.test_case import TestCase
from torch.testing._internal.common_utils import (
    IS_CI,
    IS_WINDOWS,
    TEST_WITH_ASAN,
    TEST_WITH_ROCM,
)
from torch.testing._internal.inductor_utils import (
    _check_has_dynamic_shape,
    GPU_TYPE,
    HAS_CPU,
    HAS_CUDA,
)

if IS_WINDOWS and IS_CI:
    sys.stderr.write(
        "Windows CI does not have necessary dependencies for test_torchinductor_codegen_dynamic_shapes yet\n"
    )
    if __name__ == "__main__":
        sys.exit(0)
    raise unittest.SkipTest("requires sympy/functorch/filelock")

importlib.import_module("filelock")

# Make the helper files in test/ importable
pytorch_test_dir = os.path.dirname(os.path.dirname(os.path.realpath(__file__)))
sys.path.append(pytorch_test_dir)
from inductor.test_torchinductor import (
    CommonTemplate,
    copy_tests,
    run_and_get_cpp_code,
    run_and_get_triton_code,
    TestFailure,
)
from inductor.test_torchinductor_dynamic_shapes import (
    make_dynamic_cls,
    test_failures as dynamic_shapes_test_failures,
)


# Checks for patterns in generated C++/Triton code to see if it's dynamic
def check_codegen(
    self: TestCase,
    model,
    example_inputs,
    kwargs=None,
    *,
    is_cpp_code: bool,
):
    kwargs = kwargs or {}

    if is_cpp_code is False:
        if hasattr(model, "to"):
            model = model.to(device=GPU_TYPE)

        def copy_fn(x):
            # preserve strides of the input on the device
            if not isinstance(x, torch.Tensor):
                return x
            return torch.empty_strided(
                x.size(), x.stride(), device=GPU_TYPE, dtype=x.dtype
            ).copy_(x)

        example_inputs = tuple(copy_fn(x) for x in example_inputs)

    torch._dynamo.reset()
    torch._inductor.codecache.FxGraphCache.clear()
    torch._inductor.metrics.reset()

    called = False

    def compile_fx_wrapper(model_, example_inputs_):
        nonlocal called
        called = True
        return compile_fx(model_, example_inputs_)

    def run(*ex, **kwargs):
        return model(*ex, **kwargs)

    run = torch._dynamo.optimize(compile_fx_wrapper, nopython=True)(run)

    if is_cpp_code:
        _, code = run_and_get_cpp_code(run, *example_inputs, **kwargs)
        _check_has_dynamic_shape(self, code)
    else:
        code = run_and_get_triton_code(run, *example_inputs, **kwargs)
        self.assertTrue("def triton" in code, f"Failed to find triton kernel\n{code}")

    assert called, "Ran graph without calling compile_fx"

    torch._dynamo.reset()


# xfail by default, set is_skip=True to skip
test_failures = {
    #
    # Failed to find dynamic for loop variable (no kernels generated)
    #
    "test_fft_real_input_dynamic_shapes": TestFailure(("cpu", "cuda"), is_skip=True),
    "test_fft_real_input_real_output_dynamic_shapes": TestFailure(
        ("cpu", "cuda"), is_skip=True
    ),
    "test_to_device_dynamic_shapes": TestFailure(("cpu", "cuda"), is_skip=True),
    #
    # Failed to find dynamic for loop variable:
    #
    "test_arange1_dynamic_shapes": TestFailure(("cpu",)),
    "test_arange2_dynamic_shapes": TestFailure(("cpu",)),
    "test_arange3_dynamic_shapes": TestFailure(("cpu",)),
    "test_arange4_dynamic_shapes": TestFailure(("cpu",)),
    "test_arange6_dynamic_shapes": TestFailure(("cpu",)),
    "test_clamp_type_promotion_dynamic_shapes": TestFailure(("cpu",)),
    "test_conv2d_channels_last_dynamic_shapes": TestFailure(("cpu",)),
    "test_conv3d_channels_last_dynamic_shapes": TestFailure(("cpu",)),
    "test_expand_dynamic_shapes": TestFailure(("cpu",)),
    "test_full_boolean_dynamic_shapes": TestFailure(("cpu",)),
    "test_glu_dynamic_shapes": TestFailure(("cpu",)),
    "test_isinf2_dynamic_shapes": TestFailure(("cpu",)),
    "test_linspace1_dynamic_shapes": TestFailure(("cpu",)),
    "test_masked_scatter_dynamic_shapes": TestFailure(("cpu",)),
    "test_stack_dynamic_shapes": TestFailure(("cpu",)),
    "test_tensor2_dynamic_shapes": TestFailure(("cpu",)),
    "test_tensor3_dynamic_shapes": TestFailure(("cpu",)),
    "test_to_device_constant_dynamic_shapes": TestFailure("cpu"),
    "test_upsample_nearest2d_backward_dynamic_shapes": TestFailure(("cpu",)),
    "test_views3_dynamic_shapes": TestFailure(("cpu",)),
    "test_views4_dynamic_shapes": TestFailure(("cpu",)),
    "test_zeros_dynamic_shapes": TestFailure(("cpu",)),
    "test_uint_dynamic_shapes": TestFailure(("cpu",)),
    "test_issue102546_dynamic_shapes": TestFailure(("cpu",)),
    "test_repeat_as_strided_dynamic_shapes": TestFailure(("cpu",)),
    #
    # Failed to find for loop/triton kernel:
    #
    "test_complex_fallback_dynamic_shapes": TestFailure(("cpu", "cuda")),
    "test_adaptive_avg_pool2d2_dynamic_shapes": TestFailure(("cpu", "cuda")),
    "test_adaptive_max_pool2d2_dynamic_shapes": TestFailure(("cpu", "cuda")),
    "test_fractional_max_pool2d2_dynamic_shapes": TestFailure(("cpu", "cuda")),
    "test_argmax_to_float_dynamic_shapes": TestFailure(("cpu", "cuda")),
    "test_avg_pool2d7_dynamic_shapes": TestFailure(("cpu", "cuda")),
    "test_avg_pool2d_backward4_dynamic_shapes": TestFailure(("cpu", "cuda")),
    "test_avg_pool3d_backward4_dynamic_shapes": TestFailure(("cpu", "cuda")),
    "test_baddbmm_dynamic_shapes": TestFailure(("cpu", "cuda")),
    "test_bmm2_dynamic_shapes": TestFailure(("cpu", "cuda")),
    "test_both_scalars_dynamic_shapes": TestFailure(("cpu", "cuda")),
    "test_compar_dynamic_shapes": TestFailure(("cpu",)),
    "test_const_int32_to_float_dynamic_shapes": TestFailure(("cpu", "cuda")),
    "test_conv2d_backward_channels_last_dynamic_shapes": TestFailure(("cpu",)),
    "test_conv_backward_dynamic_shapes": TestFailure(("cpu", "cuda")),
    "test_conv_functional_bn_fuse_dynamic_shapes": TestFailure(("cpu",), is_skip=True),
    "test_convolution2_dynamic_shapes": TestFailure(("cpu",)),
    "test_cumprod_zero_dim_dynamic_shapes": TestFailure(("cpu",)),
    "test_cumsum_dynamic_shapes": TestFailure(("cpu",)),
    "test_cumsum_no_mask_dynamic_shapes": TestFailure(("cpu",)),
    "test_cumsum_zero_dim_dynamic_shapes": TestFailure(("cpu",)),
    "test_div8_dynamic_shapes": TestFailure(("cpu", "cuda")),
    "test_embedding_bag_dynamic_shapes": TestFailure(("cpu", "cuda")),
    "test_empty1_dynamic_shapes": TestFailure(("cpu", "cuda")),
    "test_empty2_dynamic_shapes": TestFailure(("cpu", "cuda")),
    "test_empty_strided_dynamic_shapes": TestFailure(("cpu", "cuda")),
    "test_bucketize_dynamic_shapes": TestFailure("cpu"),
    "test_bucketize_default_kwargs_dynamic_shapes": TestFailure("cpu"),
    "test_bucketize_int_dynamic_shapes": TestFailure("cpu"),
    "test_like_rands_dynamic_shapes": TestFailure(("cpu", "cuda")),
    "test_linspace2_dynamic_shapes": TestFailure(("cpu", "cuda")),
    "test_linspace3_dynamic_shapes": TestFailure(("cpu", "cuda")),
    "test_logcumsumexp_dynamic_shapes": TestFailure(("cpu",)),
    "test_logcumsumexp_zero_dim_dynamic_shapes": TestFailure(("cpu",)),
    "test_max_pool2d6_dynamic_shapes": TestFailure(("cpu", "cuda")),
    "test_max_pool2d8_dynamic_shapes": TestFailure(("cpu", "cuda")),
    "test_max_pool2d_with_indices_backward5_dynamic_shapes": TestFailure(
        ("cpu", "cuda")
    ),
    "test_max_pool2d_with_indices_backward6_dynamic_shapes": TestFailure(
        ("cpu", "cuda")
    ),
    "test_misaligned_address_issue1_dynamic_shapes": TestFailure(("cpu",)),
    "test_mm_views_dynamic_shapes": TestFailure(("cpu", "cuda")),
    "test_new_empty_dynamic_shapes": TestFailure(("cpu", "cuda")),
    "test_new_empty_strided_dynamic_shapes": TestFailure(("cpu", "cuda")),
    "test_new_ones_dynamic_shapes": TestFailure(("cpu",)),
    "test_permute2_dynamic_shapes": TestFailure(("cpu", "cuda")),
    "test_pointwise_airy_ai_dynamic_shapes": TestFailure(("cuda",)),
    "test_pointwise_digamma_dynamic_shapes": TestFailure(("cuda",)),
    "test_pointwise_gammainc_dynamic_shapes": TestFailure(("cuda",)),
    "test_pointwise_gammaincc_dynamic_shapes": TestFailure(("cuda",)),
    "test_pointwise_i0e_dynamic_shapes": TestFailure(("cuda",)),
    "test_pointwise_i1e_dynamic_shapes": TestFailure(("cuda",)),
    "test_pointwise_modified_bessel_k0_dynamic_shapes": TestFailure(("cuda",)),
    "test_pointwise_modified_bessel_k1_dynamic_shapes": TestFailure(("cuda",)),
    "test_pointwise_ndtri_dynamic_shapes": TestFailure(("cuda",)),
    "test_pointwise_polygamma_dynamic_shapes": TestFailure(("cuda",)),
    "test_pointwise_psi_dynamic_shapes": TestFailure(("cuda",)),
    "test_pointwise_scaled_modified_bessel_k0_dynamic_shapes": TestFailure(("cuda",)),
    "test_pointwise_scaled_modified_bessel_k1_dynamic_shapes": TestFailure(("cuda",)),
    "test_pointwise_spherical_bessel_j0_dynamic_shapes": TestFailure(("cuda",)),
    "test_pointwise_zeta_dynamic_shapes": TestFailure(("cuda",)),
    "test_pointwise_chebyshev_polynomial_t_dynamic_shapes": TestFailure(("cuda",)),
    "test_pointwise_chebyshev_polynomial_u_dynamic_shapes": TestFailure(("cuda",)),
    "test_pointwise_chebyshev_polynomial_v_dynamic_shapes": TestFailure(("cuda",)),
    "test_pointwise_chebyshev_polynomial_w_dynamic_shapes": TestFailure(("cuda",)),
    "test_pointwise_shifted_chebyshev_polynomial_t_dynamic_shapes": TestFailure(
        ("cuda",)
    ),
    "test_pointwise_shifted_chebyshev_polynomial_u_dynamic_shapes": TestFailure(
        ("cuda",)
    ),
    "test_pointwise_shifted_chebyshev_polynomial_v_dynamic_shapes": TestFailure(
        ("cuda",)
    ),
    "test_pointwise_shifted_chebyshev_polynomial_w_dynamic_shapes": TestFailure(
        ("cuda",)
    ),
<<<<<<< HEAD
    "test_pointwise_hermite_polynomial_h_dynamic_shapes": TestFailure(("cuda",)),
    "test_pointwise_hermite_polynomial_he_dynamic_shapes": TestFailure(("cuda",)),
    "test_pointwise_laguerre_polynomial_l_dynamic_shapes": TestFailure(("cuda",)),
    "test_pointwise_legendre_polynomial_p_dynamic_shapes": TestFailure(("cuda",)),
=======
    "test_pointwise_hermite_polynomial_h_dynamic_shapes": TestFailure(("cuda", "xpu")),
    "test_pointwise_hermite_polynomial_he_dynamic_shapes": TestFailure(("cuda", "xpu")),
    "test_pointwise_laguerre_polynomial_l_dynamic_shapes": TestFailure(("cuda", "xpu")),
    "test_pointwise_legendre_polynomial_p_dynamic_shapes": TestFailure(("cuda", "xpu")),
    "test_polar_dynamic_shapes": TestFailure(("cpu", "cuda", "xpu"), is_skip=True),
>>>>>>> e53d9590
    "test_randn_generator_dynamic_shapes": TestFailure(("cpu",)),
    "test_randn_like_empty_dynamic_shapes": TestFailure(("cpu", "cuda")),
    "test_single_elem_dynamic_shapes": TestFailure(("cpu",)),
    "test_single_elem_indirect_dynamic_shapes": TestFailure(("cpu",)),
    "test_sort_dynamic_shapes": TestFailure(("cpu", "cuda")),
    "test_split_cumsum_dynamic_shapes": TestFailure(("cpu",)),
    "test_split_cumsum_low_prec_dynamic_shapes": TestFailure(("cpu",)),
    "test_split_cumprod_dynamic_shapes": TestFailure(("cpu",)),
    "test_split_cumprod_low_prec_dynamic_shapes": TestFailure(("cpu",)),
    "test_split_dynamic_shapes": TestFailure(("cpu", "cuda")),
    "test_topk_dynamic_shapes": TestFailure(("cpu", "cuda")),
    "test_unbind_dynamic_shapes": TestFailure(("cpu", "cuda")),
    "test_views5_dynamic_shapes": TestFailure(("cpu", "cuda")),
    "test_view_detach_dynamic_shapes": TestFailure(("cpu", "cuda")),
    "test_view_on_aliased_dynamic_shapes": TestFailure(("cpu", "cuda")),
    "test_linear_float64_dynamic_shapes": TestFailure("cpu"),
    "test_adaptive_avg_pool_with_output_size_0_dynamic_shapes": TestFailure(
        ("cpu", "cuda")
    ),
    "test_zero_element_mutation_dynamic_shapes": TestFailure(("cpu", "cuda")),
    "test_custom_op_3_dynamic_shapes": TestFailure(("cpu", "cuda")),
    "test_custom_op_fixed_layout_sequential_dynamic_shapes": TestFailure(
        ("cpu", "cuda")
    ),
    "test_cat_uint8_dynamic_shapes": TestFailure(
        ("cpu",)
    ),  # cat on uint8 input is using aten fallback on cpu
    #
    # Tests not using 'common' or directly calling 'assertEqual':
    #
    "test_arange5_dynamic_shapes": TestFailure(("cpu", "cuda"), is_skip=True),
    "test_cat_inplace_dynamic_shapes": TestFailure(("cpu", "cuda"), is_skip=True),
    "test_cat_of_loops_and_extern_kernel_dynamic_shapes": TestFailure(
        ("cpu", "cuda"), is_skip=True
    ),
    # need to enable CL with dynamic shapes
    "test_scaled_dot_product_efficient_attention_dynamic_shapes": TestFailure(
        ("cpu", "cuda"), is_skip=True
    ),
    "test_dropout_deterministic_dynamic_shapes": TestFailure(
        ("cpu", "cuda"), is_skip=True
    ),
    "test_dropout_dynamic_shapes": TestFailure(("cpu", "cuda"), is_skip=True),
    "test_dtype_mismatch_issue_dynamic_shapes": TestFailure(
        ("cpu", "cuda"), is_skip=True
    ),
    "test_forced_buffer_realize_dynamic_shapes": TestFailure(
        ("cpu", "cuda"), is_skip=True
    ),
    "test_tmp_not_defined_issue3_dynamic_shapes": TestFailure(("cpu",), is_skip=True),
    "test_gather2_dynamic_shapes": TestFailure(("cpu", "cuda"), is_skip=True),
    "test_inplace_add_dynamic_shapes": TestFailure(("cpu", "cuda"), is_skip=True),
    "test_inplace_mixed_dtype_ops_dynamic_shapes": TestFailure(
        ("cpu", "cuda"), is_skip=True
    ),
    "test_input_mutation1_dynamic_shapes": TestFailure(("cpu", "cuda"), is_skip=True),
    "test_input_mutation2_dynamic_shapes": TestFailure(("cpu", "cuda"), is_skip=True),
    "test_input_mutation3_dynamic_shapes": TestFailure(("cpu", "cuda"), is_skip=True),
    "test_input_mutation4_dynamic_shapes": TestFailure(("cpu", "cuda"), is_skip=True),
    "test_kernel_names_dynamic_shapes": TestFailure(("cpu", "cuda"), is_skip=True),
    "test_lerp_dynamic_shapes": TestFailure(("cpu", "cuda"), is_skip=True),
    "test_linear_buffer_reuse_dynamic_shapes": TestFailure(
        ("cpu", "cuda"), is_skip=True
    ),
    "test_list_clearing_dynamic_shapes": TestFailure(("cpu", "cuda"), is_skip=True),
    "test_dropout2_dynamic_shapes": TestFailure(("cpu", "cuda"), is_skip=True),
    "test_dropout3_dynamic_shapes": TestFailure(("cpu", "cuda"), is_skip=True),
    "test_masked_fill_promotion_dynamic_shapes": TestFailure(
        ("cpu", "cuda"), is_skip=True
    ),
    "test_min_max_reduction_dynamic_shapes": TestFailure(("cpu", "cuda"), is_skip=True),
    "test_multi_gpu_recompile_on_index_dynamic_shapes": TestFailure(
        ("cpu", "cuda"), is_skip=True
    ),
    "test_output_strides_dynamic_shapes": TestFailure(("cpu", "cuda"), is_skip=True),
    "test_pow3_dynamic_shapes": TestFailure(("cpu", "cuda"), is_skip=True),
    "test_profiler_mark_wrapper_call_dynamic_shapes": TestFailure(
        ("cpu", "cuda"), is_skip=True
    ),
    "test_rand_like_deterministic_dynamic_shapes": TestFailure(
        ("cpu", "cuda"), is_skip=True
    ),
    "test_repeat_interleave_2_dynamic_shapes": TestFailure(("cpu", "cuda")),
    "test_slice_mutation2_dynamic_shapes": TestFailure(("cpu", "cuda"), is_skip=True),
    "test_strided_inputs_dynamic_shapes": TestFailure(("cpu", "cuda"), is_skip=True),
    "test_transposed_propagates_dynamic_shapes": TestFailure(
        ("cpu", "cuda"), is_skip=True
    ),
    "test_require_stride_expanded_dynamic_shapes": TestFailure(
        ("cpu", "cuda"), is_skip=True
    ),
    "test_unspec_inputs_dynamic_shapes": TestFailure(("cpu", "cuda"), is_skip=True),
    "test_zero_dim_reductions_dynamic_shapes": TestFailure(
        ("cpu", "cuda"), is_skip=True
    ),
    "test_sdpa_dynamic_shapes": TestFailure(("cpu",), is_skip=True),
    "test_sdpa_unaligned_mask_dynamic_shapes": TestFailure(("cpu",), is_skip=True),
    #
    # The following tests do not support dynamic shapes yet:
    #
    "test_cudnn_rnn_dynamic_shapes": TestFailure(("cuda",)),
    # test_roi_align uses torchvision, which doesn't work with dynamic shapes
    "test_roi_align_dynamic_shapes": TestFailure(("cpu", "cuda")),
    "test_aliased_buffer_reuse_dynamic_shapes": TestFailure(("cpu",)),
    # The input of this case has only 1 elements
    "test_mutations_loop_fusion_dynamic_shapes": TestFailure(
        ("cpu", "cuda"), is_skip=True
    ),
    # Refinement means we don't actually generate dynamic shapes (but only on
    # cpu apparently?!)
    "test_nonzero_unbacked_refinement_dynamic_shapes": TestFailure(("cpu",)),
    **dynamic_shapes_test_failures,
}

if TEST_WITH_ROCM:
    test_failures.update(
        {
            "test_split_cumsum_dynamic_shapes": TestFailure(("cpu", "cuda")),
            "test_split_cumsum_low_prec_dynamic_shapes": TestFailure(("cpu", "cuda")),
            "test_split_cumprod_dynamic_shapes": TestFailure(("cpu", "cuda")),
            "test_split_cumprod_low_prec_dynamic_shapes": TestFailure(("cpu", "cuda")),
        }
    )

DynamicShapesCodegenCommonTemplate = make_dynamic_cls(
    CommonTemplate, xfail_prop="_expected_failure_codegen_dynamic"
)


if HAS_CPU:

    class DynamicShapesCodegenCpuTests(TestCase):
        maxDiff = None
        device = "cpu"

        def common(self: TestCase, model, example_inputs, kwargs=None, **_rest):
            return check_codegen(
                self=self,
                model=model,
                example_inputs=example_inputs,
                kwargs=kwargs,
                is_cpp_code=True,
            )

    copy_tests(
        DynamicShapesCodegenCommonTemplate,
        DynamicShapesCodegenCpuTests,
        "cpu",
        test_failures,
    )


if HAS_CUDA and not TEST_WITH_ASAN:

    class DynamicShapesCodegenGPUTests(TestCase):
        maxDiff = None
        device = GPU_TYPE

        def common(self: TestCase, model, example_inputs, kwargs=None, **_rest):
            return check_codegen(
                self=self,
                model=model,
                example_inputs=example_inputs,
                kwargs=kwargs,
                is_cpp_code=False,
            )

    copy_tests(
        DynamicShapesCodegenCommonTemplate,
        DynamicShapesCodegenGPUTests,
        GPU_TYPE,
        test_failures,
    )


if __name__ == "__main__":
    from torch._inductor.test_case import run_tests

    if HAS_CPU or HAS_CUDA:
        run_tests(needs="filelock")<|MERGE_RESOLUTION|>--- conflicted
+++ resolved
@@ -17,7 +17,7 @@
     _check_has_dynamic_shape,
     GPU_TYPE,
     HAS_CPU,
-    HAS_CUDA,
+    HAS_GPU,
 )
 
 if IS_WINDOWS and IS_CI:
@@ -104,11 +104,13 @@
     #
     # Failed to find dynamic for loop variable (no kernels generated)
     #
-    "test_fft_real_input_dynamic_shapes": TestFailure(("cpu", "cuda"), is_skip=True),
+    "test_fft_real_input_dynamic_shapes": TestFailure(
+        ("cpu", "cuda", "xpu"), is_skip=True
+    ),
     "test_fft_real_input_real_output_dynamic_shapes": TestFailure(
-        ("cpu", "cuda"), is_skip=True
-    ),
-    "test_to_device_dynamic_shapes": TestFailure(("cpu", "cuda"), is_skip=True),
+        ("cpu", "cuda", "xpu"), is_skip=True
+    ),
+    "test_to_device_dynamic_shapes": TestFailure(("cpu", "cuda", "xpu"), is_skip=True),
     #
     # Failed to find dynamic for loop variable:
     #
@@ -140,120 +142,125 @@
     #
     # Failed to find for loop/triton kernel:
     #
-    "test_complex_fallback_dynamic_shapes": TestFailure(("cpu", "cuda")),
-    "test_adaptive_avg_pool2d2_dynamic_shapes": TestFailure(("cpu", "cuda")),
-    "test_adaptive_max_pool2d2_dynamic_shapes": TestFailure(("cpu", "cuda")),
-    "test_fractional_max_pool2d2_dynamic_shapes": TestFailure(("cpu", "cuda")),
-    "test_argmax_to_float_dynamic_shapes": TestFailure(("cpu", "cuda")),
-    "test_avg_pool2d7_dynamic_shapes": TestFailure(("cpu", "cuda")),
-    "test_avg_pool2d_backward4_dynamic_shapes": TestFailure(("cpu", "cuda")),
-    "test_avg_pool3d_backward4_dynamic_shapes": TestFailure(("cpu", "cuda")),
-    "test_baddbmm_dynamic_shapes": TestFailure(("cpu", "cuda")),
-    "test_bmm2_dynamic_shapes": TestFailure(("cpu", "cuda")),
-    "test_both_scalars_dynamic_shapes": TestFailure(("cpu", "cuda")),
+    "test_complex_fallback_dynamic_shapes": TestFailure(("cpu", "cuda", "xpu")),
+    "test_adaptive_avg_pool2d2_dynamic_shapes": TestFailure(("cpu", "cuda", "xpu")),
+    "test_adaptive_max_pool2d2_dynamic_shapes": TestFailure(("cpu", "cuda", "xpu")),
+    "test_fractional_max_pool2d2_dynamic_shapes": TestFailure(("cpu", "cuda", "xpu")),
+    "test_argmax_to_float_dynamic_shapes": TestFailure(("cpu", "cuda", "xpu")),
+    "test_avg_pool2d7_dynamic_shapes": TestFailure(("cpu", "cuda", "xpu")),
+    "test_avg_pool2d_backward4_dynamic_shapes": TestFailure(("cpu", "cuda", "xpu")),
+    "test_avg_pool3d_backward4_dynamic_shapes": TestFailure(("cpu", "cuda", "xpu")),
+    "test_baddbmm_dynamic_shapes": TestFailure(("cpu", "cuda", "xpu")),
+    "test_bmm2_dynamic_shapes": TestFailure(("cpu", "cuda", "xpu")),
+    "test_both_scalars_dynamic_shapes": TestFailure(("cpu", "cuda", "xpu")),
     "test_compar_dynamic_shapes": TestFailure(("cpu",)),
-    "test_const_int32_to_float_dynamic_shapes": TestFailure(("cpu", "cuda")),
+    "test_const_int32_to_float_dynamic_shapes": TestFailure(("cpu", "cuda", "xpu")),
     "test_conv2d_backward_channels_last_dynamic_shapes": TestFailure(("cpu",)),
-    "test_conv_backward_dynamic_shapes": TestFailure(("cpu", "cuda")),
+    "test_conv_backward_dynamic_shapes": TestFailure(("cpu", "cuda", "xpu")),
     "test_conv_functional_bn_fuse_dynamic_shapes": TestFailure(("cpu",), is_skip=True),
     "test_convolution2_dynamic_shapes": TestFailure(("cpu",)),
     "test_cumprod_zero_dim_dynamic_shapes": TestFailure(("cpu",)),
     "test_cumsum_dynamic_shapes": TestFailure(("cpu",)),
     "test_cumsum_no_mask_dynamic_shapes": TestFailure(("cpu",)),
     "test_cumsum_zero_dim_dynamic_shapes": TestFailure(("cpu",)),
-    "test_div8_dynamic_shapes": TestFailure(("cpu", "cuda")),
-    "test_embedding_bag_dynamic_shapes": TestFailure(("cpu", "cuda")),
-    "test_empty1_dynamic_shapes": TestFailure(("cpu", "cuda")),
-    "test_empty2_dynamic_shapes": TestFailure(("cpu", "cuda")),
-    "test_empty_strided_dynamic_shapes": TestFailure(("cpu", "cuda")),
+    "test_div8_dynamic_shapes": TestFailure(("cpu", "cuda", "xpu")),
+    "test_embedding_bag_dynamic_shapes": TestFailure(("cpu", "cuda", "xpu")),
+    "test_empty1_dynamic_shapes": TestFailure(("cpu", "cuda", "xpu")),
+    "test_empty2_dynamic_shapes": TestFailure(("cpu", "cuda", "xpu")),
+    "test_empty_strided_dynamic_shapes": TestFailure(("cpu", "cuda", "xpu")),
     "test_bucketize_dynamic_shapes": TestFailure("cpu"),
     "test_bucketize_default_kwargs_dynamic_shapes": TestFailure("cpu"),
     "test_bucketize_int_dynamic_shapes": TestFailure("cpu"),
-    "test_like_rands_dynamic_shapes": TestFailure(("cpu", "cuda")),
-    "test_linspace2_dynamic_shapes": TestFailure(("cpu", "cuda")),
-    "test_linspace3_dynamic_shapes": TestFailure(("cpu", "cuda")),
+    "test_like_rands_dynamic_shapes": TestFailure(("cpu", "cuda", "xpu")),
+    "test_linspace2_dynamic_shapes": TestFailure(("cpu", "cuda", "xpu")),
+    "test_linspace3_dynamic_shapes": TestFailure(("cpu", "cuda", "xpu")),
     "test_logcumsumexp_dynamic_shapes": TestFailure(("cpu",)),
     "test_logcumsumexp_zero_dim_dynamic_shapes": TestFailure(("cpu",)),
-    "test_max_pool2d6_dynamic_shapes": TestFailure(("cpu", "cuda")),
-    "test_max_pool2d8_dynamic_shapes": TestFailure(("cpu", "cuda")),
+    "test_max_pool2d6_dynamic_shapes": TestFailure(("cpu", "cuda", "xpu")),
+    "test_max_pool2d8_dynamic_shapes": TestFailure(("cpu", "cuda", "xpu")),
     "test_max_pool2d_with_indices_backward5_dynamic_shapes": TestFailure(
         ("cpu", "cuda")
     ),
     "test_max_pool2d_with_indices_backward6_dynamic_shapes": TestFailure(
-        ("cpu", "cuda")
+        ("cpu", "cuda", "xpu")
     ),
     "test_misaligned_address_issue1_dynamic_shapes": TestFailure(("cpu",)),
-    "test_mm_views_dynamic_shapes": TestFailure(("cpu", "cuda")),
-    "test_new_empty_dynamic_shapes": TestFailure(("cpu", "cuda")),
-    "test_new_empty_strided_dynamic_shapes": TestFailure(("cpu", "cuda")),
+    "test_mm_views_dynamic_shapes": TestFailure(("cpu", "cuda", "xpu")),
+    "test_new_empty_dynamic_shapes": TestFailure(("cpu", "cuda", "xpu")),
+    "test_new_empty_strided_dynamic_shapes": TestFailure(("cpu", "cuda", "xpu")),
     "test_new_ones_dynamic_shapes": TestFailure(("cpu",)),
-    "test_permute2_dynamic_shapes": TestFailure(("cpu", "cuda")),
-    "test_pointwise_airy_ai_dynamic_shapes": TestFailure(("cuda",)),
-    "test_pointwise_digamma_dynamic_shapes": TestFailure(("cuda",)),
-    "test_pointwise_gammainc_dynamic_shapes": TestFailure(("cuda",)),
-    "test_pointwise_gammaincc_dynamic_shapes": TestFailure(("cuda",)),
-    "test_pointwise_i0e_dynamic_shapes": TestFailure(("cuda",)),
-    "test_pointwise_i1e_dynamic_shapes": TestFailure(("cuda",)),
-    "test_pointwise_modified_bessel_k0_dynamic_shapes": TestFailure(("cuda",)),
-    "test_pointwise_modified_bessel_k1_dynamic_shapes": TestFailure(("cuda",)),
-    "test_pointwise_ndtri_dynamic_shapes": TestFailure(("cuda",)),
-    "test_pointwise_polygamma_dynamic_shapes": TestFailure(("cuda",)),
-    "test_pointwise_psi_dynamic_shapes": TestFailure(("cuda",)),
-    "test_pointwise_scaled_modified_bessel_k0_dynamic_shapes": TestFailure(("cuda",)),
-    "test_pointwise_scaled_modified_bessel_k1_dynamic_shapes": TestFailure(("cuda",)),
-    "test_pointwise_spherical_bessel_j0_dynamic_shapes": TestFailure(("cuda",)),
-    "test_pointwise_zeta_dynamic_shapes": TestFailure(("cuda",)),
-    "test_pointwise_chebyshev_polynomial_t_dynamic_shapes": TestFailure(("cuda",)),
-    "test_pointwise_chebyshev_polynomial_u_dynamic_shapes": TestFailure(("cuda",)),
-    "test_pointwise_chebyshev_polynomial_v_dynamic_shapes": TestFailure(("cuda",)),
-    "test_pointwise_chebyshev_polynomial_w_dynamic_shapes": TestFailure(("cuda",)),
+    "test_permute2_dynamic_shapes": TestFailure(("cpu", "cuda", "xpu")),
+    "test_pointwise_airy_ai_dynamic_shapes": TestFailure(("cuda", "xpu")),
+    "test_pointwise_digamma_dynamic_shapes": TestFailure(("cuda", "xpu")),
+    "test_pointwise_gammainc_dynamic_shapes": TestFailure(("cuda", "xpu")),
+    "test_pointwise_gammaincc_dynamic_shapes": TestFailure(("cuda", "xpu")),
+    "test_pointwise_i0e_dynamic_shapes": TestFailure(("cuda", "xpu")),
+    "test_pointwise_i1e_dynamic_shapes": TestFailure(("cuda", "xpu")),
+    "test_pointwise_modified_bessel_k0_dynamic_shapes": TestFailure(("cuda", "xpu")),
+    "test_pointwise_modified_bessel_k1_dynamic_shapes": TestFailure(("cuda", "xpu")),
+    "test_pointwise_ndtri_dynamic_shapes": TestFailure(("cuda", "xpu")),
+    "test_pointwise_polygamma_dynamic_shapes": TestFailure(("cuda", "xpu")),
+    "test_pointwise_psi_dynamic_shapes": TestFailure(("cuda", "xpu")),
+    "test_pointwise_scaled_modified_bessel_k0_dynamic_shapes": TestFailure(
+        ("cuda", "xpu")
+    ),
+    "test_pointwise_scaled_modified_bessel_k1_dynamic_shapes": TestFailure(
+        ("cuda", "xpu")
+    ),
+    "test_pointwise_spherical_bessel_j0_dynamic_shapes": TestFailure(("cuda", "xpu")),
+    "test_pointwise_zeta_dynamic_shapes": TestFailure(("cuda", "xpu")),
+    "test_pointwise_chebyshev_polynomial_t_dynamic_shapes": TestFailure(
+        ("cuda", "xpu")
+    ),
+    "test_pointwise_chebyshev_polynomial_u_dynamic_shapes": TestFailure(
+        ("cuda", "xpu")
+    ),
+    "test_pointwise_chebyshev_polynomial_v_dynamic_shapes": TestFailure(
+        ("cuda", "xpu")
+    ),
+    "test_pointwise_chebyshev_polynomial_w_dynamic_shapes": TestFailure(
+        ("cuda", "xpu")
+    ),
     "test_pointwise_shifted_chebyshev_polynomial_t_dynamic_shapes": TestFailure(
-        ("cuda",)
+        ("cuda", "xpu")
     ),
     "test_pointwise_shifted_chebyshev_polynomial_u_dynamic_shapes": TestFailure(
-        ("cuda",)
+        ("cuda", "xpu")
     ),
     "test_pointwise_shifted_chebyshev_polynomial_v_dynamic_shapes": TestFailure(
-        ("cuda",)
+        ("cuda", "xpu")
     ),
     "test_pointwise_shifted_chebyshev_polynomial_w_dynamic_shapes": TestFailure(
-        ("cuda",)
-    ),
-<<<<<<< HEAD
-    "test_pointwise_hermite_polynomial_h_dynamic_shapes": TestFailure(("cuda",)),
-    "test_pointwise_hermite_polynomial_he_dynamic_shapes": TestFailure(("cuda",)),
-    "test_pointwise_laguerre_polynomial_l_dynamic_shapes": TestFailure(("cuda",)),
-    "test_pointwise_legendre_polynomial_p_dynamic_shapes": TestFailure(("cuda",)),
-=======
+        ("cuda", "xpu")
+    ),
     "test_pointwise_hermite_polynomial_h_dynamic_shapes": TestFailure(("cuda", "xpu")),
     "test_pointwise_hermite_polynomial_he_dynamic_shapes": TestFailure(("cuda", "xpu")),
     "test_pointwise_laguerre_polynomial_l_dynamic_shapes": TestFailure(("cuda", "xpu")),
     "test_pointwise_legendre_polynomial_p_dynamic_shapes": TestFailure(("cuda", "xpu")),
     "test_polar_dynamic_shapes": TestFailure(("cpu", "cuda", "xpu"), is_skip=True),
->>>>>>> e53d9590
     "test_randn_generator_dynamic_shapes": TestFailure(("cpu",)),
-    "test_randn_like_empty_dynamic_shapes": TestFailure(("cpu", "cuda")),
+    "test_randn_like_empty_dynamic_shapes": TestFailure(("cpu", "cuda", "xpu")),
     "test_single_elem_dynamic_shapes": TestFailure(("cpu",)),
     "test_single_elem_indirect_dynamic_shapes": TestFailure(("cpu",)),
-    "test_sort_dynamic_shapes": TestFailure(("cpu", "cuda")),
+    "test_sort_dynamic_shapes": TestFailure(("cpu", "cuda", "xpu")),
     "test_split_cumsum_dynamic_shapes": TestFailure(("cpu",)),
     "test_split_cumsum_low_prec_dynamic_shapes": TestFailure(("cpu",)),
     "test_split_cumprod_dynamic_shapes": TestFailure(("cpu",)),
     "test_split_cumprod_low_prec_dynamic_shapes": TestFailure(("cpu",)),
-    "test_split_dynamic_shapes": TestFailure(("cpu", "cuda")),
-    "test_topk_dynamic_shapes": TestFailure(("cpu", "cuda")),
-    "test_unbind_dynamic_shapes": TestFailure(("cpu", "cuda")),
-    "test_views5_dynamic_shapes": TestFailure(("cpu", "cuda")),
-    "test_view_detach_dynamic_shapes": TestFailure(("cpu", "cuda")),
-    "test_view_on_aliased_dynamic_shapes": TestFailure(("cpu", "cuda")),
+    "test_split_dynamic_shapes": TestFailure(("cpu", "cuda", "xpu")),
+    "test_topk_dynamic_shapes": TestFailure(("cpu", "cuda", "xpu")),
+    "test_unbind_dynamic_shapes": TestFailure(("cpu", "cuda", "xpu")),
+    "test_views5_dynamic_shapes": TestFailure(("cpu", "cuda", "xpu")),
+    "test_view_detach_dynamic_shapes": TestFailure(("cpu", "cuda", "xpu")),
+    "test_view_on_aliased_dynamic_shapes": TestFailure(("cpu", "cuda", "xpu")),
     "test_linear_float64_dynamic_shapes": TestFailure("cpu"),
     "test_adaptive_avg_pool_with_output_size_0_dynamic_shapes": TestFailure(
-        ("cpu", "cuda")
-    ),
-    "test_zero_element_mutation_dynamic_shapes": TestFailure(("cpu", "cuda")),
-    "test_custom_op_3_dynamic_shapes": TestFailure(("cpu", "cuda")),
+        ("cpu", "cuda", "xpu")
+    ),
+    "test_zero_element_mutation_dynamic_shapes": TestFailure(("cpu", "cuda", "xpu")),
+    "test_custom_op_3_dynamic_shapes": TestFailure(("cpu", "cuda", "xpu")),
     "test_custom_op_fixed_layout_sequential_dynamic_shapes": TestFailure(
-        ("cpu", "cuda")
+        ("cpu", "cuda", "xpu")
     ),
     "test_cat_uint8_dynamic_shapes": TestFailure(
         ("cpu",)
@@ -261,70 +268,96 @@
     #
     # Tests not using 'common' or directly calling 'assertEqual':
     #
-    "test_arange5_dynamic_shapes": TestFailure(("cpu", "cuda"), is_skip=True),
-    "test_cat_inplace_dynamic_shapes": TestFailure(("cpu", "cuda"), is_skip=True),
+    "test_arange5_dynamic_shapes": TestFailure(("cpu", "cuda", "xpu"), is_skip=True),
+    "test_cat_inplace_dynamic_shapes": TestFailure(
+        ("cpu", "cuda", "xpu"), is_skip=True
+    ),
     "test_cat_of_loops_and_extern_kernel_dynamic_shapes": TestFailure(
-        ("cpu", "cuda"), is_skip=True
+        ("cpu", "cuda", "xpu"), is_skip=True
     ),
     # need to enable CL with dynamic shapes
     "test_scaled_dot_product_efficient_attention_dynamic_shapes": TestFailure(
-        ("cpu", "cuda"), is_skip=True
+        ("cpu", "cuda", "xpu"), is_skip=True
     ),
     "test_dropout_deterministic_dynamic_shapes": TestFailure(
-        ("cpu", "cuda"), is_skip=True
-    ),
-    "test_dropout_dynamic_shapes": TestFailure(("cpu", "cuda"), is_skip=True),
+        ("cpu", "cuda", "xpu"), is_skip=True
+    ),
+    "test_dropout_dynamic_shapes": TestFailure(("cpu", "cuda", "xpu"), is_skip=True),
     "test_dtype_mismatch_issue_dynamic_shapes": TestFailure(
-        ("cpu", "cuda"), is_skip=True
+        ("cpu", "cuda", "xpu"), is_skip=True
     ),
     "test_forced_buffer_realize_dynamic_shapes": TestFailure(
-        ("cpu", "cuda"), is_skip=True
+        ("cpu", "cuda", "xpu"), is_skip=True
     ),
     "test_tmp_not_defined_issue3_dynamic_shapes": TestFailure(("cpu",), is_skip=True),
-    "test_gather2_dynamic_shapes": TestFailure(("cpu", "cuda"), is_skip=True),
-    "test_inplace_add_dynamic_shapes": TestFailure(("cpu", "cuda"), is_skip=True),
+    "test_gather2_dynamic_shapes": TestFailure(("cpu", "cuda", "xpu"), is_skip=True),
+    "test_inplace_add_dynamic_shapes": TestFailure(
+        ("cpu", "cuda", "xpu"), is_skip=True
+    ),
     "test_inplace_mixed_dtype_ops_dynamic_shapes": TestFailure(
-        ("cpu", "cuda"), is_skip=True
-    ),
-    "test_input_mutation1_dynamic_shapes": TestFailure(("cpu", "cuda"), is_skip=True),
-    "test_input_mutation2_dynamic_shapes": TestFailure(("cpu", "cuda"), is_skip=True),
-    "test_input_mutation3_dynamic_shapes": TestFailure(("cpu", "cuda"), is_skip=True),
-    "test_input_mutation4_dynamic_shapes": TestFailure(("cpu", "cuda"), is_skip=True),
-    "test_kernel_names_dynamic_shapes": TestFailure(("cpu", "cuda"), is_skip=True),
-    "test_lerp_dynamic_shapes": TestFailure(("cpu", "cuda"), is_skip=True),
+        ("cpu", "cuda", "xpu"), is_skip=True
+    ),
+    "test_input_mutation1_dynamic_shapes": TestFailure(
+        ("cpu", "cuda", "xpu"), is_skip=True
+    ),
+    "test_input_mutation2_dynamic_shapes": TestFailure(
+        ("cpu", "cuda", "xpu"), is_skip=True
+    ),
+    "test_input_mutation3_dynamic_shapes": TestFailure(
+        ("cpu", "cuda", "xpu"), is_skip=True
+    ),
+    "test_input_mutation4_dynamic_shapes": TestFailure(
+        ("cpu", "cuda", "xpu"), is_skip=True
+    ),
+    "test_kernel_names_dynamic_shapes": TestFailure(
+        ("cpu", "cuda", "xpu"), is_skip=True
+    ),
+    "test_lerp_dynamic_shapes": TestFailure(("cpu", "cuda", "xpu"), is_skip=True),
     "test_linear_buffer_reuse_dynamic_shapes": TestFailure(
-        ("cpu", "cuda"), is_skip=True
-    ),
-    "test_list_clearing_dynamic_shapes": TestFailure(("cpu", "cuda"), is_skip=True),
-    "test_dropout2_dynamic_shapes": TestFailure(("cpu", "cuda"), is_skip=True),
-    "test_dropout3_dynamic_shapes": TestFailure(("cpu", "cuda"), is_skip=True),
+        ("cpu", "cuda", "xpu"), is_skip=True
+    ),
+    "test_list_clearing_dynamic_shapes": TestFailure(
+        ("cpu", "cuda", "xpu"), is_skip=True
+    ),
+    "test_dropout2_dynamic_shapes": TestFailure(("cpu", "cuda", "xpu"), is_skip=True),
+    "test_dropout3_dynamic_shapes": TestFailure(("cpu", "cuda", "xpu"), is_skip=True),
     "test_masked_fill_promotion_dynamic_shapes": TestFailure(
-        ("cpu", "cuda"), is_skip=True
-    ),
-    "test_min_max_reduction_dynamic_shapes": TestFailure(("cpu", "cuda"), is_skip=True),
+        ("cpu", "cuda", "xpu"), is_skip=True
+    ),
+    "test_min_max_reduction_dynamic_shapes": TestFailure(
+        ("cpu", "cuda", "xpu"), is_skip=True
+    ),
     "test_multi_gpu_recompile_on_index_dynamic_shapes": TestFailure(
-        ("cpu", "cuda"), is_skip=True
-    ),
-    "test_output_strides_dynamic_shapes": TestFailure(("cpu", "cuda"), is_skip=True),
-    "test_pow3_dynamic_shapes": TestFailure(("cpu", "cuda"), is_skip=True),
+        ("cpu", "cuda", "xpu"), is_skip=True
+    ),
+    "test_output_strides_dynamic_shapes": TestFailure(
+        ("cpu", "cuda", "xpu"), is_skip=True
+    ),
+    "test_pow3_dynamic_shapes": TestFailure(("cpu", "cuda", "xpu"), is_skip=True),
     "test_profiler_mark_wrapper_call_dynamic_shapes": TestFailure(
-        ("cpu", "cuda"), is_skip=True
+        ("cpu", "cuda", "xpu"), is_skip=True
     ),
     "test_rand_like_deterministic_dynamic_shapes": TestFailure(
-        ("cpu", "cuda"), is_skip=True
-    ),
-    "test_repeat_interleave_2_dynamic_shapes": TestFailure(("cpu", "cuda")),
-    "test_slice_mutation2_dynamic_shapes": TestFailure(("cpu", "cuda"), is_skip=True),
-    "test_strided_inputs_dynamic_shapes": TestFailure(("cpu", "cuda"), is_skip=True),
+        ("cpu", "cuda", "xpu"), is_skip=True
+    ),
+    "test_repeat_interleave_2_dynamic_shapes": TestFailure(("cpu", "cuda", "xpu")),
+    "test_slice_mutation2_dynamic_shapes": TestFailure(
+        ("cpu", "cuda", "xpu"), is_skip=True
+    ),
+    "test_strided_inputs_dynamic_shapes": TestFailure(
+        ("cpu", "cuda", "xpu"), is_skip=True
+    ),
     "test_transposed_propagates_dynamic_shapes": TestFailure(
-        ("cpu", "cuda"), is_skip=True
+        ("cpu", "cuda", "xpu"), is_skip=True
     ),
     "test_require_stride_expanded_dynamic_shapes": TestFailure(
-        ("cpu", "cuda"), is_skip=True
-    ),
-    "test_unspec_inputs_dynamic_shapes": TestFailure(("cpu", "cuda"), is_skip=True),
+        ("cpu", "cuda", "xpu"), is_skip=True
+    ),
+    "test_unspec_inputs_dynamic_shapes": TestFailure(
+        ("cpu", "cuda", "xpu"), is_skip=True
+    ),
     "test_zero_dim_reductions_dynamic_shapes": TestFailure(
-        ("cpu", "cuda"), is_skip=True
+        ("cpu", "cuda", "xpu"), is_skip=True
     ),
     "test_sdpa_dynamic_shapes": TestFailure(("cpu",), is_skip=True),
     "test_sdpa_unaligned_mask_dynamic_shapes": TestFailure(("cpu",), is_skip=True),
@@ -333,11 +366,11 @@
     #
     "test_cudnn_rnn_dynamic_shapes": TestFailure(("cuda",)),
     # test_roi_align uses torchvision, which doesn't work with dynamic shapes
-    "test_roi_align_dynamic_shapes": TestFailure(("cpu", "cuda")),
+    "test_roi_align_dynamic_shapes": TestFailure(("cpu", "cuda", "xpu")),
     "test_aliased_buffer_reuse_dynamic_shapes": TestFailure(("cpu",)),
     # The input of this case has only 1 elements
     "test_mutations_loop_fusion_dynamic_shapes": TestFailure(
-        ("cpu", "cuda"), is_skip=True
+        ("cpu", "cuda", "xpu"), is_skip=True
     ),
     # Refinement means we don't actually generate dynamic shapes (but only on
     # cpu apparently?!)
@@ -383,7 +416,7 @@
     )
 
 
-if HAS_CUDA and not TEST_WITH_ASAN:
+if HAS_GPU and not TEST_WITH_ASAN:
 
     class DynamicShapesCodegenGPUTests(TestCase):
         maxDiff = None
@@ -409,5 +442,5 @@
 if __name__ == "__main__":
     from torch._inductor.test_case import run_tests
 
-    if HAS_CPU or HAS_CUDA:
+    if HAS_CPU or HAS_GPU:
         run_tests(needs="filelock")