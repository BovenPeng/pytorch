# Owner(s): ["module: inductor"]
# flake8: noqa: E731
# Skip do not assign a lambda expression, use a def
from unittest.mock import patch

import torch
import torch._dynamo.testing

import torch._inductor.test_case

from torch._higher_order_ops.triton_kernel_wrap import (
    generate_ttir,
    triton_kernel_wrapper_functional,
    triton_kernel_wrapper_mutation,
)
from torch._inductor import metrics
from torch._inductor.utils import run_and_get_code
from torch.testing._internal import common_utils
from torch.testing._internal.common_utils import skipIfRocm, skipIfXpu, TEST_WITH_ROCM

# Defines all the kernels for tests
from torch.testing._internal.triton_utils import *  # noqa: F403
from torch.testing._internal.inductor_utils import GPU_TYPE, HAS_CUDA, HAS_GPU, HAS_XPU

if HAS_GPU:
    import triton
    from triton import language as tl

    if not TEST_WITH_ROCM:
        if HAS_CUDA:
            from triton.language.extra.cuda.libdevice import (
                fast_dividef,
                fast_dividef as my_fast_dividef,
            )
        elif HAS_XPU:
            from triton.language.extra.intel.libdevice import (
                fast_dividef,
                fast_dividef as my_fast_dividef,
            )

    # Define shared triton constants here.
    CONSTANT_C: tl.constexpr = 4
    STRING_CONSTANT_C: tl.constexpr = "CONSTANT_C"
    BOOL_CONSTANT_C: tl.constexpr = True


class KernelTests(torch._inductor.test_case.TestCase):
    @requires_gpu
    def test_triton_kernel_with_kernel_param(self):
        @triton.jit
        def pass_kernel(kernel):
            pass

        @torch.compile(backend="eager")
        def f(x):
            grid = (x.numel(),)
            pass_kernel[grid](kernel=x)

        t1 = torch.rand(5, device=GPU_TYPE)
        f(t1)
        # No need to assert anything, the goal is to make sure dynamo does
        # not crash

    @requires_gpu
    def test_triton_kernel_higher_order_func(self):
        from torch._higher_order_ops.triton_kernel_wrap import kernel_side_table

        add_kernel_id = kernel_side_table.add_kernel(add_kernel)

        t1 = torch.rand(5, device=GPU_TYPE)
        t2 = torch.rand(5, device=GPU_TYPE)

        torch_add = t1 + t2

        # Test higher order function with mutation
        output = torch.zeros_like(t1)
        n_elements = output.numel()
        constant_args_idx = kernel_side_table.add_constant_args(
            {"n_elements": n_elements, "BLOCK_SIZE": 16}
        )
        grid = lambda meta: (triton.cdiv(n_elements, meta["BLOCK_SIZE"]),)
        triton_kernel_wrapper_mutation(
            kernel_idx=add_kernel_id,
            constant_args_idx=constant_args_idx,
            grid=[grid],
            kwargs={
                "in_ptr0": t1,
                "in_ptr1": t2,
                "out_ptr": output,
            },
        )
        self.assertEqual(output, torch_add)
        # Make sure it is modified
        self.assertNotEqual(output, torch.zeros_like(t1))

        # Test higher order function without mutation
        output = torch.zeros_like(t1)
        out_dict = triton_kernel_wrapper_functional(
            kernel_idx=add_kernel_id,
            constant_args_idx=constant_args_idx,
            grid=[grid],
            kwargs={
                "in_ptr0": t1,
                "in_ptr1": t2,
                "out_ptr": output,
            },
            tensors_to_clone=["in_ptr0", "in_ptr1", "out_ptr"],
        )
        self.assertEqual(out_dict["out_ptr"], torch_add)
        # Make sure it is NOT modified
        self.assertEqual(output, torch.zeros_like(t1))

<<<<<<< HEAD
    @requires_cuda
=======
    @requires_gpu
>>>>>>> d21f311a
    def test_triton_kernel_functionalize(self):
        from functorch import make_fx
        from torch._higher_order_ops.triton_kernel_wrap import kernel_side_table
        from torch._subclasses.functional_tensor import (
            CppFunctionalizeAPI,
            FunctionalTensorMode,
            PythonFunctionalizeAPI,
        )

        kernel_side_table.reset_table()

        def f(x, output):
            out = triton_kernel_wrapper_functional(
                kernel_idx=kernel_side_table.add_kernel(mul2_kernel),
                constant_args_idx=kernel_side_table.add_constant_args(
                    {"n_elements": output.numel(), "BLOCK_SIZE": 16}
                ),
                grid=[(x.numel(),)],
                kwargs={
                    "in_ptr0": x,
                    "out_ptr": output,
                },
                tensors_to_clone=["in_ptr0", "out_ptr"],
            )
            return out["out_ptr"]

        t1 = torch.rand(5, device=GPU_TYPE)
        t2 = torch.rand(5, device=GPU_TYPE)
        with FunctionalTensorMode():
            gm = make_fx(PythonFunctionalizeAPI().functionalize(f))(t1, t2)
        # Make sure t2 was not modified
        self.assertNotEqual(gm(t1, t2), t2)

        gm = make_fx(CppFunctionalizeAPI().functionalize(f))(t1, t2)
        # Make sure t2 was not modified
        self.assertNotEqual(gm(t1, t2), t2)

        gm = make_fx(torch.func.functionalize(f))(t1, t2)
        # Make sure t2 was not modified
        self.assertNotEqual(gm(t1, t2), t2)

        gm = make_fx(f, tracing_mode="fake")(t1, t2)
        self.assertExpectedInline(
            gm.code.strip(),
            """\
def forward(self, x_1, output_1):
    triton_kernel_wrapper_functional_proxy = torch._higher_order_ops.triton_kernel_wrap.triton_kernel_wrapper_functional(kernel_idx = 0, constant_args_idx = 3, grid = [(5,)], kwargs = {'in_ptr0': x_1, 'out_ptr': output_1}, tensors_to_clone = ['in_ptr0', 'out_ptr']);  x_1 = output_1 = None
    getitem = triton_kernel_wrapper_functional_proxy['in_ptr0']
    getitem_1 = triton_kernel_wrapper_functional_proxy['out_ptr'];  triton_kernel_wrapper_functional_proxy = None
    return getitem_1""",
        )

<<<<<<< HEAD
    @requires_cuda
=======
    @requires_gpu
>>>>>>> d21f311a
    def test_triton_kernel_mutation_type(self):
        from torch._higher_order_ops.triton_kernel_wrap import kernel_side_table
        from torch._subclasses.fake_tensor import FakeTensorMode
        from torch._subclasses.functional_tensor import (
            FunctionalTensor,
            FunctionalTensorMode,
        )

        def prep():
            x = torch.ones(4, device=GPU_TYPE, requires_grad=True)
            with FunctionalTensorMode():
                x_func = FunctionalTensor.to_functional(x)
            self.assertTrue(torch._is_functional_tensor(x_func.elem))
            return x_func

        # normal mutation only
        with FakeTensorMode():
            x_func = prep()

            with FunctionalTensorMode():
                x_func.mul_(2)

            self.assertFalse(
                torch._functionalize_are_all_mutations_hidden_from_autograd(x_func.elem)
            )

        # triton kernel mutation only
        with FakeTensorMode():
            x_func = prep()

            with FunctionalTensorMode():
                triton_kernel_wrapper_mutation(
                    kernel_idx=kernel_side_table.add_kernel(mul2_inplace_kernel),
                    constant_args_idx=kernel_side_table.add_constant_args(
                        {"n_elements": x_func.numel(), "BLOCK_SIZE": 16}
                    ),
                    grid=[(x_func.numel(),)],
                    kwargs={
                        "ptr": x_func,
                    },
                )

            self.assertTrue(
                torch._functionalize_are_all_mutations_hidden_from_autograd(x_func.elem)
            )

        # normal mutation + triton kernel mutation
        with FakeTensorMode():
            x_func = prep()

            with FunctionalTensorMode():
                x_func.mul_(2)
                triton_kernel_wrapper_mutation(
                    kernel_idx=kernel_side_table.add_kernel(mul2_inplace_kernel),
                    constant_args_idx=kernel_side_table.add_constant_args(
                        {"n_elements": x_func.numel(), "BLOCK_SIZE": 16}
                    ),
                    grid=[(x_func.numel(),)],
                    kwargs={
                        "ptr": x_func,
                    },
                )

            self.assertFalse(
                torch._functionalize_are_all_mutations_hidden_from_autograd(x_func.elem)
            )

    @requires_gpu
    @common_utils.parametrize("dynamic", [False, True])
    @common_utils.parametrize("backend", ["eager", "aot_eager", "inductor"])
    def test_triton_kernel_with_views(self, dynamic, backend):
        def call_triton_take_view(x: torch.Tensor):
            output = torch.zeros_like(x)
            n_elements = output.numel()
            grid = lambda meta: (triton.cdiv(n_elements, meta["BLOCK_SIZE"]),)
            mul2_kernel[grid](x, output, n_elements, BLOCK_SIZE=16)
            return output

        def call_triton_return_view(x: torch.Tensor):
            output = torch.zeros_like(x)
            n_elements = output.numel()
            grid = lambda meta: (triton.cdiv(n_elements, meta["BLOCK_SIZE"]),)
            mul2_kernel[grid](x, output, n_elements, BLOCK_SIZE=16)
            return output.view(4, 4)

        t = torch.rand(4, 4, device=GPU_TYPE)
        t_view = t.view(16)

        compiled_func = torch.compile(
            call_triton_take_view, backend=backend, fullgraph=True, dynamic=dynamic
        )
        self.assertEqual(2 * t_view, compiled_func(t_view))
        self.assertEqual(2 * t, compiled_func(t_view).view(4, 4))

        compiled_func = torch.compile(
            call_triton_return_view, backend=backend, fullgraph=True, dynamic=dynamic
        )
        self.assertEqual(2 * t_view, compiled_func(t).view(16))
        self.assertEqual(2 * t, compiled_func(t))

    @requires_gpu
    @common_utils.parametrize("grad_fn", [torch.no_grad, torch.enable_grad])
    @common_utils.parametrize("backend", ["eager", "aot_eager", "inductor"])
    def test_triton_kernel_with_grad_option(self, grad_fn, backend):
        def call_triton(x: torch.Tensor):
            with grad_fn():
                output = torch.zeros_like(x)
                n_elements = output.numel()
                grid = lambda meta: (triton.cdiv(n_elements, meta["BLOCK_SIZE"]),)
                mul2_kernel[grid](x, output, n_elements, BLOCK_SIZE=16)
                return output

        t = torch.rand(5, device=GPU_TYPE)
        compiled_func = torch.compile(call_triton, backend=backend, fullgraph=True)
        self.assertEqual(2 * t, compiled_func(t))

    @requires_gpu
    @common_utils.parametrize("backend", ["eager", "aot_eager", "inductor"])
    def test_triton_kernel_inner_triton_function(self, backend):
        def f(x: torch.Tensor):
            @triton.jit
            def pow2_kernel(
                in_ptr0,
                out_ptr,
                n_elements,
                BLOCK_SIZE: "tl.constexpr",
            ):
                pid = tl.program_id(axis=0)
                block_start = pid * BLOCK_SIZE
                offsets = block_start + tl.arange(0, BLOCK_SIZE)
                mask = offsets < n_elements
                x = tl.load(in_ptr0 + offsets, mask=mask)
                output = x * x
                tl.store(out_ptr + offsets, output, mask=mask)

            output = torch.zeros_like(x)
            n_elements = output.numel()
            grid = lambda meta: (triton.cdiv(n_elements, meta["BLOCK_SIZE"]),)
            pow2_kernel[grid](x, output, n_elements, BLOCK_SIZE=16)
            return output

        t = torch.rand(5, device=GPU_TYPE)

        compiled_func = torch.compile(f, backend=backend, fullgraph=True)
        # TODO(oulgen): NYI - Support this
        # self.assertEqual(t * t, compiled_func(t))

    @requires_gpu
    @common_utils.parametrize("grad", [False, True])
    @common_utils.parametrize("dynamic", [False, True])
    @patch.object(torch._inductor.config, "implicit_fallbacks", False)
    def test_triton_kernel_no_clones(self, grad, dynamic):
        from torch._inductor.utils import run_and_get_code

        def call_triton(x: torch.Tensor, y: torch.Tensor, output: torch.Tensor):
            n_elements = output.numel()

            tmp = torch.add(x, 1)
            grid = (x.numel(),)
            add_kernel.run(
                x, y, output, n_elements, warmup=False, grid=grid, BLOCK_SIZE=16
            )

            return output, tmp

        t1 = torch.rand(5, device=GPU_TYPE, requires_grad=grad)
        t2 = torch.rand(5, device=GPU_TYPE, requires_grad=grad)
        o1 = torch.zeros_like(t1, requires_grad=grad)

        torch_add = call_triton(t1, t2, o1)
        metrics.reset()
        o2 = torch.zeros_like(t1, requires_grad=grad)
        test, codes = run_and_get_code(
            torch.compile(call_triton, dynamic=dynamic), t1, t2, o2
        )
        if not grad:
            self.assertEqual(metrics.generated_kernel_count, 1)
        self.assertEqual(torch_add, test)
        # These two asserts are not optimal since it requires original aten
        # to be in the metadata, so there might be false negatives
        self.assertTrue("aten.copy" not in codes[0])
        self.assertTrue("aten.clone" not in codes[0])
        # The following checks that there are only the tensor output is in
        # the compiled graph
        if dynamic and grad:
            self.assertTrue("return (buf0, s0, )" in codes[0])
        else:
            self.assertTrue("return (buf0, )" in codes[0])

<<<<<<< HEAD
    @requires_cuda
=======
    @requires_gpu
>>>>>>> d21f311a
    def test_triton_kernel_caching(self):
        from torch._inductor.utils import run_and_get_code

        def add_in_loop(
            x: torch.Tensor,
            y: torch.Tensor,
        ):
            output = torch.zeros_like(x)
            n_elements = output.numel()
            grid = lambda meta: (triton.cdiv(n_elements, meta["BLOCK_SIZE"]),)
            add_kernel_autotuned[grid](x, y, output, n_elements)
            return output

        def call_triton_add(
            x: torch.Tensor,
            y: torch.Tensor,
        ):
            for i in range(4):
                x = add_in_loop(x, y)
            return x

        t1 = torch.ones(5, device=GPU_TYPE)
        t2 = torch.ones(5, device=GPU_TYPE)

        test, (code,) = run_and_get_code(torch.compile(call_triton_add), t1, t2)
        self.assertEqual(test, 5 * torch.ones(5, device=GPU_TYPE))
        self.assertTrue("add_kernel_autotuned_1.run" not in code)

<<<<<<< HEAD
    @requires_cuda
=======
    @requires_gpu
>>>>>>> d21f311a
    def test_triton_kernel_caching_duplicate(self):
        from torch._inductor.utils import run_and_get_code

        class C:
            @triton.jit
            def pass_kernel(
                in_ptr0,
                out_ptr,
                n_elements,
                BLOCK_SIZE: "tl.constexpr",
            ):
                pid = tl.program_id(axis=0)
                block_start = pid * BLOCK_SIZE
                offsets = block_start + tl.arange(0, BLOCK_SIZE)
                mask = offsets < n_elements
                x = tl.load(in_ptr0 + offsets, mask=mask)
                tl.store(out_ptr + offsets, x, mask=mask)

        class D:
            @triton.jit
            def pass_kernel(
                in_ptr0,
                out_ptr,
                n_elements,
                BLOCK_SIZE: "tl.constexpr",
            ):
                pid = tl.program_id(axis=0)
                block_start = pid * BLOCK_SIZE
                offsets = block_start + tl.arange(0, BLOCK_SIZE)
                mask = offsets < n_elements
                x = tl.load(in_ptr0 + offsets, mask=mask)
                tl.store(out_ptr + offsets, x, mask=mask)

        def call_triton(x: torch.Tensor):
            output1 = torch.zeros_like(x)
            output2 = torch.zeros_like(x)
            n_elements = output1.numel()
            grid = (n_elements,)
            C.pass_kernel[grid](x, output1, n_elements, BLOCK_SIZE=16)
            D.pass_kernel[grid](x, output2, n_elements, BLOCK_SIZE=16)
            return output1 + output2

        t = torch.ones(5, device=GPU_TYPE)
        test, (code,) = run_and_get_code(torch.compile(call_triton), t)
        # Make sure we emitted two kernels here
        self.assertTrue("pass_kernel_0.run" in code)
        self.assertTrue("pass_kernel_1.run" in code)

<<<<<<< HEAD
    @requires_cuda
=======
    @requires_gpu
>>>>>>> d21f311a
    def test_triton_kernel_various_args(self):
        @triton.autotune(
            configs=[triton.Config({"BLOCK_SIZE": 128})],
            key=[],
        )
        @triton.jit
        def pass_kernel(
            out_ptr,
            n_elements,
            dummy_None,
            dummy_empty,
            dummy_float,
            BLOCK_SIZE: "tl.constexpr",
            RANDOM_SIZE: "tl.constexpr",
        ):
            pass

        @torch.compile
        def call_triton(output):
            n_elements = output.numel()
            grid = (n_elements,)
            pass_kernel[grid](
                output,
                n_elements,
                None,
                torch.empty_like(output),
                3.1415926,
                RANDOM_SIZE=0,
            )
            return output

        output = torch.randn(5, device=GPU_TYPE)
        # Make sure this does not crash
        call_triton(output)

    @requires_gpu
    @skipIfRocm
    def test_triton_kernel_dependancies(self):
        def call_triton(
            x: torch.Tensor,
            y: torch.Tensor,
        ):
            output = torch.zeros_like(x)
            n_elements = output.numel()
            grid = lambda meta: (triton.cdiv(n_elements, meta["BLOCK_SIZE"]),)
            add_kernel_autotuned[grid](x, y, output, n_elements)
            output2 = torch.zeros_like(output)
            add_kernel_autotuned[grid](output, y, output2, n_elements)
            output3 = torch.add(output2, 1)
            return output3

        t1 = torch.rand(5, device=GPU_TYPE)
        t2 = torch.rand(5, device=GPU_TYPE)
        torch_result = call_triton(t1, t2)
        compiled_result = torch.compile(call_triton)(t1, t2)
        self.assertEqual(torch_result, compiled_result)

<<<<<<< HEAD
    @requires_cuda
=======
    @requires_gpu
>>>>>>> d21f311a
    def test_triton_kernel_reinplace_inplaceable_pass(self):
        def call_triton(
            x: torch.Tensor,
            y: torch.Tensor,
        ):
            output = torch.zeros_like(x)
            n_elements = output.numel()
            grid = lambda meta: (triton.cdiv(n_elements, meta["BLOCK_SIZE"]),)
            add_kernel_autotuned[grid](x, y, output, n_elements)
            add_kernel_autotuned[grid](output, x, output, n_elements)
            return output

        t1 = torch.rand(5, device=GPU_TYPE)
        t2 = torch.rand(5, device=GPU_TYPE)
        torch_result = call_triton(t1, t2)
        compiled_result = torch.compile(call_triton)(t1, t2)
        self.assertEqual(torch_result, compiled_result)

    @requires_gpu
    @common_utils.parametrize("grad", [False, True])
    def test_triton_kernel_multi_kernel(self, grad):
        @triton.jit
        def mul2_and_add_and_zero_negatives_kernel(
            in_ptr0,
            in_ptr1,
            out_ptr,
            n_elements,
            BLOCK_SIZE: "tl.constexpr",
            ACTIVATION: "tl.constexpr",
        ):
            pid = tl.program_id(axis=0)
            block_start = pid * BLOCK_SIZE
            offsets = block_start + tl.arange(0, BLOCK_SIZE)
            mask = offsets < n_elements
            indirection_kernel(
                in_ptr0,
                in_ptr0,
                n_elements,
                BLOCK_SIZE=BLOCK_SIZE,
                ACTIVATION="mul2_inplace_kernel",
            )
            indirection_kernel(
                in_ptr1,
                in_ptr1,
                n_elements,
                BLOCK_SIZE=BLOCK_SIZE,
                ACTIVATION="mul2_inplace_kernel",
            )
            x = tl.load(in_ptr0 + offsets, mask=mask)
            y = tl.load(in_ptr1 + offsets, mask=mask)
            output = x + y
            if ACTIVATION == "zero_negs":
                output = zero_negs(output)
            tl.store(out_ptr + offsets, output, mask=mask)

        @torch.compile
        def call_triton(
            x: torch.Tensor,
            y: torch.Tensor,
            xi: torch.Tensor,
            yi: torch.Tensor,
            output: torch.Tensor,
            outputi: torch.Tensor,
        ):
            n_elements = output.numel()

            grid = (x.numel(),)
            mul2_and_add_and_zero_negatives_kernel[grid](
                x, y, output, n_elements, BLOCK_SIZE=16, ACTIVATION="zero_negs"
            )
            mul2_and_add_and_zero_negatives_kernel[grid](
                xi, yi, outputi, n_elements, BLOCK_SIZE=16, ACTIVATION=None
            )

            return (output, outputi)

        t1 = torch.tensor(
            [-2.0, -1.0, 0.0, 1.0, 2.0], device=GPU_TYPE, requires_grad=grad
        )
        t2 = torch.tensor(
            [-2.0, -1.0, 0.0, 1.0, 2.0], device=GPU_TYPE, requires_grad=grad
        )
        float_result = 2 * t1 + 2 * t2
        float_result = float_result.where(float_result >= 0, 0.0)

        t1i = torch.randint(-2, 2, (5,), device=GPU_TYPE)
        t2i = torch.randint(-2, 2, (5,), device=GPU_TYPE)
        o = torch.zeros_like(t1, requires_grad=grad)
        oi = torch.zeros_like(t1i)
        int_result = 2 * t1i + 2 * t2i

        (result, resulti) = call_triton(t1, t2, t1i, t2i, o, oi)
        self.assertEqual(float_result, result)
        self.assertEqual(int_result, resulti)

<<<<<<< HEAD
    @requires_cuda
=======
    @requires_gpu
    @skipIfXpu
>>>>>>> d21f311a
    @skipIfRocm
    def test_triton_kernel_constants(self):
        @triton.jit
        def mulC_kernel(
            in_ptr0,
            out_ptr,
            n_elements,
            BLOCK_SIZE: "tl.constexpr",
            CONSTANT_NAME: "tl.constexpr",
        ):
            pid = tl.program_id(axis=0)
            block_start = pid * BLOCK_SIZE
            offsets = block_start + tl.arange(0, BLOCK_SIZE)
            mask = offsets < n_elements
            x = tl.load(in_ptr0 + offsets, mask=mask)
            if CONSTANT_NAME == STRING_CONSTANT_C:
                output = CONSTANT_C * x
            if BOOL_CONSTANT_C:
                output *= CONSTANT_C
            tl.store(out_ptr + offsets, output, mask=mask)

        def call_triton(
            x: torch.Tensor,
        ):
            output = torch.zeros_like(x)
            n_elements = output.numel()

            grid = (x.numel(),)
            mulC_kernel[grid](
                x, output, n_elements, BLOCK_SIZE=16, CONSTANT_NAME="CONSTANT_C"
            )
            return output

        # Triton kernels capture global constants by their parse time value
        # not runtime value
        global CONSTANT_C
        prev_c = CONSTANT_C
        # If the behavior of triton kernels change, this test will fail
        CONSTANT_C = 10
        assert CONSTANT_C != prev_c

        t = torch.randn(5, device=GPU_TYPE)
        torch_result = call_triton(t)
        compiled_result = torch.compile(call_triton)(t)

        self.assertEqual(torch_result, compiled_result)

        # reset back
        CONSTANT_C = prev_c

<<<<<<< HEAD
    @requires_cuda
=======
    @requires_gpu
>>>>>>> d21f311a
    @common_utils.parametrize("grad", [False, True])
    @common_utils.parametrize("dynamic", [False, True])
    @common_utils.parametrize("backend", ["eager", "aot_eager", "inductor"])
    @common_utils.parametrize("grid_type", [1, 2, 3])
    def test_triton_kernel_autotune(self, grad, dynamic, backend, grid_type):
        def call_triton(x: torch.Tensor, y: torch.Tensor, output: torch.Tensor):
            n_elements = output.numel()

            def grid_fn(meta):
                return (triton.cdiv(n_elements, meta["BLOCK_SIZE"]),)

            if grid_type == 1:
                grid = (n_elements,)
            elif grid_type == 2:
                grid = lambda meta: (triton.cdiv(n_elements, meta["BLOCK_SIZE"]),)
            elif grid_type == 3:
                grid = grid_fn

            add_kernel_autotuned[grid](x, y, output, n_elements)
            return output

        t1 = torch.rand(256, device=GPU_TYPE, requires_grad=grad)
        t2 = torch.rand(256, device=GPU_TYPE, requires_grad=grad)
        output = torch.zeros_like(t1, requires_grad=grad)

        torch_add = call_triton(t1, t2, output)
        compiled_func = torch.compile(
            call_triton, backend=backend, fullgraph=True, dynamic=dynamic
        )

        output2 = torch.zeros_like(t1, requires_grad=grad)
        self.assertEqual(compiled_func(t1, t2, output2), torch_add)

<<<<<<< HEAD
    @requires_cuda
=======
    @requires_gpu
>>>>>>> d21f311a
    @common_utils.parametrize("grad", [False, True])
    @common_utils.parametrize("dynamic", [False, True])
    @common_utils.parametrize("backend", ["eager", "aot_eager", "inductor"])
    @common_utils.parametrize("grid_type", [1, 2, 3])
    def test_triton_kernel_2d_autotune(self, grad, dynamic, backend, grid_type):
        def call_triton(x: torch.Tensor, y: torch.Tensor, output: torch.Tensor):
            x_elements = output.size()[0]
            y_elements = output.size()[1]

            def grid_fn(meta):
                return (
                    triton.cdiv(x_elements, meta["BLOCK_SIZE_X"]),
                    triton.cdiv(y_elements, meta["BLOCK_SIZE_Y"]),
                )

            if grid_type == 1:
                grid = (x_elements, y_elements)
            elif grid_type == 2:
                grid = lambda meta: (
                    triton.cdiv(x_elements, meta["BLOCK_SIZE_X"]),
                    triton.cdiv(y_elements, meta["BLOCK_SIZE_Y"]),
                )
            elif grid_type == 3:
                grid = grid_fn

            add_kernel_2d_autotuned[grid](x, y, output, x_elements, y_elements)
            return output

        t1 = torch.rand((512, 256), device=GPU_TYPE, requires_grad=grad)
        t2 = torch.rand((512, 256), device=GPU_TYPE, requires_grad=grad)
        output = torch.zeros_like(t1, requires_grad=grad)

        torch_result = call_triton(t1, t2, output)
        compiled_func = torch.compile(
            call_triton, backend=backend, fullgraph=True, dynamic=dynamic
        )
        output2 = torch.zeros_like(t1, requires_grad=grad)
        self.assertEqual(compiled_func(t1, t2, output2), torch_result)

    @requires_gpu
    @common_utils.parametrize("grad", [False, True])
    @common_utils.parametrize("dynamic", [False, True])
    @common_utils.parametrize("backend", ["eager", "aot_eager", "inductor"])
    @patch.object(torch._inductor.config, "implicit_fallbacks", False)
    def test_triton_kernel_native(self, grad, dynamic, backend):
        def call_triton_add(
            x: torch.Tensor,
            y: torch.Tensor,
            output: torch.Tensor,
            grid_type: int,
            num=1,
            positional=False,
        ):
            n_elements = output.numel()

            def grid_fn(meta):
                return (triton.cdiv(num, meta["BLOCK_SIZE"]),)

            if grid_type == 0:
                grid = (x.numel(),)
            elif grid_type == 1:
                grid = lambda meta: (triton.cdiv(n_elements, meta["BLOCK_SIZE"]),)
            else:
                grid = grid_fn

            if positional:
                add_kernel[grid](x, y, output, n_elements, 16)
            else:
                add_kernel[grid](x, y, output, n_elements, BLOCK_SIZE=16)

            return output

        t1 = torch.rand(5, device=GPU_TYPE, requires_grad=grad)
        t2 = torch.rand(5, device=GPU_TYPE, requires_grad=grad)
        o1 = torch.zeros_like(t1, requires_grad=grad)

        torch_add = t1 + t2

        # No Dynamo -- Make sure triton kernel works
        self.assertEqual(call_triton_add(t1, t2, o1, 1), torch_add)
        # No Dynamo -- Make sure triton kernel works (with positional BLOCK_SIZE)
        o2 = torch.zeros_like(t1, requires_grad=grad)
        self.assertEqual(call_triton_add(t1, t2, o2, 1, True), torch_add)

        # With Dynamo
        compiled_func = torch.compile(
            call_triton_add, backend=backend, fullgraph=True, dynamic=dynamic
        )
        # With simple kernel
        o3 = torch.zeros_like(t1, requires_grad=grad)
        self.assertEqual(compiled_func(t1, t2, o3, 0), torch_add)
        # With lambda kernel
        o4 = torch.zeros_like(t1, requires_grad=grad)
        self.assertEqual(compiled_func(t1, t2, o4, 1), torch_add)
        # With lambda kernel (with positional BLOCK_SIZE)
        o5 = torch.zeros_like(t1, requires_grad=grad)
        self.assertEqual(compiled_func(t1, t2, o5, 1, 1, True), torch_add)
        # With user defined function kernel
        o6 = torch.zeros_like(t1, requires_grad=grad)
        self.assertEqual(compiled_func(t1, t2, o6, 2, 200), torch_add)

    @requires_gpu
    def test_triton_kernel_mutation_not_mark_dirty(self):
        @torch.compile
        def f(x):
            n_elements = x.numel()
            add_kernel[(n_elements,)](x, x, x, n_elements, 16)
            return x

        x = torch.randn(5, device=GPU_TYPE, requires_grad=True)
        x_cloned = x.clone()
        out = x_cloned.sin()
        f(x_cloned)
        out.sum().backward()

    @requires_cuda
    @patch.object(torch._inductor.config, "allow_buffer_reuse", True)
    def test_triton_kernel_inputs_buffer_reuse(self):
        def _mul2(x):
            y = torch.empty_like(x)
            mul2_kernel[(10,)](
                in_ptr0=x,
                out_ptr=y,
                n_elements=x.numel(),
                BLOCK_SIZE=1,
            )
            return y

        @torch.compile
        def f(x):
            for _ in range(4):
                # The output of one kernel is the input to the next kernel, but
                # at some point we should re-use buffers not allocate new ones.
                x = _mul2(x)
            return x + 1

        x = torch.randn(10, device="cuda", dtype=torch.float32)
        eager_out = f(x)
        compiled_out, (code,) = run_and_get_code(torch.compile(f), x)
        self.assertEqual(compiled_out, eager_out)

        # Check that we're allocating the minimal # of buffers.
        num_bufs_allocated = code.count(
            "empty_strided_cuda((10, ), (1, ), torch.float32)"
        )
        self.assertEqual(num_bufs_allocated, 2)

        # Check we're re-using buffers if not allocating.
        num_bufs_reused = code.count("# reuse")
        self.assertEqual(num_bufs_reused, 3)

    @requires_gpu
    def test_triton_kernel_matmul_tracking(self):
        @triton.jit
        def ones_kernel(x_ptr, n_elements, BLOCK_SIZE: "tl.constexpr"):
            pid = tl.program_id(axis=0)
            block_start = pid * BLOCK_SIZE
            offsets = block_start + tl.arange(0, BLOCK_SIZE)
            mask = offsets < n_elements
            x = 1.0
            tl.store(x_ptr + offsets, x, mask=mask)

        @torch.compile
        def f(x):
            out = torch.zeros_like(x)
            ones_kernel[(4,)](out, 16, BLOCK_SIZE=16)
            return torch.mm(out, x) + 10

        x = torch.randn(4, 4, device=GPU_TYPE)
        torch_out = f(x)
        python_out = torch.mm(torch.ones(4, 4, device=GPU_TYPE), x) + 10
        self.assertEqual(torch_out, python_out)

    @requires_gpu
    def test_triton_kernel_strided_input(self):
        def f(inp):
            # left has strides [256, 1]
            left, right = torch.split(inp, [128, 128], dim=1)
            out = torch.empty_like(left)
            X_BLOCK_SIZE, Y_BLOCK_SIZE = 32, 16
            grid = (left.size(1) // X_BLOCK_SIZE, left.size(0) // Y_BLOCK_SIZE)
            double_strided_kernel[grid](
                in_ptr=left,
                out_ptr=out,
                in_y_stride=left.stride(0),
                out_y_stride=out.stride(0),
                X_BLOCK_SIZE=X_BLOCK_SIZE,
                Y_BLOCK_SIZE=Y_BLOCK_SIZE,
            )
            return out

        inp = torch.randn(64, 256, device=GPU_TYPE)

        eager_out = f(inp)
        compiled_out = torch.compile(f)(inp)
        self.assertEqual(compiled_out, eager_out)

    @requires_gpu
    def test_triton_kernel_strided_input_nonzero_offset(self):
        def f(inp):
            # right has strides [256, 1] and storage offset 128
            left, right = torch.split(inp, [128, 128], dim=1)
            out = torch.empty_like(right)
            X_BLOCK_SIZE, Y_BLOCK_SIZE = 32, 16
            grid = (right.size(1) // X_BLOCK_SIZE, right.size(0) // Y_BLOCK_SIZE)
            double_strided_kernel[grid](
                in_ptr=right,
                out_ptr=out,
                in_y_stride=right.stride(0),
                out_y_stride=out.stride(0),
                X_BLOCK_SIZE=X_BLOCK_SIZE,
                Y_BLOCK_SIZE=Y_BLOCK_SIZE,
            )
            return out

        inp = torch.randn(64, 256, device=GPU_TYPE)

        eager_out = f(inp)
        compiled_out = torch.compile(f)(inp)
        self.assertEqual(compiled_out, eager_out)

    @requires_gpu
    def test_triton_kernel_slice_and_view_input(self):
        def f(inp):
            # left has strides [256, 1]
            left = inp[:, :128]
            left = left.view(64, 4, 32)
            out = torch.empty_like(left)
            X_BLOCK_SIZE, Y_BLOCK_SIZE = 32, 16
            grid = (
                (left.size(1) * left.size(2)) // X_BLOCK_SIZE,
                left.size(0) // Y_BLOCK_SIZE,
            )
            double_strided_kernel[grid](
                in_ptr=left,
                out_ptr=out,
                in_y_stride=left.stride(0),
                out_y_stride=out.stride(0),
                X_BLOCK_SIZE=X_BLOCK_SIZE,
                Y_BLOCK_SIZE=Y_BLOCK_SIZE,
            )
            return out + left

        inp = torch.randn(64, 256, device=GPU_TYPE)

        eager_out = f(inp)
        compiled_out = torch.compile(f)(inp)
        self.assertEqual(compiled_out, eager_out)

    @requires_gpu
    def test_triton_kernel_fallback(self):
        def f(x, y):
            out = torch.zeros_like(x)
            out2 = torch.zeros_like(x)
            # torch.mm is ExternKernelOut
            add_kernel[(4,)](x, torch.mm(x, y), out, 4, 16)
            # torch.sort creates fallback kernel and hence MultiOutput
            add_kernel[(4,)](x, torch.sort(y).values, out, 4, 16)
            return out, out2

        x = torch.randn(4, 4, device=GPU_TYPE)
        y = torch.randn(4, 4, device=GPU_TYPE)
        eager_out = f(x, y)
        compiled_out = torch.compile(f)(x, y)
        self.assertEqual(compiled_out, eager_out)

<<<<<<< HEAD
    @requires_cuda
=======
    @requires_gpu
>>>>>>> d21f311a
    def test_triton_kernel_out_of_order(self):
        @triton.jit
        def add_kernel(
            in_ptr0,
            in_ptr1,
            BLOCK_SIZE: "tl.constexpr",
            out_ptr,
            n_elements,
        ):
            pid = tl.program_id(axis=0)
            block_start = pid * BLOCK_SIZE
            offsets = block_start + tl.arange(0, BLOCK_SIZE)
            mask = offsets < n_elements
            x = tl.load(in_ptr0 + offsets, mask=mask)
            y = tl.load(in_ptr1 + offsets, mask=mask)
            output = x + y
            tl.store(out_ptr + offsets, output, mask=mask)

        def f(x, y):
            out = torch.zeros_like(x)
            n_elements = x.numel()
            add_kernel[(n_elements,)](x, y, 4, out, n_elements)
            return out

        x = torch.randn(4, device=GPU_TYPE)
        y = torch.randn(4, device=GPU_TYPE)
        eager_out = f(x, y)
        compiled_out = torch.compile(f)(x, y)
        self.assertEqual(compiled_out, eager_out)

<<<<<<< HEAD
    @requires_cuda
=======
    @requires_gpu
>>>>>>> d21f311a
    @torch._dynamo.config.patch(capture_dynamic_output_shape_ops=True)
    @torch._dynamo.config.patch(capture_scalar_outputs=True)
    @common_utils.parametrize("backend", ["eager", "aot_eager", "inductor"])
    def test_triton_kernel_unbacked_shape_tensor(self, backend):
        @triton.jit
        def square(
            in_ptr,
            out_ptr,
            n_elements,
            BLOCK_SIZE: "tl.constexpr",
        ):
            pid = tl.program_id(axis=0)
            block_start = pid * BLOCK_SIZE
            offsets = block_start + tl.arange(0, BLOCK_SIZE)
            mask = offsets < n_elements
            x = tl.load(in_ptr + offsets, mask=mask)
            output = x * x
            tl.store(out_ptr + offsets, output, mask=mask)

        def f(x):
            x = x[x > 2]
            n_elements = x.numel()
            output = torch.zeros_like(x)
            grid = lambda meta: (triton.cdiv(n_elements, meta["BLOCK_SIZE"]),)
            square[grid](x, output, n_elements, BLOCK_SIZE=16)
            return output

        x = torch.randn(4, device=GPU_TYPE)
        eager_out = f(x)
        compiled_out = torch.compile(f, fullgraph=True, backend=backend)(x)
        self.assertEqual(compiled_out, eager_out)

<<<<<<< HEAD
    @requires_cuda
=======
    @requires_gpu
>>>>>>> d21f311a
    @common_utils.parametrize("dynamic", [False, True])
    def test_triton_kernel_equal_to_1_arg(self, dynamic):
        @triton.jit
        def add_kernel_half_n_elements(
            in_ptr0,
            in_ptr1,
            out_ptr,
            half_n_elements,
            BLOCK_SIZE: "tl.constexpr",
        ):
            pid = tl.program_id(axis=0)
            block_start = pid * BLOCK_SIZE
            offsets = block_start + tl.arange(0, BLOCK_SIZE)
            mask = offsets < half_n_elements * 2
            x = tl.load(in_ptr0 + offsets, mask=mask)
            y = tl.load(in_ptr1 + offsets, mask=mask)
            output = x + y
            tl.store(out_ptr + offsets, output, mask=mask)

        def f(x, y):
            out = torch.empty_like(x)
            half_n_elements = x.numel() // 2
            add_kernel_half_n_elements[(half_n_elements,)](
                x, y, out, half_n_elements, BLOCK_SIZE=16
            )
            return out

        x = torch.randn(2, device=GPU_TYPE)
        y = torch.randn(2, device=GPU_TYPE)
        eager_out = f(x, y)
        compiled_out, sources = run_and_get_code(
            torch.compile(f, dynamic=dynamic), x, y
        )

        if dynamic:
            # when half_n_elements passed to the Triton kernel is
            # dynamic, equal_to_1 specializaiton can't be enforced
            self.assertTrue("equal_to_1=()" in sources[0])
        else:
            self.assertTrue("equal_to_1=(3,)" in sources[0])
        self.assertEqual(compiled_out, eager_out)

<<<<<<< HEAD
    @requires_cuda
=======
    @requires_gpu
>>>>>>> d21f311a
    @common_utils.parametrize("dynamic", [False, True])
    def test_triton_kernel_equal_to_1_float_arg(self, dynamic):
        def f(x, y):
            out = torch.empty_like(x)
            n_elements = x.numel()
            scaling_factor = (n_elements**0) / 1.0
            add_kernel_with_scaling[(n_elements,)](
                x,
                y,
                out,
                n_elements,
                scaling_factor,
                BLOCK_SIZE=16,
            )
            return out

        x = torch.randn(2, device=GPU_TYPE)
        y = torch.randn(2, device=GPU_TYPE)
        eager_out = f(x, y)
        compiled_out, sources = run_and_get_code(
            torch.compile(f, dynamic=dynamic), x, y
        )

        # float 1.0 (both literal or symbolic)
        # should not be added to equal_to_1
        self.assertTrue("equal_to_1=()" in sources[0])
        self.assertEqual(compiled_out, eager_out)

    @requires_gpu
    @skipIfRocm
    def test_triton_kernel_with_imported_symbol(self):
        @triton.jit
        def add_kernel_with_imported_symbol(
            in_ptr,
            out_ptr,
            n_elements,
            BLOCK_SIZE: "tl.constexpr",
        ):
            pid = tl.program_id(axis=0)
            block_start = pid * BLOCK_SIZE
            offsets = block_start + tl.arange(0, BLOCK_SIZE)
            mask = offsets < n_elements
            x = tl.load(in_ptr + offsets, mask=mask)
            output = fast_dividef(x, 3.14)
            tl.store(out_ptr + offsets, output, mask=mask)

        def f(x):
            out = torch.empty_like(x)
            n_elements = x.numel()
            add_kernel_with_imported_symbol[(n_elements,)](
                x, out, n_elements, BLOCK_SIZE=16
            )
            return out

        x = torch.randn(4, device=GPU_TYPE)
        eager_out = f(x)
        compiled_out = torch.compile(f)(x)

        self.assertEqual(compiled_out, eager_out)

    @requires_gpu
    @skipIfRocm
    def test_triton_kernel_with_imported_symbol_with_custom_name(self):
        @triton.jit
        def add_kernel_with_imported_symbol(
            in_ptr,
            out_ptr,
            n_elements,
            BLOCK_SIZE: "tl.constexpr",
        ):
            pid = tl.program_id(axis=0)
            block_start = pid * BLOCK_SIZE
            offsets = block_start + tl.arange(0, BLOCK_SIZE)
            mask = offsets < n_elements
            x = tl.load(in_ptr + offsets, mask=mask)
            output = my_fast_dividef(x, 3.14)
            tl.store(out_ptr + offsets, output, mask=mask)

        def f(x):
            out = torch.empty_like(x)
            n_elements = x.numel()
            add_kernel_with_imported_symbol[(n_elements,)](
                x, out, n_elements, BLOCK_SIZE=16
            )
            return out

        x = torch.randn(4, device=GPU_TYPE)
        eager_out = f(x)
        compiled_out = torch.compile(f)(x)

        self.assertEqual(compiled_out, eager_out)

<<<<<<< HEAD
    @requires_cuda
=======
    @requires_gpu
>>>>>>> d21f311a
    @common_utils.parametrize("size", [4, 16])
    @common_utils.parametrize("dynamic", [False, True])
    def test_triton_kernel_different_shapes(self, size, dynamic):
        from torch._inductor.utils import run_and_get_code

        def f(x, y, xx, yy):
            n_elements = x.numel()
            output_1 = torch.zeros_like(x)
            grid = lambda meta: (triton.cdiv(n_elements, meta["BLOCK_SIZE"]),)
            add_kernel[grid](x, y, output_1, n_elements, BLOCK_SIZE=4)

            n_elements = xx.numel()
            output_2 = torch.zeros_like(xx)
            grid = lambda meta: (triton.cdiv(n_elements, meta["BLOCK_SIZE"]),)
            add_kernel[grid](xx, yy, output_2, n_elements, BLOCK_SIZE=4)

            return output_1, output_2

        x = torch.rand(size, device=GPU_TYPE)
        y = torch.rand(size, device=GPU_TYPE)
        xx = torch.rand(size, size, device=GPU_TYPE)
        yy = torch.rand(size, size, device=GPU_TYPE)
        args = [x, y, xx, yy]

        eager_out = f(*args)
        compiled_out, (code,) = run_and_get_code(
            torch.compile(f, fullgraph=True, dynamic=dynamic, backend="inductor"), *args
        )
        if size == 4 and not dynamic:
            # Produce 2 kernels due to divisibility
            self.assertTrue("add_kernel_0.run" in code)
            self.assertTrue("add_kernel_1.run" in code)
        else:
            # size == 16 or dynamic
            # Only one kernel
            self.assertTrue("add_kernel_0.run" in code)
            self.assertTrue("add_kernel_1.run" not in code)

        self.assertEqual(compiled_out, eager_out)

<<<<<<< HEAD
    @requires_cuda
=======
    @requires_gpu
>>>>>>> d21f311a
    def test_triton_kernel_reset_to_zero(self):
        @triton.autotune(
            configs=[
                triton.Config({"BLOCK_SIZE": 128}, num_stages=3, num_warps=8),
                triton.Config({"BLOCK_SIZE": 64}, num_stages=3, num_warps=8),
            ],
            key=["n_elements"],
            reset_to_zero=["out_ptr"],
        )
        @triton.jit
        def add_kernel_autotuned_reset(
            in_ptr0,
            in_ptr1,
            out_ptr,
            n_elements,
            BLOCK_SIZE: "tl.constexpr",
        ):
            pid = tl.program_id(axis=0)
            block_start = pid * BLOCK_SIZE
            offsets = block_start + tl.arange(0, BLOCK_SIZE)
            mask = offsets < n_elements
            x = tl.load(in_ptr0 + offsets, mask=mask)
            y = tl.load(in_ptr1 + offsets, mask=mask)
            output = x + y
            tl.store(out_ptr + offsets, output, mask=mask)

        @torch.compile(fullgraph=True)
        def f(x, y):
            output = torch.zeros_like(x)
            n_elements = output.numel()
            grid = lambda meta: (triton.cdiv(n_elements, meta["BLOCK_SIZE"]),)
            add_kernel_autotuned_reset[grid](x, y, output, n_elements)
            return output

        x = torch.randn(4, device=GPU_TYPE)
        msg = "Only configs and keys are supported for triton.autotune"
        with self.assertRaisesRegex(torch._dynamo.exc.Unsupported, msg):
            f(x, x)

<<<<<<< HEAD
    @requires_cuda
=======
    @requires_gpu
>>>>>>> d21f311a
    @common_utils.parametrize("dynamic", [False, True])
    @common_utils.parametrize("backend", ["eager", "aot_eager", "inductor"])
    def test_triton_kernel_triton_dtype(self, dynamic, backend):
        @triton.jit
        def add_kernel_with_dtype(
            in_ptr0,
            in_ptr1,
            out_ptr,
            dtype: "tl.constexpr",
            n_elements,
            BLOCK_SIZE: "tl.constexpr",
        ):
            pid = tl.program_id(axis=0)
            block_start = pid * BLOCK_SIZE
            offsets = block_start + tl.arange(0, BLOCK_SIZE)
            mask = offsets < n_elements
            x = tl.load(in_ptr0 + offsets, mask=mask).to(dtype)
            y = tl.load(in_ptr1 + offsets, mask=mask).to(dtype)
            output = x + y
            tl.store(out_ptr + offsets, output, mask=mask)

        def f(x, y, dtype_torch, dtype_triton):
            output = torch.zeros_like(x).to(dtype=dtype_torch)
            n_elements = output.numel()
            grid = lambda meta: (triton.cdiv(n_elements, meta["BLOCK_SIZE"]),)
            add_kernel_with_dtype[grid](
                x, y, output, dtype_triton, n_elements, BLOCK_SIZE=4
            )
            return output

        x = torch.randn(4, device=GPU_TYPE)
        y = torch.randn(4, device=GPU_TYPE)
        args_list = (
            [x, y, torch.float32, tl.float32],
            [x, y, torch.bfloat16, tl.bfloat16],
        )
        for args in args_list:
            eager_out = f(*args)
            compiled_out = torch.compile(
                f, fullgraph=True, backend=backend, dynamic=dynamic
            )(*args)
            self.assertEqual(compiled_out, eager_out)

<<<<<<< HEAD
    @requires_cuda
=======
    @requires_gpu
>>>>>>> d21f311a
    @common_utils.parametrize("backend", ["eager", "aot_eager", "inductor"])
    def test_triton_kernel_special_kwargs_with_autotune(self, backend):
        @triton.autotune(
            configs=[
                triton.Config({"BLOCK_SIZE": 128}),
                triton.Config({"BLOCK_SIZE": 64}),
            ],
            key=["n_elements"],
        )
        @triton.jit
        def add_kernel(
            in_ptr0,
            in_ptr1,
            out_ptr,
            n_elements,
            BLOCK_SIZE: "tl.constexpr",
        ):
            pid = tl.program_id(axis=0)
            block_start = pid * BLOCK_SIZE
            offsets = block_start + tl.arange(0, BLOCK_SIZE)
            mask = offsets < n_elements
            x = tl.load(in_ptr0 + offsets, mask=mask)
            y = tl.load(in_ptr1 + offsets, mask=mask)
            output = x + y
            tl.store(out_ptr + offsets, output, mask=mask)

        @torch.compile(fullgraph=True, backend=backend)
        def f(x, y):
            output = torch.zeros_like(x)
            n_elements = output.numel()
            grid = lambda meta: (triton.cdiv(n_elements, meta["BLOCK_SIZE"]),)
            add_kernel[grid](
                x,
                y,
                output,
                n_elements,
                num_warps=8,
                num_stages=3,
            )
            return output

        x = torch.randn(4, device=GPU_TYPE)
        f(x, x)

<<<<<<< HEAD
    @requires_cuda
=======
    @requires_gpu
>>>>>>> d21f311a
    @common_utils.parametrize("backend", ["eager", "aot_eager", "inductor"])
    def test_triton_kernel_num_ctas(self, backend):
        @triton.jit
        def kernel(X):
            return

        @torch.compile(backend=backend)
        def f(x):
            kernel[(1,)](x, num_ctas=1)
            kernel.run(x, num_ctas=1, grid=(1,), warmup=False)
            return x

        x = torch.randn(4, device=GPU_TYPE)
        f(x)

<<<<<<< HEAD
    @requires_cuda
=======
    @requires_gpu
>>>>>>> d21f311a
    @common_utils.parametrize("backend", ["eager", "aot_eager", "inductor"])
    def test_triton_kernel_special_kwargs_without_autotune(self, backend):
        @triton.jit
        def add_kernel(
            in_ptr0,
            in_ptr1,
            out_ptr,
            n_elements,
            BLOCK_SIZE: "tl.constexpr",
        ):
            pid = tl.program_id(axis=0)
            block_start = pid * BLOCK_SIZE
            offsets = block_start + tl.arange(0, BLOCK_SIZE)
            mask = offsets < n_elements
            x = tl.load(in_ptr0 + offsets, mask=mask)
            y = tl.load(in_ptr1 + offsets, mask=mask)
            output = x + y
            tl.store(out_ptr + offsets, output, mask=mask)

        @torch.compile(fullgraph=True, backend=backend)
        def f(x, y):
            output = torch.zeros_like(x)
            n_elements = output.numel()
            grid = lambda meta: (triton.cdiv(n_elements, meta["BLOCK_SIZE"]),)
            add_kernel[grid](
                x,
                y,
                output,
                n_elements,
                BLOCK_SIZE=128,
                num_warps=8,
                num_stages=3,
            )
            return output

        x = torch.randn(4, device=GPU_TYPE)
        f(x, x)


def make_mutation_test(fn):
<<<<<<< HEAD
    @requires_cuda
=======
    @requires_gpu
>>>>>>> d21f311a
    def test_fn(self):
        from torch._higher_order_ops.triton_kernel_wrap import identify_mutated_tensors

        kernel, inputs, outputs = fn()
        self.assertListEqual(
            identify_mutated_tensors(kernel, inputs),
            outputs,
        )

    return test_fn


# Triton codegen suffers from scoping issues.
# Define helpers here
if HAS_GPU:

    @triton.jit
    def helper_id(p):
        return p

    @triton.jit
    def helper_add_and_out(x, y, out_ptr):
        return x + y, out_ptr


class MutationTests(torch._inductor.test_case.TestCase):
    # Tests injected below

    @make_mutation_test
    def test_out_of_order_kernel():
        @triton.jit
        def add_kernel_out_of_order(
            in_ptr0,
            n_elements,
            in_ptr1,
            out_ptr,
            BLOCK_SIZE: "tl.constexpr",
        ):
            pid = tl.program_id(axis=0)
            block_start = pid * BLOCK_SIZE
            offsets = block_start + tl.arange(0, BLOCK_SIZE)
            mask = offsets < n_elements
            x = tl.load(in_ptr0 + offsets, mask=mask)
            y = tl.load(in_ptr1 + offsets, mask=mask)
            output = x + y
            tl.store(out_ptr + offsets, output, mask=mask)

        t = torch.randn(4)
        return (
            add_kernel_out_of_order,
            {
                "in_ptr0": t,
                "n_elements": 4,
                "in_ptr1": t,
                "out_ptr": t,
                "BLOCK_SIZE": 4,
            },
            ["out_ptr"],
        )

    @make_mutation_test
    def test_out_of_order_kernel_call():
        @triton.jit
        def add_kernel_out_of_order_fn1(
            in_ptr0,
            n_elements,
            in_ptr1,
            out_ptr,
            BLOCK_SIZE: "tl.constexpr",
        ):
            pid = tl.program_id(axis=0)
            block_start = pid * BLOCK_SIZE
            offsets = block_start + tl.arange(0, BLOCK_SIZE)
            mask = offsets < n_elements
            add_kernel_out_of_order_fn2(
                in_ptr0, in_ptr1, n_elements, out_ptr, BLOCK_SIZE=BLOCK_SIZE
            )

        t = torch.randn(4)
        return (
            add_kernel_out_of_order_fn1,
            {
                "in_ptr0": t,
                "n_elements": 4,
                "in_ptr1": t,
                "out_ptr": t,
                "BLOCK_SIZE": 4,
            },
            ["out_ptr"],
        )

    @make_mutation_test
    def test_reduce_sum():
        @triton.jit
        def reduce_sum_kernel(a_ptr, c_ptr, stride_am, stride_an):
            offs_am = tl.arange(0, 4)
            offs_an = tl.arange(0, 4)
            a_ptrs = a_ptr + (
                offs_am[:, None] * stride_am + offs_an[None, :] * stride_an
            )
            a = tl.load(a_ptrs)
            m = tl.sum(a, axis=1)
            tl.store(c_ptr + tl.arange(0, 4), m)

        t = torch.randn(4)
        kernel = reduce_sum_kernel
        kwargs = {
            "a_ptr": t,
            "c_ptr": t,
            "stride_am": 4,
            "stride_an": 4,
        }

        # TODO(aakhundov): tt.reduce is now supported, but only
        # in the new MLIR-based Triton analysis pass (not in the
        # old TTIR string parsing-based one). remove this gating
        # and use ["c_ptr"] as `expected` after the new Triton
        # pin lands both in OSS and internally.
        ttir_module, _ = generate_ttir(kernel, kwargs)
        if hasattr(ttir_module, "walk"):
            # with MLIR-based Triton analysis pass
            expected = ["c_ptr"]
        else:
            # with TTIR string parsing-based Triton analysis pass
            expected = ["a_ptr", "c_ptr"]

        return (
            kernel,
            kwargs,
            expected,
        )

    @make_mutation_test
    def test_argmax():
        @triton.jit
        def argmax_kernel(a_ptr, c_ptr, stride_am, stride_an):
            offs_am = tl.arange(0, 4)
            offs_an = tl.arange(0, 4)
            a_ptrs = a_ptr + (
                offs_am[:, None] * stride_am + offs_an[None, :] * stride_an
            )
            a = tl.load(a_ptrs)
            m = tl.argmax(a, axis=1)
            tl.store(c_ptr + tl.arange(0, 4), m)

        t = torch.randn(4)
        kernel = argmax_kernel
        kwargs = {
            "a_ptr": t,
            "c_ptr": t,
            "stride_am": 4,
            "stride_an": 4,
        }

        # TODO(aakhundov): tt.reduce is now supported, but only
        # in the new MLIR-based Triton analysis pass (not in the
        # old TTIR string parsing-based one). remove this gating
        # and use ["c_ptr"] as `expected` after the new Triton
        # pin lands both in OSS and internally.
        ttir_module, _ = generate_ttir(kernel, kwargs)
        if hasattr(ttir_module, "walk"):
            # with MLIR-based Triton analysis pass
            expected = ["c_ptr"]
        else:
            # with TTIR string parsing-based Triton analysis pass
            expected = ["a_ptr", "c_ptr"]

        return (
            kernel,
            kwargs,
            expected,
        )

    @requires_cuda
    @skipIfRocm
    def test_triton_kernel_inference_mode(self):
        def f(x, y, out):
            n_elements = x.numel()
            grid = lambda meta: (triton.cdiv(n_elements, meta["BLOCK_SIZE"]),)
            add_kernel[grid](x, y, out, n_elements, BLOCK_SIZE=4)

        with torch.inference_mode():
            x = torch.ones(32, device="cuda")
            y = torch.ones(32, device="cuda")
            out_ref = torch.zeros_like(x)
            out_test = torch.zeros_like(x)
            f(x, y, out_ref)
            torch.compile(f)(x, y, out_test)
            self.assertEqual(out_ref, out_test)

    @make_mutation_test
    def test_cumsum():
        @triton.jit
        def cumsum_kernel(in_ptr, out_ptr, XBLOCK: tl.constexpr, RBLOCK: tl.constexpr):
            rindex = tl.arange(0, RBLOCK)[None, :]
            xindex = tl.arange(0, XBLOCK)[:, None]
            data = tl.load(in_ptr + rindex)
            scan = tl.cumsum(data, 1)
            expected_max = tl.sum(data, 1)
            tl.device_assert(scan <= expected_max)
            tl.store(out_ptr + xindex * RBLOCK + rindex, scan)

        t = torch.randn(4)
        kernel = cumsum_kernel
        kwargs = {
            "in_ptr": t,
            "out_ptr": t,
            "XBLOCK": 4,
            "RBLOCK": 16,
        }

        # TODO(aakhundov): tt.scan is now supported, but only
        # in the new MLIR-based Triton analysis pass (not in the
        # old TTIR string parsing-based one). remove this gating
        # and use ["out_ptr"] as `expected` after the new Triton
        # pin lands both in OSS and internally.
        ttir_module, _ = generate_ttir(kernel, kwargs)
        if hasattr(ttir_module, "walk"):
            # with MLIR-based Triton analysis pass
            expected = ["out_ptr"]
        else:
            # with TTIR string parsing-based Triton analysis pass
            expected = ["in_ptr", "out_ptr"]

        return (
            kernel,
            kwargs,
            expected,
        )

    @make_mutation_test
    def test_fn_call_one_return():
        @triton.jit
        def add_kernel_with_fn_call(
            in_ptr0,
            in_ptr1,
            n_elements,
            out_ptr,
            BLOCK_SIZE: "tl.constexpr",
        ):
            pid = tl.program_id(axis=0)
            block_start = pid * BLOCK_SIZE
            offsets = block_start + tl.arange(0, BLOCK_SIZE)
            mask = offsets < n_elements
            x = tl.load(in_ptr0 + offsets, mask=mask)
            y = tl.load(in_ptr1 + offsets, mask=mask)
            output = x + y
            out = helper_id(out_ptr)
            tl.store(out + offsets, output, mask=mask)

        t = torch.randn(4)
        return (
            add_kernel_with_fn_call,
            {
                "in_ptr0": t,
                "in_ptr1": t,
                "n_elements": 4,
                "out_ptr": t,
                "BLOCK_SIZE": 4,
            },
            ["out_ptr"],
        )

    @make_mutation_test
    def test_fn_call_multi_return():
        @triton.jit
        def add_kernel_with_fn_call(
            in_ptr0,
            in_ptr1,
            n_elements,
            out_ptr,
            BLOCK_SIZE: "tl.constexpr",
        ):
            pid = tl.program_id(axis=0)
            block_start = pid * BLOCK_SIZE
            offsets = block_start + tl.arange(0, BLOCK_SIZE)
            mask = offsets < n_elements
            x = tl.load(in_ptr0 + offsets, mask=mask)
            y = tl.load(in_ptr1 + offsets, mask=mask)
            output, out = helper_add_and_out(x, y, out_ptr)
            tl.store(out + offsets, output, mask=mask)

        t = torch.randn(4)
        return (
            add_kernel_with_fn_call,
            {
                "in_ptr0": t,
                "in_ptr1": t,
                "n_elements": 4,
                "out_ptr": t,
                "BLOCK_SIZE": 4,
            },
            ["out_ptr"],
        )

    @make_mutation_test
    def test_nested_cond_op_kernel():
        @triton.jit
        def nested_cond_op_kernel(
            in_ptr0,
            in_ptr1,
            out_ptr,
            n_elements,
            BLOCK_SIZE: "tl.constexpr",
        ):
            pid = tl.program_id(axis=0)
            block_start = pid * BLOCK_SIZE
            offsets = block_start + tl.arange(0, BLOCK_SIZE)
            mask = offsets < n_elements
            x = tl.load(in_ptr0 + offsets, mask=mask)
            y = tl.load(in_ptr1 + offsets, mask=mask)
            if tl.program_id(0) == 0:
                if tl.program_id(1) == 0:
                    output = x + y
                    tl.store(out_ptr + offsets, output, mask=mask)
            else:
                pass

        t = torch.randn(4)
        return (
            nested_cond_op_kernel,
            {
                "in_ptr0": t,
                "in_ptr1": t,
                "out_ptr": t,
                "n_elements": 4,
                "BLOCK_SIZE": 4,
            },
            ["out_ptr"],
        )

    @make_mutation_test
    def test_add_for_loop():
        @triton.jit
        def add_4_times_kernel(
            in_ptr0,
            in_ptr1,
            out_ptr,
            n_elements,
            BLOCK_SIZE: "tl.constexpr",
        ):
            pid = tl.program_id(axis=0)
            block_start = pid * BLOCK_SIZE
            offsets = block_start + tl.arange(0, BLOCK_SIZE)
            mask = offsets < n_elements
            x = tl.load(in_ptr0 + offsets, mask=mask)
            y = tl.load(in_ptr1 + offsets, mask=mask)
            output = tl.zeros((n_elements,), dtype=tl.float32)
            for i in range(4):
                output += x + y
            tl.store(out_ptr + offsets, output, mask=mask)

        t = torch.randn(4)
        return (
            add_4_times_kernel,
            {
                "in_ptr0": t,
                "in_ptr1": t,
                "out_ptr": t,
                "n_elements": 4,
                "BLOCK_SIZE": 4,
            },
            ["out_ptr"],
        )

    @make_mutation_test
    def test_add_for_loop2():
        @triton.jit
        def add_1_time_kernel(
            in_ptr0,
            in_ptr1,
            out_ptr,
            n_elements,
            BLOCK_SIZE: "tl.constexpr",
        ):
            pid = tl.program_id(axis=0)
            block_start = pid * BLOCK_SIZE
            offsets = block_start + tl.arange(0, BLOCK_SIZE)
            mask = offsets < n_elements
            x = tl.load(in_ptr0 + offsets, mask=mask)
            y = tl.load(in_ptr1 + offsets, mask=mask)
            for i in range(0, BLOCK_SIZE):
                i = tl.multiple_of(i, 1)
            output = x + y
            tl.store(out_ptr + offsets, output, mask=mask)

        t = torch.randn(4)
        return (
            add_1_time_kernel,
            {
                "in_ptr0": t,
                "in_ptr1": t,
                "out_ptr": t,
                "n_elements": 4,
                "BLOCK_SIZE": 4,
            },
            ["out_ptr"],
        )

    @make_mutation_test
    def test_add_nested_for_loop():
        @triton.jit
        def add_4_times_kernel(
            in_ptr0,
            in_ptr1,
            out_ptr,
            n_elements,
            BLOCK_SIZE: "tl.constexpr",
        ):
            pid = tl.program_id(axis=0)
            block_start = pid * BLOCK_SIZE
            offsets = block_start + tl.arange(0, BLOCK_SIZE)
            mask = offsets < n_elements
            x = tl.load(in_ptr0 + offsets, mask=mask)
            y = tl.load(in_ptr1 + offsets, mask=mask)
            output = tl.zeros((n_elements,), dtype=tl.float32)
            for i in range(2):
                for j in range(2):
                    output += x + y
            tl.store(out_ptr + offsets, output, mask=mask)

        t = torch.randn(4)
        return (
            add_4_times_kernel,
            {
                "in_ptr0": t,
                "in_ptr1": t,
                "out_ptr": t,
                "n_elements": 4,
                "BLOCK_SIZE": 4,
            },
            ["out_ptr"],
        )

    @make_mutation_test
    def test_add_nested_for_loop_multi_return():
        @triton.jit
        def add_4_times_kernel(
            in_ptr0,
            in_ptr1,
            out_ptr,
            n_elements,
            BLOCK_SIZE: "tl.constexpr",
        ):
            pid = tl.program_id(axis=0)
            block_start = pid * BLOCK_SIZE
            offsets = block_start + tl.arange(0, BLOCK_SIZE)
            mask = offsets < n_elements
            x = tl.load(in_ptr0 + offsets, mask=mask)
            y = tl.load(in_ptr1 + offsets, mask=mask)
            output1 = tl.zeros((n_elements,), dtype=tl.float32)
            output2 = tl.zeros((n_elements,), dtype=tl.float32)
            for i in range(2):
                for j in range(2):
                    output1 += y
                    output2 += x
            output = output1 + output2
            tl.store(out_ptr + offsets, output, mask=mask)

        t = torch.randn(4)
        return (
            add_4_times_kernel,
            {
                "in_ptr0": t,
                "in_ptr1": t,
                "out_ptr": t,
                "n_elements": 4,
                "BLOCK_SIZE": 4,
            },
            ["out_ptr"],
        )

    @make_mutation_test
    def test_labels():
        @triton.jit
        def kernel_with_label(
            in_ptr0,
            in_ptr1,
            out_ptr,
            n_elements,
            BLOCK_SIZE: "tl.constexpr",
        ):
            pid = tl.program_id(axis=0)
            if pid > 1:
                return
            block_start = pid * BLOCK_SIZE
            offsets = block_start + tl.arange(0, BLOCK_SIZE)
            mask = offsets < n_elements
            x = tl.load(in_ptr0 + offsets, mask=mask)
            y = tl.load(in_ptr1 + offsets, mask=mask)
            output = x + y
            tl.store(out_ptr + offsets, output, mask=mask)

        t = torch.randn(4)
        return (
            kernel_with_label,
            {
                "in_ptr0": t,
                "in_ptr1": t,
                "out_ptr": t,
                "n_elements": 4,
                "BLOCK_SIZE": 4,
            },
            ["out_ptr"],
        )

    @make_mutation_test
    def test_for_loop_arg():
        @triton.jit
        def fwd_kernel(
            X_ptr,
            W1_ptr,
            b1_ptr,
            O_ptr,
            M: tl.constexpr,
            C1: tl.constexpr,
            C2: tl.constexpr,
            BLOCK_SIZE_M: tl.constexpr,
            BLOCK_SIZE_C2: tl.constexpr,
        ):
            # Get program ids
            pid_m = tl.program_id(0)

            # Compute offsets
            offs_c1 = tl.arange(0, C1)
            offs_m = pid_m * BLOCK_SIZE_M + tl.arange(0, BLOCK_SIZE_M)

            # Load input data
            x_block_ptr = X_ptr + offs_m[:, None] * C1 + offs_c1[None, :]
            x = tl.load(x_block_ptr)

            # Compute gating
            for c2 in range(0, tl.cdiv(C2, BLOCK_SIZE_C2)):
                # Compute block pointers
                offs_c2 = c2 * BLOCK_SIZE_C2 + tl.arange(0, BLOCK_SIZE_C2)
                o_block_ptr = O_ptr + offs_m[:, None] * C2 + offs_c2[None, :]
                w1_block_ptr = W1_ptr + offs_c1[:, None] * C2 + offs_c2[None, :]
                b1_block_ptr = b1_ptr + offs_c2

                # Compute output
                w = tl.load(w1_block_ptr)
                b = tl.load(b1_block_ptr)
                o = tl.dot(x, w, allow_tf32=False)
                o += b[None, :]

                # Store output
                tl.store(o_block_ptr, o)

        t = torch.randn(64)
        return (
            fwd_kernel,
            {
                "X_ptr": t,
                "W1_ptr": t,
                "b1_ptr": t,
                "O_ptr": t,
                "M": 64,
                "C1": 64,
                "C2": 64,
                "BLOCK_SIZE_M": 64,
                "BLOCK_SIZE_C2": 64,
            },
            ["O_ptr"],
        )

    @make_mutation_test
    def test_for_loop_arg_2():
        @triton.jit
        def fwd_kernel(
            x_ptr,
            o_ptr,
            M,
            N,
            stride_m,
            stride_n,
            BLOCK_B: tl.constexpr,
            BLOCK_M: tl.constexpr,
            BLOCK_N: tl.constexpr,
        ):
            # Get program ids
            pid_m = tl.program_id(0)
            X_block_ptr = tl.make_block_ptr(
                base=x_ptr,
                shape=(M, N),
                strides=(stride_m, stride_n),
                offsets=(0, 0),
                block_shape=(BLOCK_M, BLOCK_N),
                order=(1, 0),
            )
            O_block_ptr = tl.make_block_ptr(
                base=o_ptr,
                shape=(M, N),
                strides=(stride_m, stride_n),
                offsets=(0, 0),
                block_shape=(BLOCK_M, BLOCK_N),
                order=(1, 0),
            )

            for _ in range(BLOCK_B):
                x = tl.load(X_block_ptr)
                tl.store(O_block_ptr, x)

                X_block_ptr = tl.advance(X_block_ptr, (BLOCK_M, 0))
                O_block_ptr = tl.advance(O_block_ptr, (BLOCK_M, 0))

        t = torch.randn((32, 64, 128))
        o = torch.empty_like(t)
        B, M, N = t.shape
        return (
            fwd_kernel,
            {
                "x_ptr": t,
                "o_ptr": o,
                "M": M,
                "N": N,
                "stride_m": N,
                "stride_n": 1,
                "BLOCK_B": B,
                "BLOCK_M": M,
                "BLOCK_N": N,
            },
            ["o_ptr"],
        )

    @make_mutation_test
    def test_while_loop():
        @triton.jit
        def fwd_kernel(
            x_ptr,
            o_ptr,
            M,
            N,
            stride_m,
            stride_n,
            BLOCK_B: tl.constexpr,
            BLOCK_M: tl.constexpr,
            BLOCK_N: tl.constexpr,
        ):
            # Get program ids
            pid_m = tl.program_id(0)
            X_block_ptr = tl.make_block_ptr(
                base=x_ptr,
                shape=(M, N),
                strides=(stride_m, stride_n),
                offsets=(0, 0),
                block_shape=(BLOCK_M, BLOCK_N),
                order=(1, 0),
            )
            O_block_ptr = tl.make_block_ptr(
                base=o_ptr,
                shape=(M, N),
                strides=(stride_m, stride_n),
                offsets=(0, 0),
                block_shape=(BLOCK_M, BLOCK_N),
                order=(1, 0),
            )

            i = 0
            while i < BLOCK_B:
                x = tl.load(X_block_ptr)
                tl.store(O_block_ptr, x)

                X_block_ptr = tl.advance(X_block_ptr, (BLOCK_M, 0))
                O_block_ptr = tl.advance(O_block_ptr, (BLOCK_M, 0))
                i += 1

        t = torch.randn((32, 64, 128))
        o = torch.empty_like(t)
        B, M, N = t.shape
        return (
            fwd_kernel,
            {
                "x_ptr": t,
                "o_ptr": o,
                "M": M,
                "N": N,
                "stride_m": N,
                "stride_n": 1,
                "BLOCK_B": B,
                "BLOCK_M": M,
                "BLOCK_N": N,
            },
            ["o_ptr"],
        )


if HAS_GPU:
    t = torch.randn(4)
    tt = torch.randn(4, 1)
    tests = [
        [
            add_kernel,
            {
                "in_ptr0": t,
                "in_ptr1": t,
                "out_ptr": t,
                "n_elements": 4,
                "BLOCK_SIZE": 4,
            },
            ["out_ptr"],
        ],
        [
            add_kernel_2d_autotuned,
            {
                "in_ptr0": t,
                "in_ptr1": t,
                "out_ptr": t,
                "x_elements": 4,
                "y_elements": 4,
            },
            ["out_ptr"],
        ],
        [
            indirection_kernel,
            {
                "in_ptr0": t,
                "out_ptr": t,
                "n_elements": 4,
                "BLOCK_SIZE": 4,
                "ACTIVATION": "mul2_inplace_kernel",
            },
            ["in_ptr0", "out_ptr"],
        ],
        [
            indirection_kernel,
            {
                "in_ptr0": t,
                "out_ptr": t,
                "n_elements": 4,
                "BLOCK_SIZE": 4,
                "ACTIVATION": "add_kernel",
            },
            ["out_ptr"],
        ],
        [
            mul2_inplace_kernel,
            {"ptr": t, "n_elements": 4, "BLOCK_SIZE": 4},
            ["ptr"],
        ],
        # Cant optimize since the kernel contains a tl.inline_asm_elementwise
        [
            inline_asm_kernel,
            {"X": t, "Y": t, "Z": t, "n": 4, "BLOCK": 4},
            ["X", "Y", "Z"],
        ],
        [
            add_kernel_with_block_ptr,
            {
                "x_ptr": t,
                "y_ptr": t,
                "output_ptr": t,
                "n_elements": 4,
                "BLOCK_SIZE": 4,
            },
            ["output_ptr"],
        ],
        [
            kernel_with_block_ptr_2d,
            {
                "x_ptr": tt,
                "output_ptr": tt,
                "n_elements": 4,
                "BLOCK_SIZE": 4,
            },
            ["output_ptr"],
        ],
        [
            add_kernel_with_import,
            {
                "in_ptr0": t,
                "in_ptr1": t,
                "out_ptr": t,
                "n_elements": 4,
                "BLOCK_SIZE": 4,
            },
            ["out_ptr"],
        ],
        [
            atomic_add_kernel,
            {
                "in_ptr0": t,
                "in_ptr1": t,
                "out_ptr": t,
                "n_elements": 4,
                "BLOCK_SIZE": 4,
            },
            ["out_ptr"],
        ],
        [
            add_4_times_kernel,
            {
                "in_ptr0": t,
                "in_ptr1": t,
                "out_ptr": t,
                "n_elements": 4,
                "BLOCK_SIZE": 4,
            },
            ["out_ptr"],
        ],
        [
            cond_op_kernel,
            {
                "in_ptr0": t,
                "in_ptr1": t,
                "out_ptr": t,
                "n_elements": 4,
                "BLOCK_SIZE": 4,
            },
            ["out_ptr"],
        ],
    ]
    for kernel, inputs, outputs in tests:
        fn = make_mutation_test(
            # Add default arguments to avoid Python lambda capture pitfall
            # This forces the capture at lambda creation
            lambda kernel=kernel, inputs=inputs, outputs=outputs: (
                kernel,
                inputs,
                outputs,
            )
        )
        name = f"test_mutations_{kernel.fn.__name__}"
        # Poor way to make test names be unique
        while name in MutationTests.__dict__:
            name += "1"

        setattr(MutationTests, name, fn)


common_utils.instantiate_parametrized_tests(KernelTests)


if __name__ == "__main__":
    from torch._inductor.test_case import run_tests

    run_tests()<|MERGE_RESOLUTION|>--- conflicted
+++ resolved
@@ -110,11 +110,7 @@
         # Make sure it is NOT modified
         self.assertEqual(output, torch.zeros_like(t1))
 
-<<<<<<< HEAD
-    @requires_cuda
-=======
-    @requires_gpu
->>>>>>> d21f311a
+    @requires_gpu
     def test_triton_kernel_functionalize(self):
         from functorch import make_fx
         from torch._higher_order_ops.triton_kernel_wrap import kernel_side_table
@@ -167,11 +163,7 @@
     return getitem_1""",
         )
 
-<<<<<<< HEAD
-    @requires_cuda
-=======
-    @requires_gpu
->>>>>>> d21f311a
+    @requires_gpu
     def test_triton_kernel_mutation_type(self):
         from torch._higher_order_ops.triton_kernel_wrap import kernel_side_table
         from torch._subclasses.fake_tensor import FakeTensorMode
@@ -361,11 +353,7 @@
         else:
             self.assertTrue("return (buf0, )" in codes[0])
 
-<<<<<<< HEAD
-    @requires_cuda
-=======
-    @requires_gpu
->>>>>>> d21f311a
+    @requires_gpu
     def test_triton_kernel_caching(self):
         from torch._inductor.utils import run_and_get_code
 
@@ -394,11 +382,7 @@
         self.assertEqual(test, 5 * torch.ones(5, device=GPU_TYPE))
         self.assertTrue("add_kernel_autotuned_1.run" not in code)
 
-<<<<<<< HEAD
-    @requires_cuda
-=======
-    @requires_gpu
->>>>>>> d21f311a
+    @requires_gpu
     def test_triton_kernel_caching_duplicate(self):
         from torch._inductor.utils import run_and_get_code
 
@@ -447,11 +431,7 @@
         self.assertTrue("pass_kernel_0.run" in code)
         self.assertTrue("pass_kernel_1.run" in code)
 
-<<<<<<< HEAD
-    @requires_cuda
-=======
-    @requires_gpu
->>>>>>> d21f311a
+    @requires_gpu
     def test_triton_kernel_various_args(self):
         @triton.autotune(
             configs=[triton.Config({"BLOCK_SIZE": 128})],
@@ -509,11 +489,7 @@
         compiled_result = torch.compile(call_triton)(t1, t2)
         self.assertEqual(torch_result, compiled_result)
 
-<<<<<<< HEAD
-    @requires_cuda
-=======
-    @requires_gpu
->>>>>>> d21f311a
+    @requires_gpu
     def test_triton_kernel_reinplace_inplaceable_pass(self):
         def call_triton(
             x: torch.Tensor,
@@ -609,12 +585,8 @@
         self.assertEqual(float_result, result)
         self.assertEqual(int_result, resulti)
 
-<<<<<<< HEAD
-    @requires_cuda
-=======
     @requires_gpu
     @skipIfXpu
->>>>>>> d21f311a
     @skipIfRocm
     def test_triton_kernel_constants(self):
         @triton.jit
@@ -665,11 +637,7 @@
         # reset back
         CONSTANT_C = prev_c
 
-<<<<<<< HEAD
-    @requires_cuda
-=======
-    @requires_gpu
->>>>>>> d21f311a
+    @requires_gpu
     @common_utils.parametrize("grad", [False, True])
     @common_utils.parametrize("dynamic", [False, True])
     @common_utils.parametrize("backend", ["eager", "aot_eager", "inductor"])
@@ -703,11 +671,7 @@
         output2 = torch.zeros_like(t1, requires_grad=grad)
         self.assertEqual(compiled_func(t1, t2, output2), torch_add)
 
-<<<<<<< HEAD
-    @requires_cuda
-=======
-    @requires_gpu
->>>>>>> d21f311a
+    @requires_gpu
     @common_utils.parametrize("grad", [False, True])
     @common_utils.parametrize("dynamic", [False, True])
     @common_utils.parametrize("backend", ["eager", "aot_eager", "inductor"])
@@ -974,11 +938,7 @@
         compiled_out = torch.compile(f)(x, y)
         self.assertEqual(compiled_out, eager_out)
 
-<<<<<<< HEAD
-    @requires_cuda
-=======
-    @requires_gpu
->>>>>>> d21f311a
+    @requires_gpu
     def test_triton_kernel_out_of_order(self):
         @triton.jit
         def add_kernel(
@@ -1009,11 +969,7 @@
         compiled_out = torch.compile(f)(x, y)
         self.assertEqual(compiled_out, eager_out)
 
-<<<<<<< HEAD
-    @requires_cuda
-=======
-    @requires_gpu
->>>>>>> d21f311a
+    @requires_gpu
     @torch._dynamo.config.patch(capture_dynamic_output_shape_ops=True)
     @torch._dynamo.config.patch(capture_scalar_outputs=True)
     @common_utils.parametrize("backend", ["eager", "aot_eager", "inductor"])
@@ -1046,11 +1002,7 @@
         compiled_out = torch.compile(f, fullgraph=True, backend=backend)(x)
         self.assertEqual(compiled_out, eager_out)
 
-<<<<<<< HEAD
-    @requires_cuda
-=======
-    @requires_gpu
->>>>>>> d21f311a
+    @requires_gpu
     @common_utils.parametrize("dynamic", [False, True])
     def test_triton_kernel_equal_to_1_arg(self, dynamic):
         @triton.jit
@@ -1093,11 +1045,7 @@
             self.assertTrue("equal_to_1=(3,)" in sources[0])
         self.assertEqual(compiled_out, eager_out)
 
-<<<<<<< HEAD
-    @requires_cuda
-=======
-    @requires_gpu
->>>>>>> d21f311a
+    @requires_gpu
     @common_utils.parametrize("dynamic", [False, True])
     def test_triton_kernel_equal_to_1_float_arg(self, dynamic):
         def f(x, y):
@@ -1190,11 +1138,7 @@
 
         self.assertEqual(compiled_out, eager_out)
 
-<<<<<<< HEAD
-    @requires_cuda
-=======
-    @requires_gpu
->>>>>>> d21f311a
+    @requires_gpu
     @common_utils.parametrize("size", [4, 16])
     @common_utils.parametrize("dynamic", [False, True])
     def test_triton_kernel_different_shapes(self, size, dynamic):
@@ -1235,11 +1179,7 @@
 
         self.assertEqual(compiled_out, eager_out)
 
-<<<<<<< HEAD
-    @requires_cuda
-=======
-    @requires_gpu
->>>>>>> d21f311a
+    @requires_gpu
     def test_triton_kernel_reset_to_zero(self):
         @triton.autotune(
             configs=[
@@ -1279,11 +1219,7 @@
         with self.assertRaisesRegex(torch._dynamo.exc.Unsupported, msg):
             f(x, x)
 
-<<<<<<< HEAD
-    @requires_cuda
-=======
-    @requires_gpu
->>>>>>> d21f311a
+    @requires_gpu
     @common_utils.parametrize("dynamic", [False, True])
     @common_utils.parametrize("backend", ["eager", "aot_eager", "inductor"])
     def test_triton_kernel_triton_dtype(self, dynamic, backend):
@@ -1327,11 +1263,7 @@
             )(*args)
             self.assertEqual(compiled_out, eager_out)
 
-<<<<<<< HEAD
-    @requires_cuda
-=======
-    @requires_gpu
->>>>>>> d21f311a
+    @requires_gpu
     @common_utils.parametrize("backend", ["eager", "aot_eager", "inductor"])
     def test_triton_kernel_special_kwargs_with_autotune(self, backend):
         @triton.autotune(
@@ -1376,11 +1308,7 @@
         x = torch.randn(4, device=GPU_TYPE)
         f(x, x)
 
-<<<<<<< HEAD
-    @requires_cuda
-=======
-    @requires_gpu
->>>>>>> d21f311a
+    @requires_gpu
     @common_utils.parametrize("backend", ["eager", "aot_eager", "inductor"])
     def test_triton_kernel_num_ctas(self, backend):
         @triton.jit
@@ -1396,11 +1324,7 @@
         x = torch.randn(4, device=GPU_TYPE)
         f(x)
 
-<<<<<<< HEAD
-    @requires_cuda
-=======
-    @requires_gpu
->>>>>>> d21f311a
+    @requires_gpu
     @common_utils.parametrize("backend", ["eager", "aot_eager", "inductor"])
     def test_triton_kernel_special_kwargs_without_autotune(self, backend):
         @triton.jit
@@ -1441,11 +1365,7 @@
 
 
 def make_mutation_test(fn):
-<<<<<<< HEAD
-    @requires_cuda
-=======
-    @requires_gpu
->>>>>>> d21f311a
+    @requires_gpu
     def test_fn(self):
         from torch._higher_order_ops.triton_kernel_wrap import identify_mutated_tensors
 
