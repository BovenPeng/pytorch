# Owner(s): ["module: inductor"]
# flake8: noqa: B950

import functools
from collections import namedtuple
from typing import Callable, Optional

from unittest import expectedFailure, skip, skipUnless
from unittest.mock import patch

import torch

from torch._dynamo.testing import CompileCounterWithBackend, normalize_gm
from torch._higher_order_ops.flex_attention import flex_attention as flex_attention_hop
from torch._inductor import metrics
from torch._inductor.test_case import TestCase as InductorTestCase
from torch._inductor.utils import run_and_get_code
from torch.nn.attention._flex_attention import (
    _causal,
    _compose,
<<<<<<< HEAD
    _flex_attention,
=======
    _create_empty_block_mask,
>>>>>>> 6f275ae4
    _generate_alibi_bias,
    _identity,
    _rel_bias,
    _rel_causal,
    create_block_mask,
    flex_attention,
)
from torch.testing import FileCheck
from torch.testing._internal import common_utils
from torch.testing._internal.common_cuda import PLATFORM_SUPPORTS_BF16
from torch.utils._triton import has_triton

# Skip tests if Triton is not available
supported_platform = skipUnless(
    torch.cuda.is_available()
    and torch.version.hip is None
    and has_triton()
    and torch.cuda.get_device_capability() >= (8, 0),
    "Requires CUDA and Triton",
)

Tolerances = namedtuple("Tolerances", ["atol", "rtol"])
torch.set_float32_matmul_precision("high")

index = torch.ops.aten.index


<<<<<<< HEAD
def create_attention(score_mod):
    return functools.partial(_flex_attention, score_mod=score_mod)
=======
def rmse(ref, res):
    """
    Calculate root mean squared error
    """
    return torch.sqrt(torch.mean(torch.square(ref - res)))


def create_attention(score_mod, block_mask):
    return functools.partial(flex_attention, score_mod=score_mod, block_mask=block_mask)


def create_block_mask_test(score_mod, query, key):
    block_mask = create_block_mask(
        score_mod, 1, 1, query.shape[-2], key.shape[-2], query.device
    )
    return block_mask
>>>>>>> 6f275ae4


test_dtypes = (
    [torch.float16, torch.bfloat16, torch.float32]
    if PLATFORM_SUPPORTS_BF16
    else [torch.float16, torch.float32]
)

test_dtypes_fast = [torch.float16]


# --------- Useful score mod functions for testing ---------
def _inverse_causal(score, b, h, m, n):
    return torch.where(m <= n, score, float("-inf"))


def _times_two(score, b, h, m, n):
    """Joint graph needed for correctness"""
    return score * 2


def _squared(score, b, h, m, n):
    """Joint graph needed for correctness"""
    return score * score


def _head_offset(dtype: torch.dtype):
    """Captured Buffer"""
    head_offset = torch.rand(H, device="cuda", dtype=dtype)

    def score_mod(score, b, h, m, n):
        return score * head_offset[h]

    return score_mod


def _trig(score, b, h, m, n):
    """Joint graph needed for correctness"""
    return torch.sin(torch.cos(score)) + torch.tan(b)


def _trig2(score, b, h, m, n):
    """Branching joint graph"""
    cos_score = torch.cos(score)
    sin_score = torch.sin(score)
    z = cos_score * sin_score + torch.tan(b)
    return z


test_score_mods = [
    _identity,
    _times_two,
    _squared,
    _causal,
    _inverse_causal,
    _rel_bias,
    _rel_causal,
    _generate_alibi_bias(8),
]

captured_buffers_map = {
    "_head_offset": _head_offset,
}

B = 4
H = 8
S = 2048
D = 64


def query_key_value_clones(
    query: torch.Tensor,
    key: torch.Tensor,
    value: torch.Tensor,
    dtype: torch.dtype = None,
):
    """Clones the query, key, and value tensors and moves them to the specified dtype."""
    if dtype is None:
        dtype = query.dtype
    query_ref = query.clone().detach().to(dtype).requires_grad_(query.requires_grad)
    key_ref = key.clone().detach().to(dtype).requires_grad_(key.requires_grad)
    value_ref = value.clone().detach().to(dtype).requires_grad_(value.requires_grad)
    return query_ref, key_ref, value_ref


class TestFlexAttention(InductorTestCase):
    def _check_equal(
        self,
        golden_out: torch.Tensor,
        ref_out: torch.Tensor,
        compiled_out: torch.Tensor,
        fudge_factor: float,
        tensor_name: Optional[str] = None,
    ):
        compiled_error = (golden_out - compiled_out).abs().mean()
        ref_error = (golden_out - ref_out).abs().mean()
        if torch.isnan(compiled_error).any() and not torch.isnan(ref_error).any():
            self.assertTrue(False, "Output/Grad with NaN")
        if compiled_error > ref_error * fudge_factor:
            name = tensor_name if tensor_name is not None else ""
            msg = f"{name} Compiled error {compiled_error} is greater than ref error {ref_error} by more than {fudge_factor}X."
            self.assertTrue(False, msg)

    def _check_out_and_grad(
        self,
        golden_out: torch.Tensor,
        ref_out: torch.Tensor,
        compiled_out: torch.Tensor,
        q_gold: torch.Tensor,
        q_ref: torch.Tensor,
        q: torch.Tensor,
        k_gold: torch.Tensor,
        k_ref: torch.Tensor,
        k: torch.Tensor,
        v_gold: torch.Tensor,
        v_ref: torch.Tensor,
        v: torch.Tensor,
    ):
        dtype = ref_out.dtype
        with torch.no_grad():
            # Note, it seems like we really are less accurate than the float32
            # computation, likely due to the online softmax
            if dtype == torch.float32:
                fudge_factor = 10.0
            else:
                fudge_factor = 1.1

            # Checkout output
            self._check_equal(golden_out, ref_out, compiled_out, fudge_factor, "Out")

            # Check gradients
            q_fudge_factor = 1.0 * fudge_factor
            self._check_equal(
                q_gold.grad, q_ref.grad, q.grad, q_fudge_factor, "Grad_Query"
            )
            k_fudge_factor = 1.0 * fudge_factor
            self._check_equal(
                k_gold.grad, k_ref.grad, k.grad, k_fudge_factor, "Grad_Key"
            )
            v_fudge_factor = 1.0 * fudge_factor
            self._check_equal(
                v_gold.grad, v_ref.grad, v.grad, v_fudge_factor, "Grad_Value"
            )

    def run_test(
        self,
        score_mod: Callable,
        dtype: torch.dtype = torch.float16,
        Q_B: int = B,
        Q_H: int = H,
        Q_S: int = S,
        Q_D: int = D,
        KV_B: int = B,
        KV_H: int = H,
        KV_S: int = S,
        KV_D: int = D,
    ):
        sdpa_partial = create_attention(score_mod)
        compiled_sdpa = torch.compile(sdpa_partial)
        q = torch.randn(
            (Q_B, Q_H, Q_S, Q_D), dtype=dtype, device="cuda", requires_grad=True
        )
        k = torch.randn(
            (KV_B, KV_H, KV_S, KV_D), dtype=dtype, device="cuda", requires_grad=True
        )
        v = torch.randn(
            (KV_B, KV_H, KV_S, KV_D), dtype=dtype, device="cuda", requires_grad=True
        )
        q_ref, k_ref, v_ref = query_key_value_clones(q, k, v)
        q_gold, k_gold, v_gold = query_key_value_clones(q, k, v, torch.float64)
<<<<<<< HEAD
=======
        block_mask = create_block_mask_test(score_mod, q, k)
        sdpa_partial = create_attention(score_mod, block_mask)
        compiled_sdpa = torch.compile(sdpa_partial)
>>>>>>> 6f275ae4
        golden_out = sdpa_partial(q_gold, k_gold, v_gold)
        ref_out = sdpa_partial(q_ref, k_ref, v_ref)
        compiled_out = compiled_sdpa(q, k, v)

        backward_grad = torch.randn((Q_B, Q_H, Q_S, Q_D), dtype=dtype, device="cuda")

        golden_out.backward(backward_grad.to(torch.float64))
        ref_out.backward(backward_grad)
        compiled_out.backward(backward_grad)

        self._check_out_and_grad(
            golden_out,
            ref_out,
            compiled_out,
            q_gold,
            q_ref,
            q,
            k_gold,
            k_ref,
            k,
            v_gold,
            v_ref,
            v,
        )

    def run_dynamic_test(
        self,
        score_mod: Callable,
        dtype: torch.dtype = torch.float16,
        B: int = B,
        H: int = H,
        S: int = S,
        D: int = D,
    ):
        sdpa_partial = create_attention(score_mod)
        # The first eager batch, shape (B, H, S, D)
        q1 = torch.randn((B, H, S, D), dtype=dtype, device="cuda", requires_grad=True)
        k1 = torch.randn((B, H, S, D), dtype=dtype, device="cuda", requires_grad=True)
        v1 = torch.randn((B, H, S, D), dtype=dtype, device="cuda", requires_grad=True)
        q1_ref, k1_ref, v1_ref = query_key_value_clones(q1, k1, v1)
        q1_gold, k1_gold, v1_gold = query_key_value_clones(q1, k1, v1, torch.float64)
        ref_out1 = sdpa_partial(q1_ref, k1_ref, v1_ref)
        golden_out1 = sdpa_partial(q1_gold, k1_gold, v1_gold)

        backward_grad1 = torch.randn((B, H, S, D), dtype=dtype, device="cuda")

        golden_out1.backward(backward_grad1.to(torch.float64))
        ref_out1.backward(backward_grad1)

        # The second eager batch, shape (B * 2, H, S / 2, D)
        B = int(B * 2)
        S = int(S / 2)
        q2 = torch.randn((B, H, S, D), dtype=dtype, device="cuda", requires_grad=True)
        k2 = torch.randn((B, H, S, D), dtype=dtype, device="cuda", requires_grad=True)
        v2 = torch.randn((B, H, S, D), dtype=dtype, device="cuda", requires_grad=True)
        q2_ref, k2_ref, v2_ref = query_key_value_clones(q2, k2, v2)
        q2_gold, k2_gold, v2_gold = query_key_value_clones(q2, k2, v2, torch.float64)
        ref_out2 = sdpa_partial(q2_ref, k2_ref, v2_ref)
        golden_out2 = sdpa_partial(q2_gold, k2_gold, v2_gold)

        backward_grad2 = torch.randn((B, H, S, D), dtype=dtype, device="cuda")

        golden_out2.backward(backward_grad2.to(torch.float64))
        ref_out2.backward(backward_grad2)

        # Need to clear dynamo counters, since flex attention eager mode also uses dynamo tracing.
        # We check dynamo counters["frames"]["ok"] to ensure there is no re-compilation.
        torch._dynamo.reset()
        # Compiling with dynamic shape in the first batch.
        compiled_sdpa = torch.compile(sdpa_partial, dynamic=True)
        compiled_out1 = compiled_sdpa(q1, k1, v1)
        compiled_out1.backward(backward_grad1)

        self._check_out_and_grad(
            golden_out1,
            ref_out1,
            compiled_out1,
            q1_gold,
            q1_ref,
            q1,
            k1_gold,
            k1_ref,
            k1,
            v1_gold,
            v1_ref,
            v1,
        )
        self.assertEqual(torch._dynamo.utils.counters["frames"]["ok"], 1)

        # No re-compilation, use the compiled dynamic shape version.
        compiled_out2 = compiled_sdpa(q2, k2, v2)
        compiled_out2.backward(backward_grad2)
        self._check_out_and_grad(
            golden_out2,
            ref_out2,
            compiled_out2,
            q2_gold,
            q2_ref,
            q2,
            k2_gold,
            k2_ref,
            k2,
            v2_gold,
            v2_ref,
            v2,
        )
        self.assertEqual(torch._dynamo.utils.counters["frames"]["ok"], 1)

    def run_automatic_dynamic_test(
        self,
        score_mod: Callable,
        dtype: torch.dtype = torch.float16,
        B: int = B,
        H: int = H,
        S: int = S,
        D: int = D,
    ):
        sdpa_partial = create_attention(score_mod)
        # The first eager batch, shape (B, H, S, D)
        q1 = torch.randn((B, H, S, D), dtype=dtype, device="cuda")
        k1 = torch.randn((B, H, S, D), dtype=dtype, device="cuda")
        v1 = torch.randn((B, H, S, D), dtype=dtype, device="cuda")
        golden_out1 = sdpa_partial(
            q1.to(torch.float64), k1.to(torch.float64), v1.to(torch.float64)
        )
        ref_out1 = sdpa_partial(q1, k1, v1)

        # The second eager batch, shape (B * 2, H, S / 2, D)
        B = int(B * 2)
        S = int(S / 2)
        q2 = torch.randn((B, H, S, D), dtype=dtype, device="cuda")
        k2 = torch.randn((B, H, S, D), dtype=dtype, device="cuda")
        v2 = torch.randn((B, H, S, D), dtype=dtype, device="cuda")
        golden_out2 = sdpa_partial(
            q2.to(torch.float64), k2.to(torch.float64), v2.to(torch.float64)
        )
        ref_out2 = sdpa_partial(q2, k2, v2)

        # The third eager batch, shape (B * 4, H, S / 4, D)
        B = int(B * 2)
        S = int(S / 2)
        q3 = torch.randn((B, H, S, D), dtype=dtype, device="cuda")
        k3 = torch.randn((B, H, S, D), dtype=dtype, device="cuda")
        v3 = torch.randn((B, H, S, D), dtype=dtype, device="cuda")
        golden_out3 = sdpa_partial(
            q3.to(torch.float64), k3.to(torch.float64), v3.to(torch.float64)
        )
        ref_out3 = sdpa_partial(q3, k3, v3)

        # Need to clear dynamo counters, since flex attention eager mode also uses dynamo tracing.
        # We check dynamo counters["frames"]["ok"] to ensure:
        # 1, the first batch is compiled with static shape
        # 2, the second batch is compiled with dynamic shape
        # 3, no re-compilation in the third batch
        torch._dynamo.reset()

        # Note, it seems like we really are less accurate than the float32
        # computation, likely due to the online softmax
        if dtype == torch.float32:
            fudge_factor = 10.0
        else:
            fudge_factor = 1.1

        # The first batch.
        compiled_sdpa = torch.compile(sdpa_partial)
        compiled_out1 = compiled_sdpa(q1, k1, v1)
        self._check_equal(golden_out1, ref_out1, compiled_out1, fudge_factor)
        self.assertEqual(torch._dynamo.utils.counters["frames"]["ok"], 1)

        # The second batch (automatic dynamic).
        compiled_out2 = compiled_sdpa(q2, k2, v2)
        self._check_equal(golden_out2, ref_out2, compiled_out2, fudge_factor)
        self.assertEqual(torch._dynamo.utils.counters["frames"]["ok"], 2)

        # The third batch (no re-compilation).
        compiled_out3 = compiled_sdpa(q3, k3, v3)
        self._check_equal(golden_out3, ref_out3, compiled_out3, fudge_factor)
        self.assertEqual(torch._dynamo.utils.counters["frames"]["ok"], 2)

    @supported_platform
    @common_utils.parametrize("dtype", test_dtypes)
    @common_utils.parametrize("score_mod", test_score_mods)
    def test_builtin_score_mods(self, dtype: torch.dtype, score_mod: Callable):
        self.run_test(score_mod, dtype)

    @supported_platform
    @common_utils.parametrize("dtype", test_dtypes)
    @common_utils.parametrize("score_mod", test_score_mods)
    def test_builtin_score_mods_dynamic(self, dtype: torch.dtype, score_mod: Callable):
        self.run_dynamic_test(score_mod, dtype)

    @supported_platform
    @common_utils.parametrize("dtype", test_dtypes)
    @common_utils.parametrize("score_mod", test_score_mods)
    def test_builtin_score_mods_automatic_dynamic(
        self, dtype: torch.dtype, score_mod: Callable
    ):
        self.run_automatic_dynamic_test(score_mod, dtype)

    @supported_platform
    @common_utils.parametrize("dtype", test_dtypes_fast)
    @common_utils.parametrize("score_mod", test_score_mods)
    def test_builtin_score_mods_different_seqlen(
        self, dtype: torch.dtype, score_mod: Callable
    ):
        self.run_test(
            score_mod,
            dtype,
            B,
            H,
            S // 2,  # Seqlen of Q is different from seqlen of K/V
            D,
            B,
            H,
            S,
            D,
        )

    test_strides = [
        ((H * S * D, S * D, D, 1), 997),  # offset
        ((H * D, D, B * H * D, 1), 499),  # transposed dimensions
        ((H * S * D, D, H * D, 1), 0),  # heads/sequence transposed
        (
            (S * (D + 1), B * S * (D + 1), (D + 1), 1),
            293,
        ),  # additional buffer on one dim
        (
            (1, D, (B + 1) * (H + 1) * D, 1),
            97,
        ),  # additional buffer on multiple dim + shared dimension
    ]

    @supported_platform
    @common_utils.parametrize("dtype", test_dtypes_fast)
    @common_utils.parametrize(
        "q_s", test_strides[:2]
    )  # TODO: fix layout for query braodcasting
    @common_utils.parametrize(
        "k_s,v_s",
        [
            (test_strides[0], test_strides[0]),
            (test_strides[0], test_strides[1]),
            (test_strides[2], test_strides[3]),
            (test_strides[3], test_strides[1]),
            # (test_strides[2], test_strides[4]), # TODO: Doesn't work for
            # broadcasting reasons i think
        ],
    )
    @common_utils.parametrize("do_s", test_strides[:3])
    def test_strided_inputs(self, dtype: torch.dtype, q_s, k_s, v_s, do_s):
        q1 = torch.randn((B * H * S * D * 2), dtype=dtype, device="cuda")
        k1 = torch.randn((B * H * S * D * 2), dtype=dtype, device="cuda")
        v1 = torch.randn((B * H * S * D * 2), dtype=dtype, device="cuda")
        do1 = torch.randn((B * H * S * D * 2), dtype=dtype, device="cuda")

        q_shape = (B, H, S // 2, D)
        k_shape = (B, H, S, D)
        v_shape = (B, H, S, D)
        do_shape = (B, H, S // 2, D)

        def coerce_to_strides(val, shape, strides):
            strides, offset = strides
            val_max = [x * (y - 1) for x, y in zip(strides, shape)]
            assert sum(val_max) + offset < B * H * S * D * 2
            assert strides[-1] == 1
            return torch.as_strided(val, shape, strides, offset).requires_grad_(True)

        q = coerce_to_strides(q1, q_shape, q_s)
        k = coerce_to_strides(k1, k_shape, k_s)
        v = coerce_to_strides(v1, v_shape, v_s)
        do = coerce_to_strides(do1, do_shape, do_s)

        sdpa_partial = create_attention(score_mod=_generate_alibi_bias(8))
        compiled_sdpa = torch.compile(sdpa_partial)
        ref_out = sdpa_partial(q, k, v)
        compiled_out = compiled_sdpa(q, k, v)

        tolerance = Tolerances(atol=2e-1, rtol=2e-1)
        torch.testing.assert_close(
            ref_out, compiled_out, atol=tolerance.atol, rtol=tolerance.rtol
        )
<<<<<<< HEAD
=======
        ref_out.backward(do)
        ref_grads = [q.grad, k.grad, v.grad]
        q.grad = None
        k.grad = None
        v.grad = None

        compiled_out.backward(do)
        compiled_grads = [q.grad, k.grad, v.grad]
        q.grad = None
        k.grad = None
        v.grad = None
        torch.testing.assert_close(
            compiled_grads[0], ref_grads[0], atol=tolerance.atol, rtol=tolerance.rtol
        )
        torch.testing.assert_close(
            compiled_grads[1], ref_grads[1], atol=tolerance.atol, rtol=tolerance.rtol
        )
        torch.testing.assert_close(
            compiled_grads[2], ref_grads[2], atol=tolerance.atol, rtol=tolerance.rtol
        )

    @supported_platform
    def test_doc_mask_sparse(self):
        document_id = torch.zeros(S, dtype=torch.int, device="cuda")
        for i in range(0, S, 256):
            document_id[i : i + 256] = i // 256

        def document_masking_causal(score, b, h, q_idx, kv_idx):
            causal_mask = q_idx >= kv_idx
            document_mask = document_id[q_idx] == document_id[kv_idx]
            return torch.where(causal_mask & document_mask, score, -float("inf"))

        self.run_test(document_masking_causal, torch.float16)

    @supported_platform
    def test_index_multiple(self):
        bias = torch.randn(B, S, device="cuda")

        def index_multiple(score, b, h, q_idx, kv_idx):
            return score + bias[b][q_idx]

        self.run_test(index_multiple, torch.float16)

    @supported_platform
    def test_index_weird1(self):
        bias = torch.randn(4, B, H, S, device="cuda")

        def index_weird1(score, b, h, q_idx, kv_idx):
            return score + bias[0][b, h][q_idx]

        self.run_test(index_weird1, torch.float16)

    @supported_platform
    def test_index_weird2(self):
        bias = torch.randn(B, H, 4, S, device="cuda")
        which_bias = torch.tensor(0, device="cuda")

        def index_weird2(score, b, h, q_idx, kv_idx):
            return score + bias[b][h][which_bias, q_idx]

        self.run_test(index_weird2, torch.float16)
>>>>>>> 6f275ae4

    @supported_platform
    @common_utils.parametrize("dtype", test_dtypes)
    def test_skip_odd_keys(self, dtype: torch.dtype):
        def score_mod(score, b, h, q, kv):
            return torch.where(kv % 2 == 0, score, float("-inf"))

        self.run_test(score_mod, dtype)

    @supported_platform
    @common_utils.parametrize("dtype", test_dtypes)
    def test_function_composition(self, dtype: torch.dtype):
        def score_mod_1(score, b, h, m, n):
            return score + (m - n)

        def score_mod_2(score, b, h, m, n):
            return torch.where(m <= n, score, float("-inf"))

        composed_score_mod = _compose(score_mod_1, score_mod_2)

        self.run_test(composed_score_mod, dtype)

    @supported_platform
    @common_utils.parametrize("dtype", test_dtypes)
    def test_captured_buffers(self, dtype: torch.dtype):
        head_offset = torch.rand(H, device="cuda", dtype=dtype)

        def score_mod(score, b, h, m, n):
            return score + head_offset[h]

        self.run_test(score_mod, dtype)

    @supported_platform
    @common_utils.parametrize("dtype", test_dtypes)
    def test_captured_buffers_all_dims(self, dtype: torch.dtype):
        head_scale = torch.randn(H, device="cuda")
        batch_scale = torch.randn(B, device="cuda")
        tok_scale = torch.randn(S, device="cuda")

        def all_bias(score, batch, head, token_q, token_kv):
            score = score + tok_scale[token_q]
            score = score + batch_scale[batch]
            score = score + head_scale[head]
            return score

        self.run_test(all_bias, dtype)

    @supported_platform
    @common_utils.parametrize("dtype", test_dtypes_fast)
    def test_seq_masking(self, dtype):
        seq_idx = torch.zeros(S, device="cuda", dtype=torch.bool)
        seq_idx[S // 2 :] = 1

        def seq_mask_mod(score, b, h, q, kv):
            return torch.where(seq_idx[q] == seq_idx[kv], score, float("-inf"))

        self.run_test(seq_mask_mod, dtype)

    @supported_platform
    @common_utils.parametrize("dtype", test_dtypes_fast)
    def test_load_from_bias_seq_only(self, dtype):
        bias = torch.randn(S, S, device="cuda", dtype=dtype)

        def bias_mod(score, b, h, q, kv):
            return score + bias[q, kv]

        self.run_test(bias_mod, dtype)

    @supported_platform
    @common_utils.parametrize("dtype", test_dtypes_fast)
    def test_load_from_bias_seq_batch(self, dtype):
        bias = torch.randn(B, S, S, device="cuda", dtype=dtype)

        def bias_mod(score, b, h, q, kv):
            return score + bias[b, q, kv]

        self.run_test(bias_mod, dtype)

    @supported_platform
    @common_utils.parametrize("dtype", test_dtypes_fast)
    def test_load_from_bias_head_seq_batch(self, dtype):
        bias = torch.randn(B, H, S, S, device="cuda", dtype=dtype)

        def bias_mod(score, b, h, q, kv):
            return score + bias[b, h, q, kv]

        self.run_test(bias_mod, dtype)

    @supported_platform
    @common_utils.parametrize("dtype", test_dtypes_fast)
    def test_load_rel_bias(self, dtype):
        rel_bias = torch.randn(2 * S, device="cuda", dtype=dtype)

        def bias_mod(score, b, h, q, kv):
            return score + rel_bias[(q - kv) + S]

        self.run_test(bias_mod, dtype)

    @supported_platform
    @common_utils.parametrize("dtype", test_dtypes_fast)
    def test_dependent_causal_bidirectional(self, dtype):
        num_bidirectional = torch.randint(0, S, (B,), device="cuda", dtype=torch.int32)

        def bias_mod(score, b, h, q, kv):
            causal_attention = q >= kv
            cur_num_bidirectional = num_bidirectional[b]
            bidirectional_attention_on_video = (q <= cur_num_bidirectional) & (
                kv <= cur_num_bidirectional
            )
            return torch.where(
                bidirectional_attention_on_video | causal_attention,
                score,
                -float("inf"),
            )

        self.run_test(bias_mod, dtype)

    @supported_platform
    @common_utils.parametrize("dtype", test_dtypes_fast)
    def test_natten_2d(self, dtype):
        H = 32
        W = S // H
        WINDOW = 3
        assert W * H == S

        def get_x_y(idx):
            # This should be a floor divide, but we don't support that properly
            return idx / W, idx % W

        def natten_mask(score, b, h, q, kv):
            q_x, q_y = get_x_y(q)
            kv_x, kv_y = get_x_y(kv)
            return torch.where(
                ((q_x - kv_x).abs() <= WINDOW) | ((q_y - kv_y).abs() <= WINDOW),
                score,
                float("-inf"),
            )

        self.run_test(natten_mask, dtype)

    @supported_platform
    @common_utils.parametrize("dtype", test_dtypes_fast)
    def test_subgraph_respect_decompostion(self, dtype):
        from torch._decomp import core_aten_decompositions
        from torch.fx.experimental.proxy_tensor import make_fx

        def score_mod_func(score, b, h, q, kv):
            return score - q // (1 + kv)

        make_tensor = functools.partial(
            torch.randn,
            (2, 2, 128, 4),
            device="cuda",
            dtype=torch.float64,
            requires_grad=True,
        )
        query, key, value = make_tensor(), make_tensor(), make_tensor()
        # floor_div is not decomposed in decompostion_table is empty
        attention = functools.partial(flex_attention, score_mod=score_mod_func)
        gm = make_fx(attention, decomposition_table={})(query, key, value)
        self.assertExpectedInline(
            gm.sdpa_score0.code.strip(),
            """\
def forward(self, arg0_1, arg1_1, arg2_1, arg3_1, arg4_1):
    add = torch.ops.aten.add.Tensor(arg4_1, 1);  arg4_1 = None
    floor_divide = torch.ops.aten.floor_divide.default(arg3_1, add);  arg3_1 = add = None
    sub = torch.ops.aten.sub.Tensor(arg0_1, floor_divide);  arg0_1 = floor_divide = None
    return sub""",
        )

        # floor_div is decomposed for core_aten_decompositions
        gm = make_fx(attention, decomposition_table=core_aten_decompositions())(
            query, key, value
        )
        self.assertExpectedInline(
            gm.sdpa_score0.code.strip(),
            """\
def forward(self, arg0_1, arg1_1, arg2_1, arg3_1, arg4_1):
    add = torch.ops.aten.add.Tensor(arg4_1, 1);  arg4_1 = None
    div = torch.ops.aten.div.Tensor_mode(arg3_1, add, rounding_mode = 'floor');  arg3_1 = add = None
    sub = torch.ops.aten.sub.Tensor(arg0_1, div);  arg0_1 = div = None
    return sub""",
        )

    @supported_platform
    @common_utils.parametrize("dtype", test_dtypes_fast)
    def test_silu_on_score(self, dtype):
        def silu_score(score, b, h, q, kv):
            return torch.nn.functional.silu(score)

        self.run_test(silu_score, dtype)

    @supported_platform
    @common_utils.parametrize("dtype", test_dtypes_fast)
    def test_padded_dense_causal(self, dtype):
        seq_len = torch.arange(B, device="cuda", dtype=torch.int32) + 1

        def create_padded_dense_wrapper(orig_score_mod):
            def njt_score_mod(qk, b, h, q, kv):
                return torch.where(
                    qk <= seq_len[b], orig_score_mod(qk, b, h, q, kv), -float("inf")
                )

            return njt_score_mod

        causal_njt = create_padded_dense_wrapper(_causal)

        self.run_test(causal_njt, dtype)

    @supported_platform
    @common_utils.parametrize("dtype", test_dtypes_fast)
    def test_captured_scale(self, dtype):
        scale = torch.ones((), device="cuda", dtype=torch.int32)

        def score_mod_scale(qk, b, h, q, kv):
            return qk + scale

        self.run_test(score_mod_scale, dtype)

    @supported_platform
    @common_utils.parametrize("dtype", test_dtypes_fast)
    def test_recompile_changed_score_mod(self, dtype):
        scale = torch.ones((), device="cuda", dtype=torch.int32)
        ADD = True

        def score_mod_scale(qk, b, h, q, kv):
            if ADD:
                return qk + scale
            else:
                return qk * scale

        self.run_test(score_mod_scale, dtype)
        ADD = False
        self.run_test(score_mod_scale, dtype)

    @supported_platform
    @expectedFailure  # If we capture a tensor then we can perform a reduction on it, and that shouldn't be allowed
    @common_utils.parametrize("dtype", test_dtypes_fast)
    def test_captured_reduction(self, dtype):
        scale = torch.randn((B, 8), device="cuda")

        def score_mod_scale(qk, b, h, q, kv):
            return qk + scale[b].sum(dim=-1)

        self.run_test(score_mod_scale, dtype)

    @supported_platform
    def test_multiple_score_mod_calls(self):
        query = torch.randn((1, 8, 1024, 64), dtype=torch.float32, device="cuda")
        keys = [
            torch.randn((1, 8, 1024, 64), dtype=torch.float32, device="cuda")
            for _ in range(2)
        ]
        values = [
            torch.randn((1, 8, 1024, 64), dtype=torch.float32, device="cuda")
            for _ in range(2)
        ]

        def scoremod_1(qk, b, h, q, kv):
            return qk + (q - kv)

        def scoremod_2(qk, b, h, q, kv):
            return torch.where(q >= kv, qk, -float("inf"))

        def f(q, k1, k2, v1, v2):
            q2 = flex_attention(q, k1, v1, score_mod=scoremod_1)
            return flex_attention(q2, k2, v2, score_mod=scoremod_2)

        out = f(query, *keys, *values)
        out2 = torch.compile(f)(query, *keys, *values)
        tolerance = Tolerances(atol=2e-1, rtol=2e-1)
        torch.testing.assert_close(out, out2, atol=tolerance.atol, rtol=tolerance.rtol)

    @supported_platform
    def test_multiple_score_mod_calls2(self):
        query = torch.randn((1, 8, 1024, 64), dtype=torch.float32, device="cuda")
        keys = [
            torch.randn((1, 8, 1024, 64), dtype=torch.float32, device="cuda")
            for _ in range(3)
        ]
        values = [
            torch.randn((1, 8, 1024, 64), dtype=torch.float32, device="cuda")
            for _ in range(3)
        ]

        def scoremod_1(qk, b, h, q, kv):
            return qk + (q - kv)

        def scoremod_2(qk, b, h, q, kv):
            return torch.where(q >= kv, qk, -float("inf"))

        attention1 = functools.partial(flex_attention, score_mod=scoremod_1)

        def f(q, k1, k2, k3, v1, v2, v3):
            q2 = attention1(q, k1, v1)
            q3 = flex_attention(q2, k2, v2, score_mod=scoremod_2)
            return flex_attention(q3, k3, v3, score_mod=scoremod_1)

        out = f(query, *keys, *values)
        out2 = torch.compile(f)(query, *keys, *values)
        self.assertTrue((out - out2).abs().mean() < 1e-2)

    @supported_platform
    def test_inputs_are_realized(self):
        def f(q, k, v):
            x = torch.randn(1024, device="cuda")
            x = x * 2

            def func(qk, b, h, q, kv):
                return qk + x[q]

            return flex_attention(q.sin(), k, v, score_mod=func).cos()

        q, k, v = (
            torch.randn(1, 8, 1024, 64, device="cuda", requires_grad=True)
            for _ in range(3)
        )
        ref = f(q, k, v)
        out = torch.compile(f)(q, k, v)
        self.assertTrue((ref - out).abs().mean() < 1e-2)
        gradOut = torch.randn_like(q)

        ref_grads = torch.autograd.grad(ref, (q, k, v), gradOut)
        out_grads = torch.autograd.grad(out, (q, k, v), gradOut)
        for ref, out in zip(ref_grads, out_grads):
            self.assertTrue((ref - out).abs().mean() < 1e-2)

    @supported_platform
    def test_make_block_mask(self):
        def causal_mask(score, b, h, q_idx, kv_idx):
            return torch.where(q_idx >= kv_idx, score, -float("inf"))

        block_mask_a = create_block_mask(causal_mask, 1, 1, 512, 512, _compile=True)
        block_mask_b = create_block_mask(causal_mask, 1, 1, 512, 512, _compile=False)
        self.assertEqual(block_mask_a.kv_num_blocks, block_mask_b.kv_num_blocks)
        self.assertEqual(block_mask_a.kv_indices, block_mask_b.kv_indices)
        self.assertEqual(block_mask_a.q_num_blocks, block_mask_b.q_num_blocks)

    @supported_platform
    def test_epilogue_fused(self):
        @torch.compile
        def f(q, k, v):
            out = flex_attention(q, k, v)
            return out.cos()

        q, k, v = (torch.randn(1, 8, 1024, 64, device="cuda") for _ in range(3))
        metrics.reset()
<<<<<<< HEAD
        f(q, k, v)
=======
        _, code = run_and_get_code(f, q, k, v)
        # TODO: attention output is not being DCE'd
        fc = FileCheck()
        fc.check("triton_tem_fused")  # template call
        fc.check_not("poi_fused_cos")  # No cos pointwise operation
        fc.run(code[0])
>>>>>>> 6f275ae4
        accessed_bytes = 1 * 8 * 1024 * 64 * torch.float32.itemsize
        num_accesses = 4  # q, k, v reads, one output.
        # TODO: Get rid of this fudge factor
        # We need this fudge factor for now, since
        # 1. For some reason we materialize the output of the attention unnecessarily (it's related to the mutation somehow)
        # 2. We also write the extraneous logsumexp
        num_accesses += 2
        self.assertLess(metrics.num_bytes_accessed, accessed_bytes * num_accesses)

    @supported_platform
    @common_utils.parametrize("dtype", test_dtypes)
    def test_njt_causal(self, dtype):
        offsets = torch.tensor(
            [0, 1024, 1024 + 512, S], device="cuda", dtype=torch.int32
        )
        seq_idx = torch.zeros(S, device="cuda", dtype=torch.int32)
        for idx in range(len(offsets) - 1):
            seq_idx[offsets[idx] : offsets[idx + 1]] = idx

        def create_njt_wrapper(orig_score_mod, offsets, seq_idx):
            def njt_score_mod(qk, b, h, q, kv):
                q_nested = q - offsets[seq_idx[q]]
                kv_nested = kv - offsets[seq_idx[kv]]
                return orig_score_mod(qk, b, h, q_nested, kv_nested)

            return njt_score_mod

        causal_njt = create_njt_wrapper(_causal, offsets, seq_idx)

        self.run_test(causal_njt, dtype)

    @supported_platform
    def test_mixed_dtypes_fails(self):
        query = torch.randn((1, 1, 1024, 64), dtype=torch.float32, device="cuda")
        key = torch.randn((1, 1, 1024, 64), dtype=torch.float16, device="cuda")
        value = torch.randn((1, 1, 1024, 64), dtype=torch.float16, device="cuda")
        with self.assertRaisesRegex(
            ValueError, "Expected query, key, and value to have the same dtype"
        ):
            flex_attention(query, key, value, _identity)

    @supported_platform
    @patch.object(torch._inductor.config, "max_autotune", True)
    def test_max_autotune(self):
        def score_mod(score, b, h, m, n):
            return score * 2

        self.run_test(score_mod)

    @supported_platform
    @skip("TODO: Figure out why this is erroring")
    @patch.object(torch._inductor.config, "max_autotune", True)
    def test_max_autotune_with_captured(self):
        head_scale = torch.randn(H, device="cuda")
        batch_scale = torch.randn(B, device="cuda")
        tok_scale = torch.randn(S, device="cuda")

        def bias_mod(score, batch, head, token_q, token_kv):
            score = score + tok_scale[token_q]
            score = score + batch_scale[batch]
            score = score + head_scale[head]
            return score

        self.run_test(bias_mod)

    @supported_platform
<<<<<<< HEAD
=======
    def test_autograd_function_in_score_mod(self):
        class ApplyMask(torch.autograd.Function):
            generate_vmap_rule = True

            @staticmethod
            def forward(a, mask):
                return torch.where(mask, a, -float("inf"))

            @staticmethod
            def setup_context(ctx, inputs, output):
                _, mask = inputs
                ctx.mark_non_differentiable(mask)
                pass

            @staticmethod
            def backward(ctx, i):
                return i, None

        def score_mod(score, b, h, q, kv):
            return ApplyMask.apply(score, q <= kv)

        func = torch.compile(flex_attention, fullgraph=True)

        q, k, v = (
            torch.randn(1, 8, 1024, 64, device="cuda", requires_grad=True)
            for _ in range(3)
        )

        # Just checking that it runs
        func(q, k, v)

        # expectedFailure
        # This doesn't work due to vmap + autograd.Function + torch.compile not composing
        # self.run_test(score_mod)

    @supported_platform
>>>>>>> 6f275ae4
    @common_utils.parametrize("dtype", test_dtypes)
    @common_utils.parametrize("score_mod", [_identity, _causal])
    def test_logsumexp_correctness(self, dtype, score_mod):
        @torch.compile
        def sdpa_hop(q, k, v, score_mod):
            return flex_attention_hop(q, k, v, score_mod)

        @torch.compile(backend="aot_eager")
        def eager_sdpa_hop(q, k, v, score_mod):
            """The main entrypoint for FlexAttention doesnt return LSE.
            Besides dropping LSE it also ensures that the hop is compiled with aot-eager
            backend. We need to replicate this.
            """
            return flex_attention_hop(q, k, v, score_mod)

        make_tensor = functools.partial(
            torch.randn,
            (B, H, S, D),
            dtype=dtype,
            device="cuda",
            requires_grad=True,
        )
        q, k, v = make_tensor(), make_tensor(), make_tensor()
<<<<<<< HEAD
=======
        block_mask = _create_empty_block_mask(q, k, v)

        @torch.compile
        def sdpa_hop(q, k, v, score_mod, block_mask):
            return flex_attention_hop(
                q,
                k,
                v,
                score_mod,
                block_mask.as_tuple(),
                1.0,
            )

        @torch.compile(backend="aot_eager")
        def eager_sdpa_hop(q, k, v, score_mod, block_mask):
            """The main entrypoint for FlexAttention doesnt return LSE.
            Besides dropping LSE it also ensures that the hop is compiled with aot-eager
            backend. We need to replicate this.
            """
            return flex_attention_hop(q, k, v, score_mod, block_mask.as_tuple(), 1.0)
>>>>>>> 6f275ae4

        ref_out, ref_lse = eager_sdpa_hop(
            q.to(torch.float64), k.to(torch.float64), v.to(torch.float64), score_mod
        )
        compiled_out, compiled_lse = sdpa_hop(q, k, v, score_mod)

        # Comparing LSE for the ref and the compiled version
        # The compiled uses a change of base trick to more efficiently compute the LSE
        # this means that the base for the LSE computed by ref is e while for the compiled
        # version it is 2. To compare we use the change of base formula
        # log_2(x_compiled) = log_e(x_ref) * log_2(e) where
        # x_ref      = sum(_i e^(scores[i]))
        # x_compiled = sum(_i 2^(log2(e) * scores[i]))

        self.assertTrue(ref_lse.dtype == torch.float64)
        self.assertTrue(compiled_lse.dtype == torch.float32)
        ref_lse = ref_lse * torch.log2(torch.tensor(torch.e))

        tolerance = Tolerances(atol=2e-2, rtol=2e-2)
        torch.testing.assert_close(
            ref_out.to(dtype=torch.float32),
            compiled_out.to(dtype=torch.float32),
            atol=tolerance.atol,
            rtol=tolerance.rtol,
        )
        torch.testing.assert_close(
            ref_lse.to(dtype=torch.float32),
            compiled_lse.to(dtype=torch.float32),
            atol=tolerance.atol,
            rtol=tolerance.rtol,
        )

    @supported_platform
    def test_logsumexp_only_return(self):
        make_tensor = functools.partial(
            torch.randn,
            (B, H, S, D),
            dtype=torch.float32,
            device="cuda",
            requires_grad=True,
        )
        q, k, v = make_tensor(), make_tensor(), make_tensor()

        @torch.compile
<<<<<<< HEAD
        def func(q, k, v, score_mod):
            _, lse = flex_attention_hop(q, k, v, score_mod)
=======
        def func(q, k, v, score_mod, block_mask):
            _, lse = flex_attention_hop(
                q,
                k,
                v,
                score_mod,
                block_mask.as_tuple(),
                scale=1.0,
            )
>>>>>>> 6f275ae4
            lse_2 = lse * 2
            return lse_2

        _, code = run_and_get_code(func, q, k, v, _identity)
        # Ensure that two kernels are generated
        FileCheck().check_count(".run(", 2, True).run(code[0])

    @supported_platform
    def test_logsumexp_is_not_fused(self):
        make_tensor = functools.partial(
            torch.randn,
            (B, H, S, D),
            dtype=torch.float32,
            device="cuda",
            requires_grad=True,
        )
        q, k, v = make_tensor(), make_tensor(), make_tensor()

        @torch.compile
<<<<<<< HEAD
        def func(q, k, v, score_mod):
            out, lse = flex_attention_hop(q, k, v, score_mod)
=======
        def func(q, k, v, score_mod, block_mask):
            out, lse = flex_attention_hop(
                q,
                k,
                v,
                score_mod,
                block_mask.as_tuple(),
                1.0,
            )
>>>>>>> 6f275ae4
            lse_2 = lse * 2
            return out, lse_2

        _, code = run_and_get_code(func, q, k, v, _identity)
        # Ensure that two kernels are generated
        FileCheck().check_count(".run(", 2, True).run(code[0])

    @supported_platform
    @common_utils.parametrize(
        "score_mod", [_identity, _causal, _times_two, _squared, _trig, _trig2]
    )
    def test_aot_eager_gradcheck(self, score_mod):
        make_tensor = functools.partial(
            torch.randn,
            (2, 2, 128, 4),
            device="cuda",
            dtype=torch.float64,
            requires_grad=True,
        )
        query, key, value = make_tensor(), make_tensor(), make_tensor()

        func = torch.compile(flex_attention, backend="aot_eager", fullgraph=True)

        self.assertTrue(
            torch.autograd.gradcheck(
                func, (query, key, value, score_mod), raise_exception=True
            )
        )

    @supported_platform
    @common_utils.parametrize("score_mod_name", ["_head_offset"])
    @common_utils.parametrize("mode", ["eager", "aot_eager"])
    def test_captured_score_mod_aot_eager_gradcheck(
        self, score_mod_name: str, mode: str
    ):
        make_tensor = functools.partial(
            torch.randn,
            (2, 2, 128, 4),
            device="cuda",
            dtype=torch.float64,
            requires_grad=True,
        )
        query, key, value = make_tensor(), make_tensor(), make_tensor()

        func = torch.compile(flex_attention, backend=mode, fullgraph=True)
        score_mod = captured_buffers_map[score_mod_name](torch.float64)

        self.assertTrue(
            torch.autograd.gradcheck(
                func, (query, key, value, score_mod), raise_exception=True
            )
        )

    @supported_platform
<<<<<<< HEAD
=======
    def test_comparison_vs_sdpa(self):
        inputs = [
            torch.randn(
                2, 2, 2048, 64, device="cuda", dtype=torch.float16, requires_grad=True
            )
            for _ in range(3)
        ]
        gradOut = torch.randn(2, 2, 2048, 64, device="cuda", dtype=torch.float16)
        out_ref = torch.nn.functional.scaled_dot_product_attention(
            *inputs, is_causal=True
        )
        out_ref.backward(gradOut)

        def causal(score, b, h, q_idx, kv_idx):
            return torch.where(q_idx >= kv_idx, score, -float("inf"))

        inputs_flex = [i.detach().clone().requires_grad_(True) for i in inputs]
        out_flex = torch.compile(flex_attention)(*inputs_flex, causal)
        out_flex.backward(gradOut)
        inputs_golden = [
            i.detach().clone().to(dtype=torch.float64).requires_grad_(True)
            for i in inputs
        ]
        out_golden = torch.nn.functional.scaled_dot_product_attention(
            *inputs_golden, is_causal=True
        )
        out_golden.backward(gradOut.to(dtype=torch.float64))

        for ref, flex, golden in [
            (out_ref, out_flex, out_golden),
            (inputs[0].grad, inputs_flex[0].grad, inputs_golden[0].grad),
            (inputs[1].grad, inputs_flex[1].grad, inputs_golden[1].grad),
            (inputs[2].grad, inputs_flex[2].grad, inputs_golden[2].grad),
        ]:
            ref_error = rmse(ref, golden)
            flex_error = rmse(flex, golden)
            # Note: This has been carefully tested that FlexAttention is within
            # 10% of the average error of SDPA! Do not bump this tolerance
            # unless you are absolutely sure you are not worsening the accuracy
            # of FlexAttention!
            self.assertTrue(ref_error < flex_error * 1.1)

    @supported_platform
    def test_block_mask_attributes(self):
        offset = torch.zeros(8, device="cuda")

        def causal(score, b, h, q, kv):
            return torch.where(q + offset[b] * 128 >= kv, score, -float("inf"))

        block_mask = create_block_mask(causal, 4, 2, 2048, 2048)
        self.assertEqual(block_mask.shape, (4, 2, 2048, 2048))
        self.assertEqual(block_mask[0].shape, (2, 2048, 2048))
        self.assertEqual(block_mask[0, 0].shape, (2048, 2048))
        self.assertEqual(block_mask.numel(), 4 * 2 * 2048 * 2048)
        self.assertEqual(block_mask.sparsity(), 46.875)
        self.assertEqual(block_mask[0].sparsity(), 46.875)
        self.assertEqual(block_mask[1, 0].sparsity(), 46.875)
        self.assertEqual(block_mask.sparsity(), block_mask[1].sparsity())

        offset = torch.arange(8, device="cuda")
        block_mask = create_block_mask(causal, 8, 1, 2048, 2048)
        self.assertEqual(block_mask.sparsity(), 29.1015625)
        self.assertTrue(block_mask.sparsity() < block_mask[0].sparsity())
        self.assertTrue(block_mask[0].sparsity() > block_mask[1].sparsity())

    @supported_platform
    def test_block_mask_viz(self):
        def causal(score, b, h, q, kv):
            return torch.where(q >= kv, score, -float("inf"))

        block_mask = create_block_mask(causal, 1, 1, 2048, 2048)

        def replace_non_printable(s):
            def replace(c):
                if c not in string.printable:
                    return "@"
                elif c == " ":
                    return "s"
                return c

            return "".join(replace(c) for c in s)

        self.assertExpectedInline(
            replace_non_printable(str(block_mask)),
            """\
BlockMask(shape=(1,s1,s2048,s2048),ssparsity=46.88%,s
(0,s0)
@@ssssssssssssssssssssssssssssss
@@@@ssssssssssssssssssssssssssss
@@@@@@ssssssssssssssssssssssssss
@@@@@@@@ssssssssssssssssssssssss
@@@@@@@@@@ssssssssssssssssssssss
@@@@@@@@@@@@ssssssssssssssssssss
@@@@@@@@@@@@@@ssssssssssssssssss
@@@@@@@@@@@@@@@@ssssssssssssssss
@@@@@@@@@@@@@@@@@@ssssssssssssss
@@@@@@@@@@@@@@@@@@@@ssssssssssss
@@@@@@@@@@@@@@@@@@@@@@ssssssssss
@@@@@@@@@@@@@@@@@@@@@@@@ssssssss
@@@@@@@@@@@@@@@@@@@@@@@@@@ssssss
@@@@@@@@@@@@@@@@@@@@@@@@@@@@ssss
@@@@@@@@@@@@@@@@@@@@@@@@@@@@@@ss
@@@@@@@@@@@@@@@@@@@@@@@@@@@@@@@@
)""",
        )

        offset = torch.arange(8, device="cuda")

        def causal_offset(score, b, h, q, kv):
            return torch.where(q + offset[b] * 128 >= kv, score, -float("inf"))

        block_mask = create_block_mask(causal_offset, 8, 1, 2048, 2048)
        str_block_mask = str(block_mask)
        self.assertTrue("sparsity=29.10" in str_block_mask)

    @supported_platform
>>>>>>> 6f275ae4
    def test_fw_bw_graph_correctness(self):
        cnt = CompileCounterWithBackend("aot_eager")
        make_tensor = functools.partial(
            torch.randn,
            (2, 2, 128, 4),
            device="cuda",
            dtype=torch.float64,
            requires_grad=True,
        )
        query, key, value = make_tensor(), make_tensor(), make_tensor()

        func = torch.compile(flex_attention, backend=cnt, fullgraph=True)
        out = func(query, key, value, _squared)
        out.sum().backward()
        self.assertEqual(cnt.frame_count, 1)
        self.assertEqual(len(cnt.graphs), 1)
        graph = cnt.graphs[0]
        norm_graph = normalize_gm(graph.print_readable(print_output=False))
        self.assertExpectedInline(
            norm_graph,
            """\
class GraphModule(torch.nn.Module):
    def forward(self, L_args_0_: "f64[2, 2, 128, 4]", L_args_1_: "f64[2, 2, 128, 4]", L_args_2_: "f64[2, 2, 128, 4]"):
        l_args_0_ = L_args_0_
        l_args_1_ = L_args_1_
        l_args_2_ = L_args_2_

<<<<<<< HEAD
        new_empty: "f64[]" = l_args_0_.new_empty([], requires_grad = True)
        new_empty_1: "i32[]" = l_args_0_.new_empty([], dtype = torch.int32)
        new_empty_2: "i32[]" = l_args_0_.new_empty([], dtype = torch.int32)
        new_empty_3: "i32[]" = l_args_0_.new_empty([], dtype = torch.int32)
        new_empty_4: "i32[]" = l_args_0_.new_empty([], dtype = torch.int32)
        flex_attention_0 = self.flex_attention_0
        flex_attention = torch.ops.higher_order.flex_attention(l_args_0_, l_args_1_, l_args_2_, flex_attention_0);  l_args_0_ = l_args_1_ = l_args_2_ = flex_attention_0 = None
        out: "f64[2, 2, 8, 4]" = flex_attention[0];  flex_attention = None
=======
        ones: "i32[1, 1, 1]" = torch.ones([1, 1, 1], dtype = torch.int32, device = device(type='cuda', index=0))

        zeros: "i32[1, 1, 1, 1]" = torch.zeros([1, 1, 1, 1], dtype = torch.int32, device = device(type='cuda', index=0))

        ones_1: "i32[1, 1, 1]" = torch.ones([1, 1, 1], dtype = torch.int32, device = device(type='cuda', index=0))

        zeros_1: "i32[1, 1, 1, 1]" = torch.zeros([1, 1, 1, 1], dtype = torch.int32, device = device(type='cuda', index=0))

        child_1: "i32[]" = l_args_0_.new_empty([], dtype = torch.int32)
        child_2: "i32[]" = l_args_0_.new_empty([], dtype = torch.int32)
        child_3: "i32[]" = l_args_0_.new_empty([], dtype = torch.int32)
        child_4: "i32[]" = l_args_0_.new_empty([], dtype = torch.int32)
        child: "f64[]" = l_args_0_.new_empty([], requires_grad = True)
        score_mod_0 = self.score_mod_0
        child_5: "i32[]" = l_args_0_.new_empty([], dtype = torch.int32)
        child_6: "i32[]" = l_args_0_.new_empty([], dtype = torch.int32)
        child_7: "i32[]" = l_args_0_.new_empty([], dtype = torch.int32)
        child_8: "i32[]" = l_args_0_.new_empty([], dtype = torch.int32)
        mask_fn_0 = self.mask_fn_0
        flex_attention = torch.ops.higher_order.flex_attention(l_args_0_, l_args_1_, l_args_2_, score_mod_0, (ones, zeros, ones_1, zeros_1, None, None, None, None, 128, 128, mask_fn_0), 0.5, (), ());  l_args_0_ = l_args_1_ = l_args_2_ = score_mod_0 = ones = zeros = ones_1 = zeros_1 = mask_fn_0 = None
        out: "f64[2, 2, 128, 4]" = flex_attention[0];  flex_attention = None
>>>>>>> 6f275ae4
        return (out,)

    class GraphModule(torch.nn.Module):
        def forward(self, child: "f64[]", child_1: "i32[]", child_2: "i32[]", child_3: "i32[]", child_4: "i32[]"):
            mul: "f64[]" = child * child;  child = None
            return mul

    class GraphModule(torch.nn.Module):
        def forward(self, child_5: "i32[]", child_6: "i32[]", child_7: "i32[]", child_8: "i32[]"):
            new_ones: "b8[]" = child_7.new_ones(size = (), dtype = torch.bool, device = device(type='cuda', index=0));  child_7 = None
            return new_ones
""",  # noqa: B950
        )
        # Save the AOT graphs
        aot_graphs = []
        from torch._inductor import compile_fx

        def debug_compile_fx_inner(graph, example_inputs, *args, **kwargs):
            aot_graphs.append(graph)
            return graph

        backend = functools.partial(
            compile_fx.compile_fx, inner_compile=debug_compile_fx_inner
        )
        func = torch.compile(func, backend=backend, fullgraph=True)
        out = func(query, key, value, _squared)
        out.sum().backward()

        joint_graph = normalize_gm(aot_graphs[1].print_readable(print_output=False))

        self.assertExpectedInline(
            joint_graph,
            """\
class GraphModule(torch.nn.Module):
<<<<<<< HEAD
    def forward(self, primals_1: "f64[2, 2, 8, 4]", primals_2: "f64[2, 2, 8, 4]", primals_3: "f64[2, 2, 8, 4]", getitem: "f64[2, 2, 8, 4]", getitem_1: "f32[2, 2, 8]", tangents_1: "f64[2, 2, 8, 4]"):
        fw_graph = self.fw_graph
        joint_graph = self.joint_graph
        flex_attention_backward = torch.ops.higher_order.flex_attention_backward(primals_1, primals_2, primals_3, getitem, getitem_1, tangents_1, fw_graph, joint_graph);  primals_1 = primals_2 = primals_3 = getitem = getitem_1 = tangents_1 = fw_graph = joint_graph = None
        getitem_2: "f64[2, 2, 8, 4]" = flex_attention_backward[0]
        getitem_3: "f64[2, 2, 8, 4]" = flex_attention_backward[1]
        getitem_4: "f64[2, 2, 8, 4]" = flex_attention_backward[2];  flex_attention_backward = None
=======
    def forward(self, primals_1: "f64[2, 2, 128, 4]", primals_2: "f64[2, 2, 128, 4]", primals_3: "f64[2, 2, 128, 4]", full_default: "i32[1, 1, 1]", full_default_1: "i32[1, 1, 1, 1]", getitem: "f64[2, 2, 128, 4]", getitem_1: "f32[2, 2, 128]", tangents_1: "f64[2, 2, 128, 4]"):
        fw_graph = self.fw_graph
        joint_graph = self.joint_graph
        mask_graph = self.mask_graph
        flex_attention_backward = torch.ops.higher_order.flex_attention_backward(primals_1, primals_2, primals_3, getitem, getitem_1, tangents_1, fw_graph, joint_graph, (full_default, full_default_1, full_default, full_default_1, None, None, None, None, 128, 128, mask_graph), 0.5, (), ());  primals_1 = primals_2 = primals_3 = getitem = getitem_1 = tangents_1 = fw_graph = joint_graph = full_default = full_default_1 = mask_graph = None
        getitem_2: "f64[2, 2, 128, 4]" = flex_attention_backward[0]
        getitem_3: "f64[2, 2, 128, 4]" = flex_attention_backward[1]
        getitem_4: "f64[2, 2, 128, 4]" = flex_attention_backward[2];  flex_attention_backward = None
>>>>>>> 6f275ae4
        return [getitem_2, getitem_3, getitem_4]

    class <lambda>(torch.nn.Module):
        def forward(self, arg0_1: "f64[]", arg1_1: "i32[]", arg2_1: "i32[]", arg3_1: "i32[]", arg4_1: "i32[]"):
            mul: "f64[]" = torch.ops.aten.mul.Tensor(arg0_1, arg0_1);  arg0_1 = None
            return mul

    class <lambda>(torch.nn.Module):
        def forward(self, arg0_1: "f64[]", arg1_1: "i32[]", arg2_1: "i32[]", arg3_1: "i32[]", arg4_1: "i32[]", arg5_1: "f64[]"):
            mul: "f64[]" = torch.ops.aten.mul.Tensor(arg0_1, arg0_1)
            mul_1: "f64[]" = torch.ops.aten.mul.Tensor(arg5_1, arg0_1)
            mul_2: "f64[]" = torch.ops.aten.mul.Tensor(arg5_1, arg0_1);  arg5_1 = arg0_1 = None
            add: "f64[]" = torch.ops.aten.add.Tensor(mul_2, mul_1);  mul_2 = mul_1 = None
            return [add, None, None, None, None]

    class <lambda>(torch.nn.Module):
        def forward(self, arg0_1: "i32[]", arg1_1: "i32[]", arg2_1: "i32[]", arg3_1: "i32[]"):
            full: "b8[]" = torch.ops.aten.full.default([], True, dtype = torch.bool, layout = torch.strided, device = device(type='cuda', index=0), pin_memory = False)
            return full
""",  # noqa: B950
        )

    @supported_platform
    def test_nyi_for_non_divisible_seq_lens(self):
        with self.assertRaisesRegex(
            NotImplementedError, "NYI: L must be a multiple of 128"
        ):
            flex_attention(
                torch.randn((2, 3, 4)),
                torch.randn((2, 10, 5)),
                torch.randn((2, 10, 5)),
                score_mod=_identity,
            )

        with self.assertRaisesRegex(
            NotImplementedError, "NYI: L must be a multiple of 128"
        ):
            compiled_flex = torch.compile(flex_attention)
            compiled_flex(
                torch.randn((2, 3, 4)),
                torch.randn((2, 10, 5)),
                torch.randn((2, 10, 5)),
                score_mod=_identity,
            )


common_utils.instantiate_parametrized_tests(TestFlexAttention)

if __name__ == "__main__":
    from torch._inductor.test_case import run_tests

    run_tests()<|MERGE_RESOLUTION|>--- conflicted
+++ resolved
@@ -2,6 +2,7 @@
 # flake8: noqa: B950
 
 import functools
+import string
 from collections import namedtuple
 from typing import Callable, Optional
 
@@ -18,11 +19,7 @@
 from torch.nn.attention._flex_attention import (
     _causal,
     _compose,
-<<<<<<< HEAD
-    _flex_attention,
-=======
     _create_empty_block_mask,
->>>>>>> 6f275ae4
     _generate_alibi_bias,
     _identity,
     _rel_bias,
@@ -50,10 +47,6 @@
 index = torch.ops.aten.index
 
 
-<<<<<<< HEAD
-def create_attention(score_mod):
-    return functools.partial(_flex_attention, score_mod=score_mod)
-=======
 def rmse(ref, res):
     """
     Calculate root mean squared error
@@ -70,7 +63,6 @@
         score_mod, 1, 1, query.shape[-2], key.shape[-2], query.device
     )
     return block_mask
->>>>>>> 6f275ae4
 
 
 test_dtypes = (
@@ -228,8 +220,6 @@
         KV_S: int = S,
         KV_D: int = D,
     ):
-        sdpa_partial = create_attention(score_mod)
-        compiled_sdpa = torch.compile(sdpa_partial)
         q = torch.randn(
             (Q_B, Q_H, Q_S, Q_D), dtype=dtype, device="cuda", requires_grad=True
         )
@@ -241,12 +231,9 @@
         )
         q_ref, k_ref, v_ref = query_key_value_clones(q, k, v)
         q_gold, k_gold, v_gold = query_key_value_clones(q, k, v, torch.float64)
-<<<<<<< HEAD
-=======
         block_mask = create_block_mask_test(score_mod, q, k)
         sdpa_partial = create_attention(score_mod, block_mask)
         compiled_sdpa = torch.compile(sdpa_partial)
->>>>>>> 6f275ae4
         golden_out = sdpa_partial(q_gold, k_gold, v_gold)
         ref_out = sdpa_partial(q_ref, k_ref, v_ref)
         compiled_out = compiled_sdpa(q, k, v)
@@ -432,12 +419,14 @@
     def test_builtin_score_mods(self, dtype: torch.dtype, score_mod: Callable):
         self.run_test(score_mod, dtype)
 
+    @expectedFailure  # TODO: supports block sparsity with dynamic shapes
     @supported_platform
     @common_utils.parametrize("dtype", test_dtypes)
     @common_utils.parametrize("score_mod", test_score_mods)
     def test_builtin_score_mods_dynamic(self, dtype: torch.dtype, score_mod: Callable):
         self.run_dynamic_test(score_mod, dtype)
 
+    @expectedFailure  # TODO: supports block sparsity with dynamic shapes
     @supported_platform
     @common_utils.parametrize("dtype", test_dtypes)
     @common_utils.parametrize("score_mod", test_score_mods)
@@ -519,7 +508,10 @@
         v = coerce_to_strides(v1, v_shape, v_s)
         do = coerce_to_strides(do1, do_shape, do_s)
 
-        sdpa_partial = create_attention(score_mod=_generate_alibi_bias(8))
+        block_mask = _create_empty_block_mask(q, k, v)
+        sdpa_partial = create_attention(
+            score_mod=_generate_alibi_bias(8), block_mask=block_mask
+        )
         compiled_sdpa = torch.compile(sdpa_partial)
         ref_out = sdpa_partial(q, k, v)
         compiled_out = compiled_sdpa(q, k, v)
@@ -528,8 +520,6 @@
         torch.testing.assert_close(
             ref_out, compiled_out, atol=tolerance.atol, rtol=tolerance.rtol
         )
-<<<<<<< HEAD
-=======
         ref_out.backward(do)
         ref_grads = [q.grad, k.grad, v.grad]
         q.grad = None
@@ -591,7 +581,6 @@
             return score + bias[b][h][which_bias, q_idx]
 
         self.run_test(index_weird2, torch.float16)
->>>>>>> 6f275ae4
 
     @supported_platform
     @common_utils.parametrize("dtype", test_dtypes)
@@ -939,16 +928,12 @@
 
         q, k, v = (torch.randn(1, 8, 1024, 64, device="cuda") for _ in range(3))
         metrics.reset()
-<<<<<<< HEAD
-        f(q, k, v)
-=======
         _, code = run_and_get_code(f, q, k, v)
         # TODO: attention output is not being DCE'd
         fc = FileCheck()
         fc.check("triton_tem_fused")  # template call
         fc.check_not("poi_fused_cos")  # No cos pointwise operation
         fc.run(code[0])
->>>>>>> 6f275ae4
         accessed_bytes = 1 * 8 * 1024 * 64 * torch.float32.itemsize
         num_accesses = 4  # q, k, v reads, one output.
         # TODO: Get rid of this fudge factor
@@ -1015,8 +1000,6 @@
         self.run_test(bias_mod)
 
     @supported_platform
-<<<<<<< HEAD
-=======
     def test_autograd_function_in_score_mod(self):
         class ApplyMask(torch.autograd.Function):
             generate_vmap_rule = True
@@ -1053,22 +1036,9 @@
         # self.run_test(score_mod)
 
     @supported_platform
->>>>>>> 6f275ae4
     @common_utils.parametrize("dtype", test_dtypes)
     @common_utils.parametrize("score_mod", [_identity, _causal])
     def test_logsumexp_correctness(self, dtype, score_mod):
-        @torch.compile
-        def sdpa_hop(q, k, v, score_mod):
-            return flex_attention_hop(q, k, v, score_mod)
-
-        @torch.compile(backend="aot_eager")
-        def eager_sdpa_hop(q, k, v, score_mod):
-            """The main entrypoint for FlexAttention doesnt return LSE.
-            Besides dropping LSE it also ensures that the hop is compiled with aot-eager
-            backend. We need to replicate this.
-            """
-            return flex_attention_hop(q, k, v, score_mod)
-
         make_tensor = functools.partial(
             torch.randn,
             (B, H, S, D),
@@ -1077,8 +1047,6 @@
             requires_grad=True,
         )
         q, k, v = make_tensor(), make_tensor(), make_tensor()
-<<<<<<< HEAD
-=======
         block_mask = _create_empty_block_mask(q, k, v)
 
         @torch.compile
@@ -1099,12 +1067,15 @@
             backend. We need to replicate this.
             """
             return flex_attention_hop(q, k, v, score_mod, block_mask.as_tuple(), 1.0)
->>>>>>> 6f275ae4
 
         ref_out, ref_lse = eager_sdpa_hop(
-            q.to(torch.float64), k.to(torch.float64), v.to(torch.float64), score_mod
-        )
-        compiled_out, compiled_lse = sdpa_hop(q, k, v, score_mod)
+            q.to(torch.float64),
+            k.to(torch.float64),
+            v.to(torch.float64),
+            score_mod,
+            block_mask,
+        )
+        compiled_out, compiled_lse = sdpa_hop(q, k, v, score_mod, block_mask)
 
         # Comparing LSE for the ref and the compiled version
         # The compiled uses a change of base trick to more efficiently compute the LSE
@@ -1142,12 +1113,9 @@
             requires_grad=True,
         )
         q, k, v = make_tensor(), make_tensor(), make_tensor()
+        block_mask = _create_empty_block_mask(q, k, v)
 
         @torch.compile
-<<<<<<< HEAD
-        def func(q, k, v, score_mod):
-            _, lse = flex_attention_hop(q, k, v, score_mod)
-=======
         def func(q, k, v, score_mod, block_mask):
             _, lse = flex_attention_hop(
                 q,
@@ -1157,11 +1125,10 @@
                 block_mask.as_tuple(),
                 scale=1.0,
             )
->>>>>>> 6f275ae4
             lse_2 = lse * 2
             return lse_2
 
-        _, code = run_and_get_code(func, q, k, v, _identity)
+        _, code = run_and_get_code(func, q, k, v, _identity, block_mask)
         # Ensure that two kernels are generated
         FileCheck().check_count(".run(", 2, True).run(code[0])
 
@@ -1175,12 +1142,9 @@
             requires_grad=True,
         )
         q, k, v = make_tensor(), make_tensor(), make_tensor()
+        block_mask = _create_empty_block_mask(q, k, v)
 
         @torch.compile
-<<<<<<< HEAD
-        def func(q, k, v, score_mod):
-            out, lse = flex_attention_hop(q, k, v, score_mod)
-=======
         def func(q, k, v, score_mod, block_mask):
             out, lse = flex_attention_hop(
                 q,
@@ -1190,11 +1154,10 @@
                 block_mask.as_tuple(),
                 1.0,
             )
->>>>>>> 6f275ae4
             lse_2 = lse * 2
             return out, lse_2
 
-        _, code = run_and_get_code(func, q, k, v, _identity)
+        _, code = run_and_get_code(func, q, k, v, _identity, block_mask)
         # Ensure that two kernels are generated
         FileCheck().check_count(".run(", 2, True).run(code[0])
 
@@ -1245,8 +1208,6 @@
         )
 
     @supported_platform
-<<<<<<< HEAD
-=======
     def test_comparison_vs_sdpa(self):
         inputs = [
             torch.randn(
@@ -1363,7 +1324,6 @@
         self.assertTrue("sparsity=29.10" in str_block_mask)
 
     @supported_platform
->>>>>>> 6f275ae4
     def test_fw_bw_graph_correctness(self):
         cnt = CompileCounterWithBackend("aot_eager")
         make_tensor = functools.partial(
@@ -1382,6 +1342,7 @@
         self.assertEqual(len(cnt.graphs), 1)
         graph = cnt.graphs[0]
         norm_graph = normalize_gm(graph.print_readable(print_output=False))
+
         self.assertExpectedInline(
             norm_graph,
             """\
@@ -1391,16 +1352,6 @@
         l_args_1_ = L_args_1_
         l_args_2_ = L_args_2_
 
-<<<<<<< HEAD
-        new_empty: "f64[]" = l_args_0_.new_empty([], requires_grad = True)
-        new_empty_1: "i32[]" = l_args_0_.new_empty([], dtype = torch.int32)
-        new_empty_2: "i32[]" = l_args_0_.new_empty([], dtype = torch.int32)
-        new_empty_3: "i32[]" = l_args_0_.new_empty([], dtype = torch.int32)
-        new_empty_4: "i32[]" = l_args_0_.new_empty([], dtype = torch.int32)
-        flex_attention_0 = self.flex_attention_0
-        flex_attention = torch.ops.higher_order.flex_attention(l_args_0_, l_args_1_, l_args_2_, flex_attention_0);  l_args_0_ = l_args_1_ = l_args_2_ = flex_attention_0 = None
-        out: "f64[2, 2, 8, 4]" = flex_attention[0];  flex_attention = None
-=======
         ones: "i32[1, 1, 1]" = torch.ones([1, 1, 1], dtype = torch.int32, device = device(type='cuda', index=0))
 
         zeros: "i32[1, 1, 1, 1]" = torch.zeros([1, 1, 1, 1], dtype = torch.int32, device = device(type='cuda', index=0))
@@ -1422,7 +1373,6 @@
         mask_fn_0 = self.mask_fn_0
         flex_attention = torch.ops.higher_order.flex_attention(l_args_0_, l_args_1_, l_args_2_, score_mod_0, (ones, zeros, ones_1, zeros_1, None, None, None, None, 128, 128, mask_fn_0), 0.5, (), ());  l_args_0_ = l_args_1_ = l_args_2_ = score_mod_0 = ones = zeros = ones_1 = zeros_1 = mask_fn_0 = None
         out: "f64[2, 2, 128, 4]" = flex_attention[0];  flex_attention = None
->>>>>>> 6f275ae4
         return (out,)
 
     class GraphModule(torch.nn.Module):
@@ -1457,15 +1407,6 @@
             joint_graph,
             """\
 class GraphModule(torch.nn.Module):
-<<<<<<< HEAD
-    def forward(self, primals_1: "f64[2, 2, 8, 4]", primals_2: "f64[2, 2, 8, 4]", primals_3: "f64[2, 2, 8, 4]", getitem: "f64[2, 2, 8, 4]", getitem_1: "f32[2, 2, 8]", tangents_1: "f64[2, 2, 8, 4]"):
-        fw_graph = self.fw_graph
-        joint_graph = self.joint_graph
-        flex_attention_backward = torch.ops.higher_order.flex_attention_backward(primals_1, primals_2, primals_3, getitem, getitem_1, tangents_1, fw_graph, joint_graph);  primals_1 = primals_2 = primals_3 = getitem = getitem_1 = tangents_1 = fw_graph = joint_graph = None
-        getitem_2: "f64[2, 2, 8, 4]" = flex_attention_backward[0]
-        getitem_3: "f64[2, 2, 8, 4]" = flex_attention_backward[1]
-        getitem_4: "f64[2, 2, 8, 4]" = flex_attention_backward[2];  flex_attention_backward = None
-=======
     def forward(self, primals_1: "f64[2, 2, 128, 4]", primals_2: "f64[2, 2, 128, 4]", primals_3: "f64[2, 2, 128, 4]", full_default: "i32[1, 1, 1]", full_default_1: "i32[1, 1, 1, 1]", getitem: "f64[2, 2, 128, 4]", getitem_1: "f32[2, 2, 128]", tangents_1: "f64[2, 2, 128, 4]"):
         fw_graph = self.fw_graph
         joint_graph = self.joint_graph
@@ -1474,7 +1415,6 @@
         getitem_2: "f64[2, 2, 128, 4]" = flex_attention_backward[0]
         getitem_3: "f64[2, 2, 128, 4]" = flex_attention_backward[1]
         getitem_4: "f64[2, 2, 128, 4]" = flex_attention_backward[2];  flex_attention_backward = None
->>>>>>> 6f275ae4
         return [getitem_2, getitem_3, getitem_4]
 
     class <lambda>(torch.nn.Module):
