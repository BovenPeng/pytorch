# Owner(s): ["module: inductor"]
# flake8: noqa: B950

import functools
import string
from collections import namedtuple
from typing import Callable, Optional

from unittest import expectedFailure, skip, skipUnless
from unittest.mock import patch

import torch

from torch._dynamo.testing import CompileCounterWithBackend, normalize_gm
from torch._higher_order_ops.flex_attention import flex_attention as flex_attention_hop
from torch._inductor import metrics
from torch._inductor.test_case import TestCase as InductorTestCase
from torch._inductor.utils import run_and_get_code
from torch.nn.attention._flex_attention import (
    _causal,
    _compose,
    _create_block_mask,
    _create_block_mask_from_mask,
    _create_empty_block_mask,
    _flex_attention,
    _generate_alibi_bias,
    _identity,
    _rel_bias,
    _rel_causal,
)
from torch.testing import FileCheck
from torch.testing._internal import common_utils
from torch.testing._internal.common_cuda import PLATFORM_SUPPORTS_BF16
from torch.utils._triton import has_triton

# Skip tests if Triton is not available
supported_platform = skipUnless(
    torch.cuda.is_available()
    and torch.version.hip is None
    and has_triton()
    and torch.cuda.get_device_capability() >= (8, 0),
    "Requires CUDA and Triton",
)

Tolerances = namedtuple("Tolerances", ["atol", "rtol"])
torch.set_float32_matmul_precision("high")

index = torch.ops.aten.index


def rmse(ref, res):
    """
    Calculate root mean squared error
    """
    return torch.sqrt(torch.mean(torch.square(ref - res)))


def create_attention(score_mod, block_mask):
    return functools.partial(
        _flex_attention, score_mod=score_mod, block_mask=block_mask
    )


def create_block_mask(score_mod, query, key):
    block_mask = _create_block_mask(
        score_mod, 1, 1, query.shape[-2], key.shape[-2], query.device
    )
    return block_mask


test_dtypes = (
    [torch.float16, torch.bfloat16, torch.float32]
    if PLATFORM_SUPPORTS_BF16
    else [torch.float16, torch.float32]
)

test_dtypes_fast = [torch.float16]


# --------- Useful score mod functions for testing ---------
def _inverse_causal(score, b, h, m, n):
    return torch.where(m <= n, score, float("-inf"))


def _times_two(score, b, h, m, n):
    """Joint graph needed for correctness"""
    return score * 2


def _squared(score, b, h, m, n):
    """Joint graph needed for correctness"""
    return score * score


def _head_offset(dtype: torch.dtype):
    """Captured Buffer"""
    head_offset = torch.rand(H, device="cuda", dtype=dtype)

    def score_mod(score, b, h, m, n):
        return score * head_offset[h]

    return score_mod


def _trig(score, b, h, m, n):
    """Joint graph needed for correctness"""
    return torch.sin(torch.cos(score)) + torch.tan(b)


def _trig2(score, b, h, m, n):
    """Branching joint graph"""
    cos_score = torch.cos(score)
    sin_score = torch.sin(score)
    z = cos_score * sin_score + torch.tan(b)
    return z


test_score_mods = [
    _identity,
    _times_two,
    _squared,
    _causal,
    _inverse_causal,
    _rel_bias,
    _rel_causal,
    _generate_alibi_bias(8),
]

captured_buffers_map = {
    "_head_offset": _head_offset,
}

B = 4
H = 8
S = 2048
D = 64


def query_key_value_clones(
    query: torch.Tensor,
    key: torch.Tensor,
    value: torch.Tensor,
    dtype: torch.dtype = None,
):
    """Clones the query, key, and value tensors and moves them to the specified dtype."""
    if dtype is None:
        dtype = query.dtype
    query_ref = query.clone().detach().to(dtype).requires_grad_(query.requires_grad)
    key_ref = key.clone().detach().to(dtype).requires_grad_(key.requires_grad)
    value_ref = value.clone().detach().to(dtype).requires_grad_(value.requires_grad)
    return query_ref, key_ref, value_ref


class TestFlexAttention(InductorTestCase):
    def _check_equal(
        self,
        golden_out: torch.Tensor,
        ref_out: torch.Tensor,
        compiled_out: torch.Tensor,
        fudge_factor: float,
        tensor_name: Optional[str] = None,
    ):
        compiled_error = (golden_out - compiled_out).abs().mean()
        ref_error = (golden_out - ref_out).abs().mean()
        if torch.isnan(compiled_error).any() and not torch.isnan(ref_error).any():
            self.assertTrue(False, "Output/Grad with NaN")
        if compiled_error > ref_error * fudge_factor:
            name = tensor_name if tensor_name is not None else ""
            msg = f"{name} Compiled error {compiled_error} is greater than ref error {ref_error} by more than {fudge_factor}X."
            self.assertTrue(False, msg)

    def _check_out_and_grad(
        self,
        golden_out: torch.Tensor,
        ref_out: torch.Tensor,
        compiled_out: torch.Tensor,
        q_gold: torch.Tensor,
        q_ref: torch.Tensor,
        q: torch.Tensor,
        k_gold: torch.Tensor,
        k_ref: torch.Tensor,
        k: torch.Tensor,
        v_gold: torch.Tensor,
        v_ref: torch.Tensor,
        v: torch.Tensor,
    ):
        dtype = ref_out.dtype
        with torch.no_grad():
            # Note, it seems like we really are less accurate than the float32
            # computation, likely due to the online softmax
            if dtype == torch.float32:
                fudge_factor = 10.0
            else:
                fudge_factor = 1.1

            # Checkout output
            self._check_equal(golden_out, ref_out, compiled_out, fudge_factor, "Out")

            # Check gradients
            q_fudge_factor = 1.0 * fudge_factor
            self._check_equal(
                q_gold.grad, q_ref.grad, q.grad, q_fudge_factor, "Grad_Query"
            )
            k_fudge_factor = 1.0 * fudge_factor
            self._check_equal(
                k_gold.grad, k_ref.grad, k.grad, k_fudge_factor, "Grad_Key"
            )
            v_fudge_factor = 1.0 * fudge_factor
            self._check_equal(
                v_gold.grad, v_ref.grad, v.grad, v_fudge_factor, "Grad_Value"
            )

    def run_test(
        self,
        score_mod: Callable,
        dtype: torch.dtype = torch.float16,
        Q_B: int = B,
        Q_H: int = H,
        Q_S: int = S,
        Q_D: int = D,
        KV_B: int = B,
        KV_H: int = H,
        KV_S: int = S,
        KV_D: int = D,
    ):
        q = torch.randn(
            (Q_B, Q_H, Q_S, Q_D), dtype=dtype, device="cuda", requires_grad=True
        )
        k = torch.randn(
            (KV_B, KV_H, KV_S, KV_D), dtype=dtype, device="cuda", requires_grad=True
        )
        v = torch.randn(
            (KV_B, KV_H, KV_S, KV_D), dtype=dtype, device="cuda", requires_grad=True
        )
        q_ref, k_ref, v_ref = query_key_value_clones(q, k, v)
        q_gold, k_gold, v_gold = query_key_value_clones(q, k, v, torch.float64)
        block_mask = create_block_mask(score_mod, q, k)
        sdpa_partial = create_attention(score_mod, block_mask)
        compiled_sdpa = torch.compile(sdpa_partial)
        golden_out = sdpa_partial(q_gold, k_gold, v_gold)
        ref_out = sdpa_partial(q_ref, k_ref, v_ref)
        compiled_out = compiled_sdpa(q, k, v)

        backward_grad = torch.randn((Q_B, Q_H, Q_S, Q_D), dtype=dtype, device="cuda")

        golden_out.backward(backward_grad.to(torch.float64))
        ref_out.backward(backward_grad)
        compiled_out.backward(backward_grad)

        self._check_out_and_grad(
            golden_out,
            ref_out,
            compiled_out,
            q_gold,
            q_ref,
            q,
            k_gold,
            k_ref,
            k,
            v_gold,
            v_ref,
            v,
        )

    def run_dynamic_test(
        self,
        score_mod: Callable,
        dtype: torch.dtype = torch.float16,
        B: int = B,
        H: int = H,
        S: int = S,
        D: int = D,
    ):
        sdpa_partial = create_attention(score_mod)
        # The first eager batch, shape (B, H, S, D)
        q1 = torch.randn((B, H, S, D), dtype=dtype, device="cuda", requires_grad=True)
        k1 = torch.randn((B, H, S, D), dtype=dtype, device="cuda", requires_grad=True)
        v1 = torch.randn((B, H, S, D), dtype=dtype, device="cuda", requires_grad=True)
        q1_ref, k1_ref, v1_ref = query_key_value_clones(q1, k1, v1)
        q1_gold, k1_gold, v1_gold = query_key_value_clones(q1, k1, v1, torch.float64)
        ref_out1 = sdpa_partial(q1_ref, k1_ref, v1_ref)
        golden_out1 = sdpa_partial(q1_gold, k1_gold, v1_gold)

        backward_grad1 = torch.randn((B, H, S, D), dtype=dtype, device="cuda")

        golden_out1.backward(backward_grad1.to(torch.float64))
        ref_out1.backward(backward_grad1)

        # The second eager batch, shape (B * 2, H, S / 2, D)
        B = int(B * 2)
        S = int(S / 2)
        q2 = torch.randn((B, H, S, D), dtype=dtype, device="cuda", requires_grad=True)
        k2 = torch.randn((B, H, S, D), dtype=dtype, device="cuda", requires_grad=True)
        v2 = torch.randn((B, H, S, D), dtype=dtype, device="cuda", requires_grad=True)
        q2_ref, k2_ref, v2_ref = query_key_value_clones(q2, k2, v2)
        q2_gold, k2_gold, v2_gold = query_key_value_clones(q2, k2, v2, torch.float64)
        ref_out2 = sdpa_partial(q2_ref, k2_ref, v2_ref)
        golden_out2 = sdpa_partial(q2_gold, k2_gold, v2_gold)

        backward_grad2 = torch.randn((B, H, S, D), dtype=dtype, device="cuda")

        golden_out2.backward(backward_grad2.to(torch.float64))
        ref_out2.backward(backward_grad2)

        # Need to clear dynamo counters, since flex attention eager mode also uses dynamo tracing.
        # We check dynamo counters["frames"]["ok"] to ensure there is no re-compilation.
        torch._dynamo.reset()
        # Compiling with dynamic shape in the first batch.
        compiled_sdpa = torch.compile(sdpa_partial, dynamic=True)
        compiled_out1 = compiled_sdpa(q1, k1, v1)
        compiled_out1.backward(backward_grad1)

        self._check_out_and_grad(
            golden_out1,
            ref_out1,
            compiled_out1,
            q1_gold,
            q1_ref,
            q1,
            k1_gold,
            k1_ref,
            k1,
            v1_gold,
            v1_ref,
            v1,
        )
        self.assertEqual(torch._dynamo.utils.counters["frames"]["ok"], 1)

        # No re-compilation, use the compiled dynamic shape version.
        compiled_out2 = compiled_sdpa(q2, k2, v2)
        compiled_out2.backward(backward_grad2)
        self._check_out_and_grad(
            golden_out2,
            ref_out2,
            compiled_out2,
            q2_gold,
            q2_ref,
            q2,
            k2_gold,
            k2_ref,
            k2,
            v2_gold,
            v2_ref,
            v2,
        )
        self.assertEqual(torch._dynamo.utils.counters["frames"]["ok"], 1)

    def run_automatic_dynamic_test(
        self,
        score_mod: Callable,
        dtype: torch.dtype = torch.float16,
        B: int = B,
        H: int = H,
        S: int = S,
        D: int = D,
    ):
        sdpa_partial = create_attention(score_mod)
        # The first eager batch, shape (B, H, S, D)
        q1 = torch.randn((B, H, S, D), dtype=dtype, device="cuda")
        k1 = torch.randn((B, H, S, D), dtype=dtype, device="cuda")
        v1 = torch.randn((B, H, S, D), dtype=dtype, device="cuda")
        golden_out1 = sdpa_partial(
            q1.to(torch.float64), k1.to(torch.float64), v1.to(torch.float64)
        )
        ref_out1 = sdpa_partial(q1, k1, v1)

        # The second eager batch, shape (B * 2, H, S / 2, D)
        B = int(B * 2)
        S = int(S / 2)
        q2 = torch.randn((B, H, S, D), dtype=dtype, device="cuda")
        k2 = torch.randn((B, H, S, D), dtype=dtype, device="cuda")
        v2 = torch.randn((B, H, S, D), dtype=dtype, device="cuda")
        golden_out2 = sdpa_partial(
            q2.to(torch.float64), k2.to(torch.float64), v2.to(torch.float64)
        )
        ref_out2 = sdpa_partial(q2, k2, v2)

        # The third eager batch, shape (B * 4, H, S / 4, D)
        B = int(B * 2)
        S = int(S / 2)
        q3 = torch.randn((B, H, S, D), dtype=dtype, device="cuda")
        k3 = torch.randn((B, H, S, D), dtype=dtype, device="cuda")
        v3 = torch.randn((B, H, S, D), dtype=dtype, device="cuda")
        golden_out3 = sdpa_partial(
            q3.to(torch.float64), k3.to(torch.float64), v3.to(torch.float64)
        )
        ref_out3 = sdpa_partial(q3, k3, v3)

        # Need to clear dynamo counters, since flex attention eager mode also uses dynamo tracing.
        # We check dynamo counters["frames"]["ok"] to ensure:
        # 1, the first batch is compiled with static shape
        # 2, the second batch is compiled with dynamic shape
        # 3, no re-compilation in the third batch
        torch._dynamo.reset()

        # Note, it seems like we really are less accurate than the float32
        # computation, likely due to the online softmax
        if dtype == torch.float32:
            fudge_factor = 10.0
        else:
            fudge_factor = 1.1

        # The first batch.
        compiled_sdpa = torch.compile(sdpa_partial)
        compiled_out1 = compiled_sdpa(q1, k1, v1)
        self._check_equal(golden_out1, ref_out1, compiled_out1, fudge_factor)
        self.assertEqual(torch._dynamo.utils.counters["frames"]["ok"], 1)

        # The second batch (automatic dynamic).
        compiled_out2 = compiled_sdpa(q2, k2, v2)
        self._check_equal(golden_out2, ref_out2, compiled_out2, fudge_factor)
        self.assertEqual(torch._dynamo.utils.counters["frames"]["ok"], 2)

        # The third batch (no re-compilation).
        compiled_out3 = compiled_sdpa(q3, k3, v3)
        self._check_equal(golden_out3, ref_out3, compiled_out3, fudge_factor)
        self.assertEqual(torch._dynamo.utils.counters["frames"]["ok"], 2)

    @supported_platform
    @common_utils.parametrize("dtype", test_dtypes)
    @common_utils.parametrize("score_mod", test_score_mods)
    def test_builtin_score_mods(self, dtype: torch.dtype, score_mod: Callable):
        self.run_test(score_mod, dtype)

    @expectedFailure  # TODO: supports block sparsity with dynamic shapes
    @supported_platform
    @common_utils.parametrize("dtype", test_dtypes)
    @common_utils.parametrize("score_mod", test_score_mods)
    def test_builtin_score_mods_dynamic(self, dtype: torch.dtype, score_mod: Callable):
        self.run_dynamic_test(score_mod, dtype)

    @expectedFailure  # TODO: supports block sparsity with dynamic shapes
    @supported_platform
    @common_utils.parametrize("dtype", test_dtypes)
    @common_utils.parametrize("score_mod", test_score_mods)
    def test_builtin_score_mods_automatic_dynamic(
        self, dtype: torch.dtype, score_mod: Callable
    ):
        self.run_automatic_dynamic_test(score_mod, dtype)

    @supported_platform
    @common_utils.parametrize("dtype", test_dtypes_fast)
    @common_utils.parametrize("score_mod", test_score_mods)
    def test_builtin_score_mods_different_seqlen(
        self, dtype: torch.dtype, score_mod: Callable
    ):
        self.run_test(
            score_mod,
            dtype,
            B,
            H,
            S // 2,  # Seqlen of Q is different from seqlen of K/V
            D,
            B,
            H,
            S,
            D,
        )

    test_input_strides = [
        ((H * S * D, S * D, D, 1), 997),  # offset
        ((H * D, D, B * H * D, 1), 499),  # transposed dimensions
        (
            (S * (D + 1), B * S * (D + 1), (D + 1), 1),
            293,
        ),  # additional buffer on one dim
        (
            (1, D, (B + 1) * (H + 1) * D, 1),
            97,
        ),  # additional buffer on multiple dim + shared dimension
    ]

    @supported_platform
    @common_utils.parametrize("dtype", test_dtypes_fast)
    @common_utils.parametrize(
        "q_s", test_input_strides[:-2]
    )  # TODO: fix layout for query braodcasting
    @common_utils.parametrize("k_s", test_input_strides)
    @common_utils.parametrize("v_s", test_input_strides)
    def test_strided_inputs(self, dtype: torch.dtype, q_s, k_s, v_s):
        q1 = torch.randn((B * H * S * D * 2), dtype=dtype, device="cuda")
        k1 = torch.randn((B * H * S * D * 2), dtype=dtype, device="cuda")
        v1 = torch.randn((B * H * S * D * 2), dtype=dtype, device="cuda")

        q_shape = (B, H, S // 2, D)
        k_shape = (B, H, S, D)
        v_shape = (B, H, S, D)

        q_strides, q_offset = q_s
        q_max = [x * (y - 1) for x, y in zip(q_strides, q_shape)]
        assert sum(q_max) + q_offset < B * H * S * D * 2
        assert q_strides[-1] == 1
        q = torch.as_strided(q1, q_shape, q_strides, q_offset)

        k_strides, k_offset = k_s
        k_max = [x * (y - 1) for x, y in zip(k_strides, k_shape)]
        assert sum(k_max) + k_offset < B * H * S * D * 2
        assert k_strides[-1] == 1
        k = torch.as_strided(k1, k_shape, k_strides, k_offset)

        v_strides, v_offset = v_s
        v_max = [x * (y - 1) for x, y in zip(v_strides, v_shape)]
        assert sum(v_max) + v_offset < B * H * S * D * 2
        assert v_strides[-1] == 1
        v = torch.as_strided(v1, v_shape, v_strides, v_offset)

        block_mask = _create_empty_block_mask(q, k, v)
        sdpa_partial = create_attention(
            score_mod=_generate_alibi_bias(8), block_mask=block_mask
        )
        compiled_sdpa = torch.compile(sdpa_partial)
        ref_out = sdpa_partial(q, k, v)
        compiled_out = compiled_sdpa(q, k, v)

        tolerance = Tolerances(atol=2e-1, rtol=2e-1)
        torch.testing.assert_close(
            ref_out, compiled_out, atol=tolerance.atol, rtol=tolerance.rtol
        )

    @supported_platform
    def test_create_block_mask_is_compiled(self):
        make_tensor = functools.partial(
            torch.randn,
            (B, H, S, D),
            dtype=torch.float32,
            device="cuda",
            requires_grad=True,
        )
        q, k, v = make_tensor(), make_tensor(), make_tensor()

        @torch.compile
        def func(q, k, v):
            block_mask = _create_block_mask_from_mask(
                torch.tril(
                    torch.ones(
                        q.shape[-2], k.shape[-2], dtype=torch.bool, device=q.device
                    )
                ),
                128,
                128,
            )

            out = _flex_attention(
                q,
                k,
                v,
                _causal,
                block_mask,
            )
            return out

        _, code = run_and_get_code(func, q, k, v)
        # Ensure _create_block_mask_from_mask is compiled and generates 3 kernels,
        # flex_attention generates 1 kernel.
        FileCheck().check_count(".run(", 4, True).run(code[0])

    @supported_platform
    def test_block_mask_is_reused(self):
        make_tensor = functools.partial(
            torch.randn,
            (B, H, S, D),
            dtype=torch.float32,
            device="cuda",
            requires_grad=True,
        )
        q, k, v = make_tensor(), make_tensor(), make_tensor()
        k2 = k + 1
        v2 = v + 1

        @torch.compile
        def func(q, k, v, k2, v2):
            block_mask = _create_block_mask_from_mask(
                torch.tril(
                    torch.ones(
                        q.shape[-2], k.shape[-2], dtype=torch.bool, device=q.device
                    )
                ),
                128,
                128,
            )

            q = _flex_attention(
                q,
                k,
                v,
                _causal,
                block_mask,
            )
            out = _flex_attention(
                q,
                k2,
                v2,
                _causal,
                block_mask,
            )
            return out

        _, code = run_and_get_code(func, q, k, v, k2, v2)
        # Ensure _create_block_mask_from_mask is compiled and generates 3 kernels,
        # 2 flex_attention generates 2 kernels.
        FileCheck().check_count(".run(", 5, True).run(code[0])

    @supported_platform
    def test_doc_mask_sparse(self):
        document_id = torch.zeros(S, dtype=torch.int, device="cuda")
        for i in range(0, S, 256):
            document_id[i : i + 256] = i // 256

        def document_masking_causal(score, b, h, q_idx, kv_idx):
            causal_mask = q_idx >= kv_idx
            document_mask = document_id[q_idx] == document_id[kv_idx]
            return torch.where(causal_mask & document_mask, score, -float("inf"))

        self.run_test(document_masking_causal, torch.float16)

    @supported_platform
    @common_utils.parametrize("dtype", test_dtypes)
    def test_skip_odd_keys(self, dtype: torch.dtype):
        def score_mod(score, b, h, q, kv):
            return torch.where(kv % 2 == 0, score, float("-inf"))

        self.run_test(score_mod, dtype)

    @supported_platform
    @common_utils.parametrize("dtype", test_dtypes)
    def test_function_composition(self, dtype: torch.dtype):
        def score_mod_1(score, b, h, m, n):
            return score + (m - n)

        def score_mod_2(score, b, h, m, n):
            return torch.where(m <= n, score, float("-inf"))

        composed_score_mod = _compose(score_mod_1, score_mod_2)

        self.run_test(composed_score_mod, dtype)

    @supported_platform
    @common_utils.parametrize("dtype", test_dtypes)
    def test_captured_buffers(self, dtype: torch.dtype):
        head_offset = torch.rand(H, device="cuda", dtype=dtype)

        def score_mod(score, b, h, m, n):
            return score + head_offset[h]

        self.run_test(score_mod, dtype)

    @supported_platform
    @common_utils.parametrize("dtype", test_dtypes)
    def test_captured_buffers_all_dims(self, dtype: torch.dtype):
        head_scale = torch.randn(H, device="cuda")
        batch_scale = torch.randn(B, device="cuda")
        tok_scale = torch.randn(S, device="cuda")

        def all_bias(score, batch, head, token_q, token_kv):
            score = score + tok_scale[token_q]
            score = score + batch_scale[batch]
            score = score + head_scale[head]
            return score

        self.run_test(all_bias, dtype)

    @supported_platform
    @common_utils.parametrize("dtype", test_dtypes_fast)
    def test_seq_masking(self, dtype):
        seq_idx = torch.zeros(S, device="cuda", dtype=torch.bool)
        seq_idx[S // 2 :] = 1

        def seq_mask_mod(score, b, h, q, kv):
            return torch.where(seq_idx[q] == seq_idx[kv], score, float("-inf"))

        self.run_test(seq_mask_mod, dtype)

    @supported_platform
    @common_utils.parametrize("dtype", test_dtypes_fast)
    def test_load_from_bias_seq_only(self, dtype):
        bias = torch.randn(S, S, device="cuda", dtype=dtype)

        def bias_mod(score, b, h, q, kv):
            return score + bias[q, kv]

        self.run_test(bias_mod, dtype)

    @supported_platform
    @common_utils.parametrize("dtype", test_dtypes_fast)
    def test_load_from_bias_seq_batch(self, dtype):
        bias = torch.randn(B, S, S, device="cuda", dtype=dtype)

        def bias_mod(score, b, h, q, kv):
            return score + bias[b, q, kv]

        self.run_test(bias_mod, dtype)

    @supported_platform
    @common_utils.parametrize("dtype", test_dtypes_fast)
    def test_load_from_bias_head_seq_batch(self, dtype):
        bias = torch.randn(B, H, S, S, device="cuda", dtype=dtype)

        def bias_mod(score, b, h, q, kv):
            return score + bias[b, h, q, kv]

        self.run_test(bias_mod, dtype)

    @supported_platform
    @common_utils.parametrize("dtype", test_dtypes_fast)
    def test_load_rel_bias(self, dtype):
        rel_bias = torch.randn(2 * S, device="cuda", dtype=dtype)

        def bias_mod(score, b, h, q, kv):
            return score + rel_bias[(q - kv) + S]

        self.run_test(bias_mod, dtype)

    @supported_platform
    @common_utils.parametrize("dtype", test_dtypes_fast)
    def test_dependent_causal_bidirectional(self, dtype):
        num_bidirectional = torch.randint(0, S, (B,), device="cuda", dtype=torch.int32)

        def bias_mod(score, b, h, q, kv):
            causal_attention = q >= kv
            cur_num_bidirectional = num_bidirectional[b]
            bidirectional_attention_on_video = (q <= cur_num_bidirectional) & (
                kv <= cur_num_bidirectional
            )
            return torch.where(
                bidirectional_attention_on_video | causal_attention,
                score,
                -float("inf"),
            )

        self.run_test(bias_mod, dtype)

    @supported_platform
    @common_utils.parametrize("dtype", test_dtypes_fast)
    def test_natten_2d(self, dtype):
        H = 32
        W = S // H
        WINDOW = 3
        assert W * H == S

        def get_x_y(idx):
            # This should be a floor divide, but we don't support that properly
            return idx / W, idx % W

        def natten_mask(score, b, h, q, kv):
            q_x, q_y = get_x_y(q)
            kv_x, kv_y = get_x_y(kv)
            return torch.where(
                ((q_x - kv_x).abs() <= WINDOW) | ((q_y - kv_y).abs() <= WINDOW),
                score,
                float("-inf"),
            )

        self.run_test(natten_mask, dtype)

    @supported_platform
    @common_utils.parametrize("dtype", test_dtypes_fast)
    def test_subgraph_respect_decompostion(self, dtype):
        from torch._decomp import core_aten_decompositions
        from torch.fx.experimental.proxy_tensor import make_fx

        def score_mod_func(score, b, h, q, kv):
            return score - q // (1 + kv)

        make_tensor = functools.partial(
            torch.randn,
            (2, 2, 128, 4),
            device="cuda",
            dtype=torch.float64,
            requires_grad=True,
        )
        query, key, value = make_tensor(), make_tensor(), make_tensor()
        # floor_div is not decomposed in decompostion_table is empty
        flex_attention = functools.partial(_flex_attention, score_mod=score_mod_func)
        gm = make_fx(flex_attention, decomposition_table={})(query, key, value)
        self.assertExpectedInline(
            gm.sdpa_score0.code.strip(),
            """\
def forward(self, arg0_1, arg1_1, arg2_1, arg3_1, arg4_1):
    add = torch.ops.aten.add.Tensor(arg4_1, 1);  arg4_1 = None
    floor_divide = torch.ops.aten.floor_divide.default(arg3_1, add);  arg3_1 = add = None
    sub = torch.ops.aten.sub.Tensor(arg0_1, floor_divide);  arg0_1 = floor_divide = None
    return sub""",
        )

        # floor_div is decomposed for core_aten_decompositions
        gm = make_fx(flex_attention, decomposition_table=core_aten_decompositions())(
            query, key, value
        )
        self.assertExpectedInline(
            gm.sdpa_score0.code.strip(),
            """\
def forward(self, arg0_1, arg1_1, arg2_1, arg3_1, arg4_1):
    add = torch.ops.aten.add.Tensor(arg4_1, 1);  arg4_1 = None
    div = torch.ops.aten.div.Tensor_mode(arg3_1, add, rounding_mode = 'floor');  arg3_1 = add = None
    sub = torch.ops.aten.sub.Tensor(arg0_1, div);  arg0_1 = div = None
    return sub""",
        )

    @supported_platform
    @common_utils.parametrize("dtype", test_dtypes_fast)
    def test_silu_on_score(self, dtype):
        def silu_score(score, b, h, q, kv):
            return torch.nn.functional.silu(score)

        self.run_test(silu_score, dtype)

    @supported_platform
    @common_utils.parametrize("dtype", test_dtypes_fast)
    def test_padded_dense_causal(self, dtype):
        seq_len = torch.arange(B, device="cuda", dtype=torch.int32) + 1

        def create_padded_dense_wrapper(orig_score_mod):
            def njt_score_mod(qk, b, h, q, kv):
                return torch.where(
                    qk <= seq_len[b], orig_score_mod(qk, b, h, q, kv), -float("inf")
                )

            return njt_score_mod

        causal_njt = create_padded_dense_wrapper(_causal)

        self.run_test(causal_njt, dtype)

    @supported_platform
    @common_utils.parametrize("dtype", test_dtypes_fast)
    def test_captured_scale(self, dtype):
        scale = torch.ones((), device="cuda", dtype=torch.int32)

        def score_mod_scale(qk, b, h, q, kv):
            return qk + scale

        self.run_test(score_mod_scale, dtype)

    @supported_platform
    @common_utils.parametrize("dtype", test_dtypes_fast)
    def test_recompile_changed_score_mod(self, dtype):
        scale = torch.ones((), device="cuda", dtype=torch.int32)
        ADD = True

        def score_mod_scale(qk, b, h, q, kv):
            if ADD:
                return qk + scale
            else:
                return qk * scale

        self.run_test(score_mod_scale, dtype)
        ADD = False
        self.run_test(score_mod_scale, dtype)

    @supported_platform
    @expectedFailure  # If we capture a tensor then we can perform a reduction on it, and that shouldn't be allowed
    @common_utils.parametrize("dtype", test_dtypes_fast)
    def test_captured_reduction(self, dtype):
        scale = torch.randn((B, 8), device="cuda")

        def score_mod_scale(qk, b, h, q, kv):
            return qk + scale[b].sum(dim=-1)

        self.run_test(score_mod_scale, dtype)

    @supported_platform
    def test_multiple_score_mod_calls(self):
        query = torch.randn((1, 8, 1024, 64), dtype=torch.float32, device="cuda")
        keys = [
            torch.randn((1, 8, 1024, 64), dtype=torch.float32, device="cuda")
            for _ in range(2)
        ]
        values = [
            torch.randn((1, 8, 1024, 64), dtype=torch.float32, device="cuda")
            for _ in range(2)
        ]

        def scoremod_1(qk, b, h, q, kv):
            return qk + (q - kv)

        def scoremod_2(qk, b, h, q, kv):
            return torch.where(q >= kv, qk, -float("inf"))

        def f(q, k1, k2, v1, v2):
            q2 = _flex_attention(q, k1, v1, score_mod=scoremod_1)
            return _flex_attention(q2, k2, v2, score_mod=scoremod_2)

        out = f(query, *keys, *values)
        out2 = torch.compile(f)(query, *keys, *values)
        tolerance = Tolerances(atol=2e-1, rtol=2e-1)
        torch.testing.assert_close(out, out2, atol=tolerance.atol, rtol=tolerance.rtol)

    @supported_platform
    def test_multiple_score_mod_calls2(self):
        query = torch.randn((1, 8, 1024, 64), dtype=torch.float32, device="cuda")
        keys = [
            torch.randn((1, 8, 1024, 64), dtype=torch.float32, device="cuda")
            for _ in range(3)
        ]
        values = [
            torch.randn((1, 8, 1024, 64), dtype=torch.float32, device="cuda")
            for _ in range(3)
        ]

        def scoremod_1(qk, b, h, q, kv):
            return qk + (q - kv)

        def scoremod_2(qk, b, h, q, kv):
            return torch.where(q >= kv, qk, -float("inf"))

        attention1 = functools.partial(_flex_attention, score_mod=scoremod_1)

        def f(q, k1, k2, k3, v1, v2, v3):
            q2 = attention1(q, k1, v1)
            q3 = _flex_attention(q2, k2, v2, score_mod=scoremod_2)
            return _flex_attention(q3, k3, v3, score_mod=scoremod_1)

        out = f(query, *keys, *values)
        out2 = torch.compile(f)(query, *keys, *values)
        self.assertTrue((out - out2).abs().mean() < 1e-2)

    @supported_platform
    def test_inputs_are_realized(self):
        def f(q, k, v):
            x = torch.randn(1024, device="cuda")
            x = x * 2

            def func(qk, b, h, q, kv):
                return qk + x[q]

            return _flex_attention(q.sin(), k, v, score_mod=func).cos()

        q, k, v = (
            torch.randn(1, 8, 1024, 64, device="cuda", requires_grad=True)
            for _ in range(3)
        )
        ref = f(q, k, v)
        out = torch.compile(f)(q, k, v)
        self.assertTrue((ref - out).abs().mean() < 1e-2)
        gradOut = torch.randn_like(q)

        ref_grads = torch.autograd.grad(ref, (q, k, v), gradOut)
        out_grads = torch.autograd.grad(out, (q, k, v), gradOut)
        for ref, out in zip(ref_grads, out_grads):
            self.assertTrue((ref - out).abs().mean() < 1e-2)

    @supported_platform
    def test_epilogue_fused(self):
        @torch.compile
        def f(q, k, v):
            out = _flex_attention(q, k, v)
            return out.cos()

        q, k, v = (torch.randn(1, 8, 1024, 64, device="cuda") for _ in range(3))
        metrics.reset()
        _, code = run_and_get_code(f, q, k, v)
        # TODO: attention output is not being DCE'd
        fc = FileCheck()
        fc.check("buf0 = empty_strided_cuda((1, 1, 1)")  # SPARSE_KV_NUM_BLKS
        fc.check("buf1 = empty_strided_cuda((1, 1, 1, 1)")  # SPARSE_KV_IDX
        fc.check("buf4 = empty_strided_cuda")  # logsumexp
        fc.check("buf5 = empty_strided_cuda")  # attention output
        fc.check("buf7 = empty_strided_cuda")  # cos(attention)
        fc.run(code[0])
        fc = FileCheck()
        fc.check_not("buf2 =")  # Dead buffer
        fc.check_not("buf3 =")  # Dead buffer
        fc.check_not("buf6 =")  # Mutation-buffer, not allocated
        fc.run(code[0])
        accessed_bytes = 1 * 8 * 1024 * 64 * torch.float32.itemsize
        num_accesses = 4  # q, k, v reads, one output.
        # TODO: Get rid of this fudge factor
        # We need this fudge factor for now, since
        # 1. For some reason we materialize the output of the attention unnecessarily (it's related to the mutation somehow)
        # 2. We also write the extraneous logsumexp
        num_accesses += 2
        self.assertLess(metrics.num_bytes_accessed, accessed_bytes * num_accesses)

    @supported_platform
    @skip("Triton bug ")  # https://github.com/pytorch/pytorch/issues/124571
    @common_utils.parametrize("dtype", test_dtypes)
    def test_njt_causal(self, dtype):
        offsets = torch.tensor(
            [0, 1024, 1024 + 512, S], device="cuda", dtype=torch.int32
        )
        seq_idx = torch.zeros(S, device="cuda", dtype=torch.int32)
        for idx in range(len(offsets) - 1):
            seq_idx[offsets[idx] : offsets[idx + 1]] = idx

        def create_njt_wrapper(orig_score_mod, offsets, seq_idx):
            def njt_score_mod(qk, b, h, q, kv):
                q_nested = q - offsets[seq_idx[q]]
                kv_nested = kv - offsets[seq_idx[kv]]
                return orig_score_mod(qk, b, h, q_nested, kv_nested)

            return njt_score_mod

        causal_njt = create_njt_wrapper(_causal, offsets, seq_idx)

        self.run_test(causal_njt, dtype)

    @supported_platform
    def test_mixed_dtypes_fails(self):
        query = torch.randn((1, 1, 1024, 64), dtype=torch.float32, device="cuda")
        key = torch.randn((1, 1, 1024, 64), dtype=torch.float16, device="cuda")
        value = torch.randn((1, 1, 1024, 64), dtype=torch.float16, device="cuda")
        with self.assertRaisesRegex(
            ValueError, "Expected query, key, and value to have the same dtype"
        ):
            _flex_attention(query, key, value, _identity)

    @supported_platform
    @patch.object(torch._inductor.config, "max_autotune", True)
    def test_max_autotune(self):
        def score_mod(score, b, h, m, n):
            return score * 2

        self.run_test(score_mod)

    @supported_platform
    @skip("TODO: Figure out why this is erroring")
    @patch.object(torch._inductor.config, "max_autotune", True)
    def test_max_autotune_with_captured(self):
        head_scale = torch.randn(H, device="cuda")
        batch_scale = torch.randn(B, device="cuda")
        tok_scale = torch.randn(S, device="cuda")

        def bias_mod(score, batch, head, token_q, token_kv):
            score = score + tok_scale[token_q]
            score = score + batch_scale[batch]
            score = score + head_scale[head]
            return score

        self.run_test(bias_mod)

    @supported_platform
    def test_autograd_function_in_score_mod(self):
        class ApplyMask(torch.autograd.Function):
            generate_vmap_rule = True

            @staticmethod
            def forward(a, mask):
                return torch.where(mask, a, -float("inf"))

            @staticmethod
            def setup_context(ctx, inputs, output):
                _, mask = inputs
                ctx.mark_non_differentiable(mask)
                pass

            @staticmethod
            def backward(ctx, i):
                return i, None

        def score_mod(score, b, h, q, kv):
            return ApplyMask.apply(score, q <= kv)

        func = torch.compile(_flex_attention, fullgraph=True)

        q, k, v = (
            torch.randn(1, 8, 1024, 64, device="cuda", requires_grad=True)
            for _ in range(3)
        )

        # Just checking that it runs
        func(q, k, v)

        # expectedFailure
        # This doesn't work due to vmap + autograd.Function + torch.compile not composing
        # self.run_test(score_mod)

    @supported_platform
    @common_utils.parametrize("dtype", test_dtypes)
    @common_utils.parametrize("score_mod", [_identity, _causal])
    def test_logsumexp_correctness(self, dtype, score_mod):
        make_tensor = functools.partial(
            torch.randn,
            (B, H, S, D),
            dtype=dtype,
            device="cuda",
            requires_grad=True,
        )
        q, k, v = make_tensor(), make_tensor(), make_tensor()
        block_mask = _create_empty_block_mask(q, k, v)

        @torch.compile
        def sdpa_hop(q, k, v, score_mod, block_mask):
            return flex_attention_hop(
                q,
                k,
                v,
                score_mod,
                block_mask.as_tuple(),
                1.0,
            )

        @torch.compile(backend="aot_eager")
        def eager_sdpa_hop(q, k, v, score_mod, block_mask):
            """The main entrypoint for FlexAttention doesnt return LSE.
            Besides dropping LSE it also ensures that the hop is compiled with aot-eager
            backend. We need to replicate this.
            """
            return flex_attention_hop(q, k, v, score_mod, block_mask.as_tuple(), 1.0)

        ref_out, ref_lse = eager_sdpa_hop(
            q.to(torch.float64),
            k.to(torch.float64),
            v.to(torch.float64),
            score_mod,
            block_mask,
        )
        compiled_out, compiled_lse = sdpa_hop(q, k, v, score_mod, block_mask)

        # Comparing LSE for the ref and the compiled version
        # The compiled uses a change of base trick to more efficiently compute the LSE
        # this means that the base for the LSE computed by ref is e while for the compiled
        # version it is 2. To compare we use the change of base formula
        # log_2(x_compiled) = log_e(x_ref) * log_2(e) where
        # x_ref      = sum(_i e^(scores[i]))
        # x_compiled = sum(_i 2^(log2(e) * scores[i]))

        self.assertTrue(ref_lse.dtype == torch.float64)
        self.assertTrue(compiled_lse.dtype == torch.float32)
        ref_lse = ref_lse * torch.log2(torch.tensor(torch.e))

        tolerance = Tolerances(atol=2e-2, rtol=2e-2)
        torch.testing.assert_close(
            ref_out.to(dtype=torch.float32),
            compiled_out.to(dtype=torch.float32),
            atol=tolerance.atol,
            rtol=tolerance.rtol,
        )
        torch.testing.assert_close(
            ref_lse.to(dtype=torch.float32),
            compiled_lse.to(dtype=torch.float32),
            atol=tolerance.atol,
            rtol=tolerance.rtol,
        )

    @supported_platform
    def test_logsumexp_only_return(self):
        make_tensor = functools.partial(
            torch.randn,
            (B, H, S, D),
            dtype=torch.float32,
            device="cuda",
            requires_grad=True,
        )
        q, k, v = make_tensor(), make_tensor(), make_tensor()
        block_mask = _create_empty_block_mask(q, k, v)

        @torch.compile
        def func(q, k, v, score_mod, block_mask):
            _, lse = flex_attention_hop(
                q,
                k,
                v,
                score_mod,
                block_mask.as_tuple(),
                scale=1.0,
            )
            lse_2 = lse * 2
            return lse_2

        _, code = run_and_get_code(func, q, k, v, _identity, block_mask)
        # Ensure that two kernels are generated
        FileCheck().check_count(".run(", 2, True).run(code[0])

    @supported_platform
    def test_logsumexp_is_not_fused(self):
        make_tensor = functools.partial(
            torch.randn,
            (B, H, S, D),
            dtype=torch.float32,
            device="cuda",
            requires_grad=True,
        )
        q, k, v = make_tensor(), make_tensor(), make_tensor()
        block_mask = _create_empty_block_mask(q, k, v)

        @torch.compile
        def func(q, k, v, score_mod, block_mask):
            out, lse = flex_attention_hop(
                q,
                k,
                v,
                score_mod,
                block_mask.as_tuple(),
                1.0,
            )
            lse_2 = lse * 2
            return out, lse_2

        _, code = run_and_get_code(func, q, k, v, _identity, block_mask)
        # Ensure that two kernels are generated
        FileCheck().check_count(".run(", 2, True).run(code[0])

    @supported_platform
    @common_utils.parametrize(
        "score_mod", [_identity, _causal, _times_two, _squared, _trig, _trig2]
    )
    def test_aot_eager_gradcheck(self, score_mod):
        make_tensor = functools.partial(
            torch.randn,
            (2, 2, 8, 4),
            device="cuda",
            dtype=torch.float64,
            requires_grad=True,
        )
        query, key, value = make_tensor(), make_tensor(), make_tensor()

        func = torch.compile(_flex_attention, backend="aot_eager", fullgraph=True)

        self.assertTrue(
            torch.autograd.gradcheck(
                func, (query, key, value, score_mod), raise_exception=True
            )
        )

    @supported_platform
    @common_utils.parametrize("score_mod_name", ["_head_offset"])
    @common_utils.parametrize("mode", ["eager", "aot_eager"])
    def test_captured_score_mod_aot_eager_gradcheck(
        self, score_mod_name: str, mode: str
    ):
        make_tensor = functools.partial(
            torch.randn,
            (2, 2, 8, 4),
            device="cuda",
            dtype=torch.float64,
            requires_grad=True,
        )
        query, key, value = make_tensor(), make_tensor(), make_tensor()

        func = torch.compile(_flex_attention, backend=mode, fullgraph=True)
        score_mod = captured_buffers_map[score_mod_name](torch.float64)

        self.assertTrue(
            torch.autograd.gradcheck(
                func, (query, key, value, score_mod), raise_exception=True
            )
        )

    @supported_platform
<<<<<<< HEAD
=======
    def test_comparison_vs_sdpa(self):
        inputs = [
            torch.randn(
                2, 2, 2048, 64, device="cuda", dtype=torch.float16, requires_grad=True
            )
            for _ in range(3)
        ]
        gradOut = torch.randn(2, 2, 2048, 64, device="cuda", dtype=torch.float16)
        out_ref = torch.nn.functional.scaled_dot_product_attention(
            *inputs, is_causal=True
        )
        out_ref.backward(gradOut)

        def causal(score, b, h, q_idx, kv_idx):
            return torch.where(q_idx >= kv_idx, score, -float("inf"))

        inputs_flex = [i.detach().clone().requires_grad_(True) for i in inputs]
        out_flex = torch.compile(flex_attention)(*inputs_flex, causal)
        out_flex.backward(gradOut)
        inputs_golden = [
            i.detach().clone().to(dtype=torch.float64).requires_grad_(True)
            for i in inputs
        ]
        out_golden = torch.nn.functional.scaled_dot_product_attention(
            *inputs_golden, is_causal=True
        )
        out_golden.backward(gradOut.to(dtype=torch.float64))

        for ref, flex, golden in [
            (out_ref, out_flex, out_golden),
            (inputs[0].grad, inputs_flex[0].grad, inputs_golden[0].grad),
            (inputs[1].grad, inputs_flex[1].grad, inputs_golden[1].grad),
            (inputs[2].grad, inputs_flex[2].grad, inputs_golden[2].grad),
        ]:
            ref_error = rmse(ref, golden)
            flex_error = rmse(flex, golden)
            # Note: This has been carefully tested that FlexAttention is within
            # 10% of the average error of SDPA! Do not bump this tolerance
            # unless you are absolutely sure you are not worsening the accuracy
            # of FlexAttention!
            self.assertTrue(ref_error < flex_error * 1.1)

    @supported_platform
    def test_block_mask_attributes(self):
        offset = torch.zeros(8, device="cuda")

        def causal(score, b, h, q, kv):
            return torch.where(q + offset[b] * 128 >= kv, score, -float("inf"))

        block_mask = create_block_mask(causal, 4, 2, 2048, 2048)
        self.assertEqual(block_mask.shape, (4, 2, 2048, 2048))
        self.assertEqual(block_mask[0].shape, (2, 2048, 2048))
        self.assertEqual(block_mask[0, 0].shape, (2048, 2048))
        self.assertEqual(block_mask.numel(), 4 * 2 * 2048 * 2048)
        self.assertEqual(block_mask.sparsity(), 46.875)
        self.assertEqual(block_mask[0].sparsity(), 46.875)
        self.assertEqual(block_mask[1, 0].sparsity(), 46.875)
        self.assertEqual(block_mask.sparsity(), block_mask[1].sparsity())

        offset = torch.arange(8, device="cuda")
        block_mask = create_block_mask(causal, 8, 1, 2048, 2048)
        self.assertEqual(block_mask.sparsity(), 29.1015625)
        self.assertTrue(block_mask.sparsity() < block_mask[0].sparsity())
        self.assertTrue(block_mask[0].sparsity() > block_mask[1].sparsity())

    @supported_platform
>>>>>>> 5835ff1e
    def test_block_mask_viz(self):
        def causal(score, b, h, q, kv):
            return torch.where(q >= kv, score, -float("inf"))

        block_mask = _create_block_mask(causal, 1, 1, 2048, 2048)

        def replace_non_printable(s):
            def replace(c):
                if c not in string.printable:
                    return "@"
                elif c == " ":
                    return "s"
                return c

            return "".join(replace(c) for c in s)

        self.assertExpectedInline(
            replace_non_printable(str(block_mask)),
            """\
BlockMask(sparsity=46.88%,smask=
@@ssssssssssssssssssssssssssssss
@@@@ssssssssssssssssssssssssssss
@@@@@@ssssssssssssssssssssssssss
@@@@@@@@ssssssssssssssssssssssss
@@@@@@@@@@ssssssssssssssssssssss
@@@@@@@@@@@@ssssssssssssssssssss
@@@@@@@@@@@@@@ssssssssssssssssss
@@@@@@@@@@@@@@@@ssssssssssssssss
@@@@@@@@@@@@@@@@@@ssssssssssssss
@@@@@@@@@@@@@@@@@@@@ssssssssssss
@@@@@@@@@@@@@@@@@@@@@@ssssssssss
@@@@@@@@@@@@@@@@@@@@@@@@ssssssss
@@@@@@@@@@@@@@@@@@@@@@@@@@ssssss
@@@@@@@@@@@@@@@@@@@@@@@@@@@@ssss
@@@@@@@@@@@@@@@@@@@@@@@@@@@@@@ss
@@@@@@@@@@@@@@@@@@@@@@@@@@@@@@@@
)""",
        )

    @supported_platform
    def test_fw_bw_graph_correctness(self):
        cnt = CompileCounterWithBackend("aot_eager")
        make_tensor = functools.partial(
            torch.randn,
            (2, 2, 8, 4),
            device="cuda",
            dtype=torch.float64,
            requires_grad=True,
        )
        query, key, value = make_tensor(), make_tensor(), make_tensor()

        func = torch.compile(_flex_attention, backend=cnt, fullgraph=True)
        out = func(query, key, value, _squared)
        out.sum().backward()
        self.assertEqual(cnt.frame_count, 1)
        self.assertEqual(len(cnt.graphs), 1)
        graph = cnt.graphs[0]
        norm_graph = normalize_gm(graph.print_readable(print_output=False))

        self.assertExpectedInline(
            norm_graph,
            """\
class GraphModule(torch.nn.Module):
    def forward(self, L_args_0_: "f64[2, 2, 8, 4]", L_args_1_: "f64[2, 2, 8, 4]", L_args_2_: "f64[2, 2, 8, 4]"):
        l_args_0_ = L_args_0_
        l_args_1_ = L_args_1_
        l_args_2_ = L_args_2_

        ones: "i32[1, 1, 1]" = torch.ones([1, 1, 1], dtype = torch.int32, device = device(type='cuda', index=0))

        zeros: "i32[1, 1, 1, 1]" = torch.zeros([1, 1, 1, 1], dtype = torch.int32, device = device(type='cuda', index=0))

        ones_1: "i32[1, 1, 1]" = torch.ones([1, 1, 1], dtype = torch.int32, device = device(type='cuda', index=0))

        zeros_1: "i32[1, 1, 1, 1]" = torch.zeros([1, 1, 1, 1], dtype = torch.int32, device = device(type='cuda', index=0))

        child: "f64[]" = l_args_0_.new_empty([], requires_grad = True)
        child_1: "i32[]" = l_args_0_.new_empty([], dtype = torch.int32)
        child_2: "i32[]" = l_args_0_.new_empty([], dtype = torch.int32)
        child_3: "i32[]" = l_args_0_.new_empty([], dtype = torch.int32)
        child_4: "i32[]" = l_args_0_.new_empty([], dtype = torch.int32)
        flex_attention_0 = self.flex_attention_0
        flex_attention = torch.ops.higher_order.flex_attention(l_args_0_, l_args_1_, l_args_2_, flex_attention_0, (ones, zeros, ones_1, zeros_1, 8, 8), 0.5);  l_args_0_ = l_args_1_ = l_args_2_ = flex_attention_0 = ones = zeros = ones_1 = zeros_1 = None
        out: "f64[2, 2, 8, 4]" = flex_attention[0];  flex_attention = None
        return (out,)

    class GraphModule(torch.nn.Module):
        def forward(self, child: "f64[]", child_1: "i32[]", child_2: "i32[]", child_3: "i32[]", child_4: "i32[]"):
            mul: "f64[]" = child * child;  child = None
            return mul
""",  # noqa: B950
        )
        # Save the AOT graphs
        aot_graphs = []
        from torch._inductor import compile_fx

        def debug_compile_fx_inner(graph, example_inputs, *args, **kwargs):
            aot_graphs.append(graph)
            return graph

        backend = functools.partial(
            compile_fx.compile_fx, inner_compile=debug_compile_fx_inner
        )
        func = torch.compile(func, backend=backend, fullgraph=True)
        out = func(query, key, value, _squared)
        out.sum().backward()

        joint_graph = normalize_gm(aot_graphs[1].print_readable(print_output=False))

        self.assertExpectedInline(
            joint_graph,
            """\
class GraphModule(torch.nn.Module):
    def forward(self, primals_1: "f64[2, 2, 8, 4]", primals_2: "f64[2, 2, 8, 4]", primals_3: "f64[2, 2, 8, 4]", full_default: "i32[1, 1, 1]", full_default_1: "i32[1, 1, 1, 1]", getitem: "f64[2, 2, 8, 4]", getitem_1: "f32[2, 2, 8]", tangents_1: "f64[2, 2, 8, 4]"):
        fw_graph = self.fw_graph
        joint_graph = self.joint_graph
        flex_attention_backward = torch.ops.higher_order.flex_attention_backward(primals_1, primals_2, primals_3, getitem, getitem_1, tangents_1, fw_graph, joint_graph, (full_default, full_default_1, full_default, full_default_1, 8, 8), 0.5);  primals_1 = primals_2 = primals_3 = getitem = getitem_1 = tangents_1 = fw_graph = joint_graph = full_default = full_default_1 = None
        getitem_2: "f64[2, 2, 8, 4]" = flex_attention_backward[0]
        getitem_3: "f64[2, 2, 8, 4]" = flex_attention_backward[1]
        getitem_4: "f64[2, 2, 8, 4]" = flex_attention_backward[2];  flex_attention_backward = None
        return [getitem_2, getitem_3, getitem_4]

    class <lambda>(torch.nn.Module):
        def forward(self, arg0_1: "f64[]", arg1_1: "i32[]", arg2_1: "i32[]", arg3_1: "i32[]", arg4_1: "i32[]"):
            mul: "f64[]" = torch.ops.aten.mul.Tensor(arg0_1, arg0_1);  arg0_1 = None
            return mul

    class <lambda>(torch.nn.Module):
        def forward(self, arg0_1: "f64[]", arg1_1: "i32[]", arg2_1: "i32[]", arg3_1: "i32[]", arg4_1: "i32[]", arg5_1: "f64[]"):
            mul: "f64[]" = torch.ops.aten.mul.Tensor(arg0_1, arg0_1)
            mul_1: "f64[]" = torch.ops.aten.mul.Tensor(arg5_1, arg0_1)
            mul_2: "f64[]" = torch.ops.aten.mul.Tensor(arg5_1, arg0_1);  arg5_1 = arg0_1 = None
            add: "f64[]" = torch.ops.aten.add.Tensor(mul_2, mul_1);  mul_2 = mul_1 = None
            return [add, None, None, None, None]
""",  # noqa: B950
        )


common_utils.instantiate_parametrized_tests(TestFlexAttention)

if __name__ == "__main__":
    from torch._inductor.test_case import run_tests

    run_tests()<|MERGE_RESOLUTION|>--- conflicted
+++ resolved
@@ -19,14 +19,13 @@
 from torch.nn.attention._flex_attention import (
     _causal,
     _compose,
-    _create_block_mask,
-    _create_block_mask_from_mask,
     _create_empty_block_mask,
-    _flex_attention,
     _generate_alibi_bias,
     _identity,
     _rel_bias,
     _rel_causal,
+    create_block_mask,
+    flex_attention,
 )
 from torch.testing import FileCheck
 from torch.testing._internal import common_utils
@@ -56,13 +55,11 @@
 
 
 def create_attention(score_mod, block_mask):
-    return functools.partial(
-        _flex_attention, score_mod=score_mod, block_mask=block_mask
-    )
-
-
-def create_block_mask(score_mod, query, key):
-    block_mask = _create_block_mask(
+    return functools.partial(flex_attention, score_mod=score_mod, block_mask=block_mask)
+
+
+def create_block_mask_test(score_mod, query, key):
+    block_mask = create_block_mask(
         score_mod, 1, 1, query.shape[-2], key.shape[-2], query.device
     )
     return block_mask
@@ -234,7 +231,7 @@
         )
         q_ref, k_ref, v_ref = query_key_value_clones(q, k, v)
         q_gold, k_gold, v_gold = query_key_value_clones(q, k, v, torch.float64)
-        block_mask = create_block_mask(score_mod, q, k)
+        block_mask = create_block_mask_test(score_mod, q, k)
         sdpa_partial = create_attention(score_mod, block_mask)
         compiled_sdpa = torch.compile(sdpa_partial)
         golden_out = sdpa_partial(q_gold, k_gold, v_gold)
@@ -457,9 +454,10 @@
             D,
         )
 
-    test_input_strides = [
+    test_strides = [
         ((H * S * D, S * D, D, 1), 997),  # offset
         ((H * D, D, B * H * D, 1), 499),  # transposed dimensions
+        ((H * S * D, D, H * D, 1), 0),  # heads/sequence transposed
         (
             (S * (D + 1), B * S * (D + 1), (D + 1), 1),
             293,
@@ -473,36 +471,42 @@
     @supported_platform
     @common_utils.parametrize("dtype", test_dtypes_fast)
     @common_utils.parametrize(
-        "q_s", test_input_strides[:-2]
+        "q_s", test_strides[:2]
     )  # TODO: fix layout for query braodcasting
-    @common_utils.parametrize("k_s", test_input_strides)
-    @common_utils.parametrize("v_s", test_input_strides)
-    def test_strided_inputs(self, dtype: torch.dtype, q_s, k_s, v_s):
+    @common_utils.parametrize(
+        "k_s,v_s",
+        [
+            (test_strides[0], test_strides[0]),
+            (test_strides[0], test_strides[1]),
+            (test_strides[2], test_strides[3]),
+            (test_strides[3], test_strides[1]),
+            # (test_strides[2], test_strides[4]), # TODO: Doesn't work for
+            # broadcasting reasons i think
+        ],
+    )
+    @common_utils.parametrize("do_s", test_strides[:3])
+    def test_strided_inputs(self, dtype: torch.dtype, q_s, k_s, v_s, do_s):
         q1 = torch.randn((B * H * S * D * 2), dtype=dtype, device="cuda")
         k1 = torch.randn((B * H * S * D * 2), dtype=dtype, device="cuda")
         v1 = torch.randn((B * H * S * D * 2), dtype=dtype, device="cuda")
+        do1 = torch.randn((B * H * S * D * 2), dtype=dtype, device="cuda")
 
         q_shape = (B, H, S // 2, D)
         k_shape = (B, H, S, D)
         v_shape = (B, H, S, D)
-
-        q_strides, q_offset = q_s
-        q_max = [x * (y - 1) for x, y in zip(q_strides, q_shape)]
-        assert sum(q_max) + q_offset < B * H * S * D * 2
-        assert q_strides[-1] == 1
-        q = torch.as_strided(q1, q_shape, q_strides, q_offset)
-
-        k_strides, k_offset = k_s
-        k_max = [x * (y - 1) for x, y in zip(k_strides, k_shape)]
-        assert sum(k_max) + k_offset < B * H * S * D * 2
-        assert k_strides[-1] == 1
-        k = torch.as_strided(k1, k_shape, k_strides, k_offset)
-
-        v_strides, v_offset = v_s
-        v_max = [x * (y - 1) for x, y in zip(v_strides, v_shape)]
-        assert sum(v_max) + v_offset < B * H * S * D * 2
-        assert v_strides[-1] == 1
-        v = torch.as_strided(v1, v_shape, v_strides, v_offset)
+        do_shape = (B, H, S // 2, D)
+
+        def coerce_to_strides(val, shape, strides):
+            strides, offset = strides
+            val_max = [x * (y - 1) for x, y in zip(strides, shape)]
+            assert sum(val_max) + offset < B * H * S * D * 2
+            assert strides[-1] == 1
+            return torch.as_strided(val, shape, strides, offset).requires_grad_(True)
+
+        q = coerce_to_strides(q1, q_shape, q_s)
+        k = coerce_to_strides(k1, k_shape, k_s)
+        v = coerce_to_strides(v1, v_shape, v_s)
+        do = coerce_to_strides(do1, do_shape, do_s)
 
         block_mask = _create_empty_block_mask(q, k, v)
         sdpa_partial = create_attention(
@@ -516,89 +520,26 @@
         torch.testing.assert_close(
             ref_out, compiled_out, atol=tolerance.atol, rtol=tolerance.rtol
         )
-
-    @supported_platform
-    def test_create_block_mask_is_compiled(self):
-        make_tensor = functools.partial(
-            torch.randn,
-            (B, H, S, D),
-            dtype=torch.float32,
-            device="cuda",
-            requires_grad=True,
-        )
-        q, k, v = make_tensor(), make_tensor(), make_tensor()
-
-        @torch.compile
-        def func(q, k, v):
-            block_mask = _create_block_mask_from_mask(
-                torch.tril(
-                    torch.ones(
-                        q.shape[-2], k.shape[-2], dtype=torch.bool, device=q.device
-                    )
-                ),
-                128,
-                128,
-            )
-
-            out = _flex_attention(
-                q,
-                k,
-                v,
-                _causal,
-                block_mask,
-            )
-            return out
-
-        _, code = run_and_get_code(func, q, k, v)
-        # Ensure _create_block_mask_from_mask is compiled and generates 3 kernels,
-        # flex_attention generates 1 kernel.
-        FileCheck().check_count(".run(", 4, True).run(code[0])
-
-    @supported_platform
-    def test_block_mask_is_reused(self):
-        make_tensor = functools.partial(
-            torch.randn,
-            (B, H, S, D),
-            dtype=torch.float32,
-            device="cuda",
-            requires_grad=True,
-        )
-        q, k, v = make_tensor(), make_tensor(), make_tensor()
-        k2 = k + 1
-        v2 = v + 1
-
-        @torch.compile
-        def func(q, k, v, k2, v2):
-            block_mask = _create_block_mask_from_mask(
-                torch.tril(
-                    torch.ones(
-                        q.shape[-2], k.shape[-2], dtype=torch.bool, device=q.device
-                    )
-                ),
-                128,
-                128,
-            )
-
-            q = _flex_attention(
-                q,
-                k,
-                v,
-                _causal,
-                block_mask,
-            )
-            out = _flex_attention(
-                q,
-                k2,
-                v2,
-                _causal,
-                block_mask,
-            )
-            return out
-
-        _, code = run_and_get_code(func, q, k, v, k2, v2)
-        # Ensure _create_block_mask_from_mask is compiled and generates 3 kernels,
-        # 2 flex_attention generates 2 kernels.
-        FileCheck().check_count(".run(", 5, True).run(code[0])
+        ref_out.backward(do)
+        ref_grads = [q.grad, k.grad, v.grad]
+        q.grad = None
+        k.grad = None
+        v.grad = None
+
+        compiled_out.backward(do)
+        compiled_grads = [q.grad, k.grad, v.grad]
+        q.grad = None
+        k.grad = None
+        v.grad = None
+        torch.testing.assert_close(
+            compiled_grads[0], ref_grads[0], atol=tolerance.atol, rtol=tolerance.rtol
+        )
+        torch.testing.assert_close(
+            compiled_grads[1], ref_grads[1], atol=tolerance.atol, rtol=tolerance.rtol
+        )
+        torch.testing.assert_close(
+            compiled_grads[2], ref_grads[2], atol=tolerance.atol, rtol=tolerance.rtol
+        )
 
     @supported_platform
     def test_doc_mask_sparse(self):
@@ -612,6 +553,34 @@
             return torch.where(causal_mask & document_mask, score, -float("inf"))
 
         self.run_test(document_masking_causal, torch.float16)
+
+    @supported_platform
+    def test_index_multiple(self):
+        bias = torch.randn(B, S, device="cuda")
+
+        def index_multiple(score, b, h, q_idx, kv_idx):
+            return score + bias[b][q_idx]
+
+        self.run_test(index_multiple, torch.float16)
+
+    @supported_platform
+    def test_index_weird1(self):
+        bias = torch.randn(4, B, H, S, device="cuda")
+
+        def index_weird1(score, b, h, q_idx, kv_idx):
+            return score + bias[0][b, h][q_idx]
+
+        self.run_test(index_weird1, torch.float16)
+
+    @supported_platform
+    def test_index_weird2(self):
+        bias = torch.randn(B, H, 4, S, device="cuda")
+        which_bias = torch.tensor(0, device="cuda")
+
+        def index_weird2(score, b, h, q_idx, kv_idx):
+            return score + bias[b][h][which_bias, q_idx]
+
+        self.run_test(index_weird2, torch.float16)
 
     @supported_platform
     @common_utils.parametrize("dtype", test_dtypes)
@@ -770,8 +739,8 @@
         )
         query, key, value = make_tensor(), make_tensor(), make_tensor()
         # floor_div is not decomposed in decompostion_table is empty
-        flex_attention = functools.partial(_flex_attention, score_mod=score_mod_func)
-        gm = make_fx(flex_attention, decomposition_table={})(query, key, value)
+        attention = functools.partial(flex_attention, score_mod=score_mod_func)
+        gm = make_fx(attention, decomposition_table={})(query, key, value)
         self.assertExpectedInline(
             gm.sdpa_score0.code.strip(),
             """\
@@ -783,7 +752,7 @@
         )
 
         # floor_div is decomposed for core_aten_decompositions
-        gm = make_fx(flex_attention, decomposition_table=core_aten_decompositions())(
+        gm = make_fx(attention, decomposition_table=core_aten_decompositions())(
             query, key, value
         )
         self.assertExpectedInline(
@@ -877,8 +846,8 @@
             return torch.where(q >= kv, qk, -float("inf"))
 
         def f(q, k1, k2, v1, v2):
-            q2 = _flex_attention(q, k1, v1, score_mod=scoremod_1)
-            return _flex_attention(q2, k2, v2, score_mod=scoremod_2)
+            q2 = flex_attention(q, k1, v1, score_mod=scoremod_1)
+            return flex_attention(q2, k2, v2, score_mod=scoremod_2)
 
         out = f(query, *keys, *values)
         out2 = torch.compile(f)(query, *keys, *values)
@@ -903,12 +872,12 @@
         def scoremod_2(qk, b, h, q, kv):
             return torch.where(q >= kv, qk, -float("inf"))
 
-        attention1 = functools.partial(_flex_attention, score_mod=scoremod_1)
+        attention1 = functools.partial(flex_attention, score_mod=scoremod_1)
 
         def f(q, k1, k2, k3, v1, v2, v3):
             q2 = attention1(q, k1, v1)
-            q3 = _flex_attention(q2, k2, v2, score_mod=scoremod_2)
-            return _flex_attention(q3, k3, v3, score_mod=scoremod_1)
+            q3 = flex_attention(q2, k2, v2, score_mod=scoremod_2)
+            return flex_attention(q3, k3, v3, score_mod=scoremod_1)
 
         out = f(query, *keys, *values)
         out2 = torch.compile(f)(query, *keys, *values)
@@ -923,7 +892,7 @@
             def func(qk, b, h, q, kv):
                 return qk + x[q]
 
-            return _flex_attention(q.sin(), k, v, score_mod=func).cos()
+            return flex_attention(q.sin(), k, v, score_mod=func).cos()
 
         q, k, v = (
             torch.randn(1, 8, 1024, 64, device="cuda", requires_grad=True)
@@ -940,10 +909,21 @@
             self.assertTrue((ref - out).abs().mean() < 1e-2)
 
     @supported_platform
+    def test_make_block_mask(self):
+        def causal_mask(score, b, h, q_idx, kv_idx):
+            return torch.where(q_idx >= kv_idx, score, -float("inf"))
+
+        block_mask_a = create_block_mask(causal_mask, 1, 1, 512, 512, _compiled=True)
+        block_mask_b = create_block_mask(causal_mask, 1, 1, 512, 512, _compiled=False)
+        self.assertEqual(block_mask_a.kv_num_blocks, block_mask_b.kv_num_blocks)
+        self.assertEqual(block_mask_a.kv_indices, block_mask_b.kv_indices)
+        self.assertEqual(block_mask_a.q_num_blocks, block_mask_b.q_num_blocks)
+
+    @supported_platform
     def test_epilogue_fused(self):
         @torch.compile
         def f(q, k, v):
-            out = _flex_attention(q, k, v)
+            out = flex_attention(q, k, v)
             return out.cos()
 
         q, k, v = (torch.randn(1, 8, 1024, 64, device="cuda") for _ in range(3))
@@ -972,7 +952,6 @@
         self.assertLess(metrics.num_bytes_accessed, accessed_bytes * num_accesses)
 
     @supported_platform
-    @skip("Triton bug ")  # https://github.com/pytorch/pytorch/issues/124571
     @common_utils.parametrize("dtype", test_dtypes)
     def test_njt_causal(self, dtype):
         offsets = torch.tensor(
@@ -1002,7 +981,7 @@
         with self.assertRaisesRegex(
             ValueError, "Expected query, key, and value to have the same dtype"
         ):
-            _flex_attention(query, key, value, _identity)
+            flex_attention(query, key, value, _identity)
 
     @supported_platform
     @patch.object(torch._inductor.config, "max_autotune", True)
@@ -1050,7 +1029,7 @@
         def score_mod(score, b, h, q, kv):
             return ApplyMask.apply(score, q <= kv)
 
-        func = torch.compile(_flex_attention, fullgraph=True)
+        func = torch.compile(flex_attention, fullgraph=True)
 
         q, k, v = (
             torch.randn(1, 8, 1024, 64, device="cuda", requires_grad=True)
@@ -1204,7 +1183,7 @@
         )
         query, key, value = make_tensor(), make_tensor(), make_tensor()
 
-        func = torch.compile(_flex_attention, backend="aot_eager", fullgraph=True)
+        func = torch.compile(flex_attention, backend="aot_eager", fullgraph=True)
 
         self.assertTrue(
             torch.autograd.gradcheck(
@@ -1227,7 +1206,7 @@
         )
         query, key, value = make_tensor(), make_tensor(), make_tensor()
 
-        func = torch.compile(_flex_attention, backend=mode, fullgraph=True)
+        func = torch.compile(flex_attention, backend=mode, fullgraph=True)
         score_mod = captured_buffers_map[score_mod_name](torch.float64)
 
         self.assertTrue(
@@ -1237,8 +1216,6 @@
         )
 
     @supported_platform
-<<<<<<< HEAD
-=======
     def test_comparison_vs_sdpa(self):
         inputs = [
             torch.randn(
@@ -1305,12 +1282,11 @@
         self.assertTrue(block_mask[0].sparsity() > block_mask[1].sparsity())
 
     @supported_platform
->>>>>>> 5835ff1e
     def test_block_mask_viz(self):
         def causal(score, b, h, q, kv):
             return torch.where(q >= kv, score, -float("inf"))
 
-        block_mask = _create_block_mask(causal, 1, 1, 2048, 2048)
+        block_mask = create_block_mask(causal, 1, 1, 2048, 2048)
 
         def replace_non_printable(s):
             def replace(c):
@@ -1325,7 +1301,8 @@
         self.assertExpectedInline(
             replace_non_printable(str(block_mask)),
             """\
-BlockMask(sparsity=46.88%,smask=
+BlockMask(shape=(1,s1,s2048,s2048),ssparsity=46.88%,s
+(0,s0)
 @@ssssssssssssssssssssssssssssss
 @@@@ssssssssssssssssssssssssssss
 @@@@@@ssssssssssssssssssssssssss
@@ -1345,6 +1322,15 @@
 )""",
         )
 
+        offset = torch.arange(8, device="cuda")
+
+        def causal_offset(score, b, h, q, kv):
+            return torch.where(q + offset[b] * 128 >= kv, score, -float("inf"))
+
+        block_mask = create_block_mask(causal_offset, 8, 1, 2048, 2048)
+        str_block_mask = str(block_mask)
+        self.assertTrue("sparsity=29.10" in str_block_mask)
+
     @supported_platform
     def test_fw_bw_graph_correctness(self):
         cnt = CompileCounterWithBackend("aot_eager")
@@ -1357,7 +1343,7 @@
         )
         query, key, value = make_tensor(), make_tensor(), make_tensor()
 
-        func = torch.compile(_flex_attention, backend=cnt, fullgraph=True)
+        func = torch.compile(flex_attention, backend=cnt, fullgraph=True)
         out = func(query, key, value, _squared)
         out.sum().backward()
         self.assertEqual(cnt.frame_count, 1)
