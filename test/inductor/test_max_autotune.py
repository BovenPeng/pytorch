# Owner(s): ["module: inductor"]
import json
import os
import unittest

from typing import Callable, List, Optional

import torch
from torch import multiprocessing as mp
from torch._dynamo import reset
<<<<<<< HEAD
from torch._dynamo.test_case import run_tests, TestCase
=======
>>>>>>> eb5381da
from torch._dynamo.testing import reset_rng_state
from torch._inductor import config
from torch._inductor.autotune_process import (
    BenchmarkRequest,
    CUDA_VISIBLE_DEVICES,
    TuningProcessPool,
)
from torch._inductor.graph import GraphLowering
from torch._inductor.ir import Buffer, ChoiceCaller, FixedLayout
from torch._inductor.kernel.mm_plus_mm import aten_mm_plus_mm
from torch._inductor.select_algorithm import (
    AlgorithmSelectorCache,
    TritonTemplateCaller,
)
<<<<<<< HEAD

from torch._inductor.utils import run_and_get_code
=======
from torch._inductor.test_case import run_tests, TestCase

from torch._inductor.utils import fresh_inductor_cache, run_and_get_code
>>>>>>> eb5381da
from torch._inductor.virtualized import V
from torch.fx.experimental.proxy_tensor import make_fx
from torch.testing import FileCheck
from torch.testing._internal.common_utils import (
    instantiate_parametrized_tests,
    parametrize,
    skipIfRocm,
)

from torch.testing._internal.inductor_utils import HAS_CPU, HAS_CUDA

torch.set_float32_matmul_precision("high")
if HAS_CUDA:
    torch.cuda.memory._set_allocator_settings("expandable_segments:False")

_CUTLASS_DIR = os.path.join(os.path.dirname(__file__), "../../third_party/cutlass/")


def _get_path_without_sccache() -> str:
    """
    Get the PATH environment variable without sccache.
    """
    path_envs = os.environ.get("PATH", "").split(":")
    path_envs = [env for env in path_envs if "/opt/cache/bin" not in env]
    return ":".join(path_envs)


def benchmark_choice(choice, args, out, expected_out, timings):
    result = choice.benchmark(*args, out=out)
    if expected_out is not None:
        torch.testing.assert_close(out, expected_out)

    timings.copy_(torch.tensor(result))


class FailChoiceCaller(ChoiceCaller):
    def benchmark(self, *args, out):
        raise RuntimeError("This choice caller will always throw")


@instantiate_parametrized_tests
class TestMaxAutotune(TestCase):
    def _create_buffer(self, name, shape):
        return Buffer(name, FixedLayout(torch.device("cuda:0"), torch.float32, shape))

    def test_benchmark_choice_in_subproc(self):
        gm = make_fx(
            lambda: torch.zeros(2, 3)
        )()  # a dummy graph to construct the GraphLowering
        graph = GraphLowering(gm)

        # the graph handler is neede to create benchmark example value below
        with V.set_graph_handler(graph):
            buf1 = self._create_buffer("mat1", (2, 3))
            buf2 = self._create_buffer("mat2", (3, 2))
            buf3 = self._create_buffer("mat3", (2, 3))
            buf4 = self._create_buffer("mat4", (3, 2))

            layout = FixedLayout(torch.device("cuda:0"), torch.float32, (2, 2))

            mat1 = AlgorithmSelectorCache.benchmark_example_value(buf1)
            mat2 = AlgorithmSelectorCache.benchmark_example_value(buf2)
            mat3 = AlgorithmSelectorCache.benchmark_example_value(buf3)
            mat4 = AlgorithmSelectorCache.benchmark_example_value(buf4)

            out = AlgorithmSelectorCache.benchmark_example_value(layout)
            # expected_out = (mat1 @ mat2) + (mat3 @ mat4)
            expected_out = None

            choice = aten_mm_plus_mm.bind((buf1, buf2, buf3, buf4), layout)
            # use a tensor since the mutation to a python list in a sub process
            # is not synced back to the parent process
            timings = torch.zeros(3, dtype=torch.float32)
            ctx = mp.get_context("spawn")
            child = ctx.Process(
                target=benchmark_choice,
                args=(choice, (mat1, mat2, mat3, mat4), out, expected_out, timings),
            )
            child.start()
            child.join()
            self.assertEqual(0, child.exitcode)
            print(f"timings is {timings}, out {out}, expected_out {expected_out}")

    def test_benchmark_choice_fail_in_subproc(self):
        gm = make_fx(
            lambda: torch.zeros(2, 3)
        )()  # a dummy graph to construct the GraphLowering
        graph = GraphLowering(gm)

        # the graph handler is neede to create benchmark example value below
        with V.set_graph_handler(graph):
            buf1 = self._create_buffer("mat1", (2, 3))
            buf2 = self._create_buffer("mat2", (3, 2))
            buf3 = self._create_buffer("mat3", (2, 3))
            buf4 = self._create_buffer("mat4", (3, 2))

            layout = FixedLayout(torch.device("cuda:0"), torch.float32, (2, 2))

            mat1 = AlgorithmSelectorCache.benchmark_example_value(buf1)
            mat2 = AlgorithmSelectorCache.benchmark_example_value(buf2)
            mat3 = AlgorithmSelectorCache.benchmark_example_value(buf3)
            mat4 = AlgorithmSelectorCache.benchmark_example_value(buf4)

            out = AlgorithmSelectorCache.benchmark_example_value(layout)
            expected_out = (mat1 @ mat2) + (mat3 @ mat4)

            choice = FailChoiceCaller("fail_choice_caller", [], None)

            # use a tensor since python list is not synced back
            timings = torch.zeros(3, dtype=torch.float32)
            ctx = mp.get_context("spawn")
            child = ctx.Process(
                target=benchmark_choice,
                args=(choice, (mat1, mat2, mat3, mat4), out, expected_out, timings),
            )
            child.start()
            child.join()
            self.assertNotEqual(0, child.exitcode)

    @parametrize("autotune_in_subproc", (True, False))
    @parametrize("autotune_multi_device", (True, False))
    def test_max_autotune_mm_plus_mm(self, autotune_in_subproc, autotune_multi_device):
        """
        This crash previously due to a triton issue: https://github.com/openai/triton/issues/1298 .
        With autotuning in subprocess, we don't crash anymore.
        """
        m, n, k = 2048, 1536, 64

        def mm_plus_mm(a, b, c, d):
            return a @ b + c @ d

        a = torch.randn(m, k).cuda()
        b = torch.randn(k, n).cuda()
        c = torch.randn(m, k).cuda()
        d = torch.randn(k, n).cuda()

        with config.patch(
            {
                "max_autotune": True,
                "autotune_in_subproc": autotune_in_subproc,
                "autotune_multi_device": autotune_multi_device,
            }
        ):
            torch.compile(mm_plus_mm)(a, b, c, d)

    @parametrize("dynamic", (False, True))
    def test_max_autotune_mm_plus_mm_zero_size_input(self, dynamic):
        """
        Make sure autotuning mm_plus_mm with zero-size input works without crashes.
        """
        m, n, k = 0, 1536, 64

        def mm_plus_mm(a, b, c, d):
            return a @ b + c @ d

        a = torch.randn(m, k).cuda()
        b = torch.randn(k, n).cuda()
        c = torch.randn(m, k).cuda()
        d = torch.randn(k, n).cuda()

        with config.patch({"max_autotune": True}):
            torch.compile(mm_plus_mm, dynamic=dynamic)(a, b, c, d)

    @parametrize("dynamic", (False, True))
    def test_max_autotune_regular_mm(self, dynamic: bool):
        """
        Make sure autotuning mm in sub processes work without crashes.
        """

        def mm(a, b):
            a = torch.sin(a)
            return a @ b

        a = torch.randn(100, 10).cuda()
        b = torch.randn(10, 100).cuda()

        with config.patch({"max_autotune": True, "autotune_in_subproc": True}):
            torch.compile(mm, dynamic=dynamic)(a, b)

    @parametrize("dynamic", (False, True))
    def test_max_autotune_regular_mm_zero_size_input(self, dynamic: bool):
        """
        Make sure autotuning mm with zero-size input works without crashes.
        """

        def mm(a, b):
            a = torch.sin(a)
            return a @ b

        a = torch.randn(0, 10).cuda()
        b = torch.randn(10, 100).cuda()

        with config.patch({"max_autotune": True}):
            torch.compile(mm, dynamic=dynamic)(a, b)

    @skipIfRocm
    @parametrize("dynamic", (False, True))
    def test_max_autotune_remote_caching(self, dynamic: bool):
        from unittest.mock import patch

        def mm(a, b):
            a = torch.sin(a)
            return a @ b

        a = torch.randn(100, 10).cuda()
        b = torch.randn(10, 100).cuda()

        class Model(torch.nn.Module):
            def forward(self, x, y):
                return x + y

        def f(x, y):
            return Model()(x, y)

        x = torch.randn(100, 100).cuda()
        y = torch.randn(100, 100).cuda()

        cache = {}
        num_get = 0
        num_put = 0

        class MyCache:
            def __init__(self, key, is_autotune=False):
                pass

            def get(self, filenames):
                nonlocal cache
                nonlocal num_get
<<<<<<< HEAD
                ret = {file: cache[file] for file in filenames if file in cache}
=======
                ret = {
                    file: json.loads(cache[file]) for file in filenames if file in cache
                }
>>>>>>> eb5381da
                num_get += len(ret)
                return ret

            def put(self, filename, data):
                nonlocal cache
                nonlocal num_put
<<<<<<< HEAD
                cache[filename] = data
                num_put += 1

        cache_module = (
            "triton.runtime.fb_memcache.FbMemcacheRemoteCacheBackend"
=======
                cache[filename] = json.dumps(data)
                num_put += 1

        cache_module = (
            "triton.runtime.fb_memcache.FbMemcacheRemoteAutotuneCacheBackend"
>>>>>>> eb5381da
            if config.is_fbcode()
            else "triton.runtime.cache.RedisRemoteCacheBackend"
        )

        with config.patch(
            {
                "use_autotune_local_cache": False,
                "use_autotune_remote_cache": True,
            }
        ), patch.dict(os.environ), patch(cache_module, MyCache, create=True):
            os.environ.pop("TRITON_CACHE_MANAGER", None)
            with config.patch({"max_autotune": True}):
                for _ in range(4):
                    torch.compile(mm, dynamic=dynamic)(a, b)
                    reset()
                    torch._inductor.codecache.PyCodeCache.clear()
                self.assertEqual(num_get, 3)
                self.assertEqual(num_put, 1)
            num_get = 0
            num_put = 0
            for _ in range(4):
                torch.compile(f, dynamic=dynamic)(x, y)
                reset()
                torch._inductor.codecache.PyCodeCache.clear()
            self.assertEqual(num_get, 3)
            self.assertEqual(num_put, 1)

    def test_precompilation_threads(self):
        import threading
        from typing import Any, Dict
        from unittest.mock import Mock, patch

        class FakeChoiceCaller(ChoiceCaller):
            def __init__(self):
                super().__init__("none", [], Mock())
                self.thread_id = None

            def precompile(self):
                self.thread_id = threading.get_ident()

            def call_name(self) -> str:
                return None

            def to_callable(self):
                return None

            def hash_key(self) -> str:
                return None

            def output_node(self) -> "TensorBox":  # noqa: F821
                return None

        fake_choices = [FakeChoiceCaller() for i in range(10)]
        fake_lookup_result = {choice: 0.123 for choice in fake_choices}

        def no_lookup(
            choices: List[ChoiceCaller],
            op: str,
            inputs: str,
            benchmark: Callable[[Any], Dict[ChoiceCaller, float]],
        ) -> Dict[ChoiceCaller, float]:
            return benchmark(choices)

        asc = AlgorithmSelectorCache()

        def fake_benchmark_fn(*args, **kwargs):
            return fake_lookup_result

        main_thread_id = threading.get_ident()
        mock_debug_handler = Mock()
        old_debug_handler = V.debug
        try:
            V.set_debug_handler(mock_debug_handler)
            with patch.object(asc, "lookup", new=no_lookup):
                with patch.object(
                    asc, "make_benchmark_fn", return_value=fake_benchmark_fn
                ):
                    with config.patch(
                        {
                            "autotune_in_subproc": False,
                            "compile_threads": len(fake_choices),
                        }
                    ):
                        asc("test_call", fake_choices, [], Mock())
            for fake_choice in fake_choices:
                assert (
                    fake_choice.thread_id is not None
                ), "Expected all ChoiceCaller's precompile method to have been called"
                assert (
                    fake_choice.thread_id != main_thread_id
                ), "Expected all ChoiceCaller's precompile method to have been called on separate thread"
        finally:
            V.set_debug_handler(old_debug_handler)

    @parametrize("dynamic", (False, True))
    def test_max_autotune_addmm(self, dynamic=False):
        """
        Make sure autotuning addmm in sub processes work without crashes.
        """

        torch.backends.cuda.matmul.allow_fp16_reduced_precision_reduction = False

        def addmm(x, a, b):
            return torch.addmm(x, a, b)

        x = torch.randn(100).cuda()
        a = torch.randn(100, 10).cuda()
        b = torch.randn(10, 100).cuda()
        with config.patch({"max_autotune": True, "autotune_in_subproc": True}):
            Y_compiled = torch.compile(addmm, dynamic=dynamic)(x, a, b)
            Y = addmm(x, a, b)
            torch.testing.assert_close(Y_compiled, Y, atol=1e-2, rtol=1e-2)

    @parametrize("dynamic", (False, True))
    def test_max_autotune_addmm_zero_size_input(self, dynamic):
        """
        Make sure autotuning addmm with zero-size input works without crashes.
        """

        def addmm(x, a, b):
            return torch.addmm(x, a, b)

        x = torch.randn(100).cuda()
        a = torch.randn(0, 10).cuda()
        b = torch.randn(10, 100).cuda()
        with config.patch({"max_autotune": True}):
            torch.compile(addmm, dynamic=dynamic)(x, a, b)

    @skipIfRocm
    def test_autotune_conv1x1(self):
        # Assuming input has 3 channels and we want to produce 16 channels as output
        conv1x1 = (
            torch.nn.Conv2d(in_channels=3, out_channels=16, kernel_size=1)
            .to(memory_format=torch.channels_last)
            .cuda()
        )

        # Example input tensor: batch size = 4, channels = 3, height = 32, width = 32
        # The memory format is set to `channels_last`
        input_tensor = (
            torch.randn(4, 3, 32, 32)
            .contiguous(memory_format=torch.channels_last)
            .cuda()
        )

        with config.patch(
            {"max_autotune": True, "max_autotune_gemm_backends": "TRITON"}
        ):

            @torch.compile()
            def foo(mod, x):
                return mod(x)

            with torch.no_grad():
                out, code = run_and_get_code(foo, conv1x1, input_tensor)

            FileCheck().check_not("extern_kernels.convolution").run(code[0])
            self.assertEqual(conv1x1(input_tensor), out, atol=1e-2, rtol=0)

    def test_cat_addmm(self):
        def fn(a: torch.Tensor, b: torch.Tensor, c: torch.Tensor):
            return torch.cat(
                [
                    torch.addmm(a, b, c),
                    torch.addmm(b, c, a),
                ],
                1,
            )

        args = [
            torch.randn(4, 4, device="cuda"),
            torch.randn(4, 4, device="cuda"),
            torch.randn(4, 4, device="cuda"),
        ]
        with config.patch(
            {
                "max_autotune": True,
                "max_autotune_gemm_backends": "Triton",
            }
        ):
            expected = fn(*args)
            actual = torch.compile(fn)(*args)
            torch.testing.assert_close(actual, expected, atol=1e-2, rtol=1e-2)

    def test_triton_template_with_epilogues_and_dynamic_shape(self):
        def fn(
            x: torch.Tensor, w: torch.Tensor, bias: torch.Tensor, mul: torch.Tensor
        ) -> torch.Tensor:
            return (
                torch.nn.functional.relu(
                    torch.matmul(torch.transpose(x, 0, 1), torch.transpose(w, 0, 1))
                    + bias
                )
                * mul
            )

        M0 = 5
        M1 = 8
        K = 4
        N = 3
        w = torch.rand(N, K).cuda().half()
        b = torch.rand(N).cuda().half()

        with config.patch(
            {
                "max_autotune": True,
                "autotune_in_subproc": True,
                "max_autotune_gemm_backends": "Triton",
            }
        ):
            compiled_fn = torch.compile(
                fn, fullgraph=True, dynamic=True, mode="max-autotune-no-cudagraphs"
            )

            x0 = torch.rand(K, M0).cuda().half()
            mul0 = torch.rand(M0, N).cuda().half()
            y0 = compiled_fn(x0, w, b, mul0)
            y0_expected = fn(x0, w, b, mul0)
            torch.testing.assert_close(y0, y0_expected)

            x1 = torch.rand(K, M1).cuda().half()
            mul1 = torch.rand(M1, N).cuda().half()
            y1 = compiled_fn(x1, w, b, mul1)
            y1_expected = fn(x1, w, b, mul1)
            torch.testing.assert_close(y1, y1_expected)

    @config.patch(
        benchmark_kernel=True,
        fallback_random=True,
        max_autotune_gemm=True,
    )
    @parametrize("device", ("cpu", "cuda"))
    def test_matmul_dropout(self, device):
        def fwd(a, b):
            x = a @ b
            x = torch.nn.functional.dropout(x, 0.1)
            return x

        def fn(a, b):
            x = fwd(a, b).sum()
            x.backward()
            return a.grad

        N = 128
        a = torch.randn(N, N, device=device, requires_grad=True)
        b = torch.randn(N, N, device=device)

        opt_fn = torch.compile(fn)
        reset_rng_state()
        ref = fn(a, b)
        reset_rng_state()
        act = opt_fn(a, b)

        if N <= 8:
            print(f"ref\n{ref}\nact\n{act}")
        torch.testing.assert_close(ref, act, atol=1e-1, rtol=1e-1)

    @config.patch(
        max_autotune_gemm=True,
    )
    @unittest.skipIf(
        torch.cuda.device_count() < 2, "Need at least 2 devices for this test"
    )
    def test_autotune_device_guard(self):
        x = torch.randn(1024, 1024, device="cuda:1")
        y = torch.randn(1024, 1024, device="cuda:1")

        def f(x, y):
            return x @ y

        with fresh_inductor_cache():
            act = torch.compile(f)(x, y)
        ref = f(x, y)
        self.assertTrue(torch.allclose(act, ref, atol=4 * 1e-3, rtol=4 * 1e-3))


class TestBenchmarkRequest(BenchmarkRequest):
    def __init__(
        self, value: float, multi_device: bool, parent_visible_devices: Optional[str]
    ) -> None:
        self.value = value
        self.multi_device = multi_device
        self.parent_visible_devices = parent_visible_devices

    def benchmark(
        self, *input_tensors: torch.Tensor, output_tensor: Optional[torch.Tensor] = None
    ) -> float:
        # Verify that the visible devices env var is set correctly. If multi-device
        # auto-tuning is disabled, the visible devices should be unmanipulated from
        # the parent process. If multi-device auto-tuning is enabled, the visible
        # devices should be a _single_ valid device number. Note that we can't perform
        # this validation directly from the test body because benchmarks execute in a
        # separate process. If the check fails, however, the test will detect the
        # failure by virtue of not receiving the expected result back.
        visible_devices = os.environ.get(CUDA_VISIBLE_DEVICES)
        if not self.multi_device:
            assert visible_devices == self.parent_visible_devices
        else:
            valid_devices = self.parent_visible_devices.split(",")
            assert visible_devices in valid_devices

        return self.value


class TestTritonTemplateCaller(TritonTemplateCaller):
    def __init__(self, bmreq: TestBenchmarkRequest):
        self.bmreq = bmreq

    def __str__(self) -> str:
        return "test"


class TestTuningProcess(TestCase):
    def test_tuning_pool_crash(self):
        # Use only one device/subprocess so we test the process restarts
        # and is usable after a "crash".
        with config.patch({"autotune_multi_device": False}):
            tuning_pool = TuningProcessPool()
            tuning_pool.initialize()

            # First force the tuning process to "crash" by setting a bogus
            # string for the expected visible devices.
            bmreq = TestBenchmarkRequest(3.14, False, "invalid")
            choice = TestTritonTemplateCaller(bmreq)

            timings = tuning_pool.benchmark([choice])
            self.assertTrue(choice in timings)
            self.assertEqual(timings[choice], float("inf"))

            # Then send another request and make sure the sub-process
            # has restarted and is operational. 'valid_devices' expected
            # to be None because autotune_multi_device is off.
            choice.bmreq.parent_visible_devices = os.environ.get(CUDA_VISIBLE_DEVICES)

            timings = tuning_pool.benchmark([choice])
            self.assertTrue(choice in timings)
            self.assertEqual(timings[choice], bmreq.value)

            tuning_pool.terminate()

    def test_tuning_pool_multiple_devices(self):
        with config.patch({"autotune_multi_device": True}):
            # Adapt the test to the available devices (and whether CUDA_VISIBLE_DEVICES
            # is already set in the environment); use a subset of the available devices
            # to ensure only the subset are visible to the sub-processes.
            if CUDA_VISIBLE_DEVICES in os.environ:
                visible_devices = os.environ[CUDA_VISIBLE_DEVICES].split(",")
            else:
                visible_devices = [str(d) for d in range(torch.cuda.device_count())]

            parent_visible_devices = ",".join(visible_devices[-2:])
            os.environ[CUDA_VISIBLE_DEVICES] = parent_visible_devices

            tuning_pool = TuningProcessPool()
            tuning_pool.initialize()

            choice1 = TestTritonTemplateCaller(
                TestBenchmarkRequest(3.14, True, parent_visible_devices),
            )
            choice2 = TestTritonTemplateCaller(
                TestBenchmarkRequest(2.718, True, parent_visible_devices),
            )

            timings = tuning_pool.benchmark([choice1, choice2])
            self.assertEqual(timings[choice1], choice1.bmreq.value)
            self.assertEqual(timings[choice2], choice2.bmreq.value)

            tuning_pool.terminate()


if __name__ == "__main__":
    from torch._inductor.utils import is_big_gpu

    # Set env to make it work in CI.
    if HAS_CUDA and HAS_CPU and is_big_gpu(0):
        run_tests()<|MERGE_RESOLUTION|>--- conflicted
+++ resolved
@@ -8,10 +8,6 @@
 import torch
 from torch import multiprocessing as mp
 from torch._dynamo import reset
-<<<<<<< HEAD
-from torch._dynamo.test_case import run_tests, TestCase
-=======
->>>>>>> eb5381da
 from torch._dynamo.testing import reset_rng_state
 from torch._inductor import config
 from torch._inductor.autotune_process import (
@@ -26,14 +22,9 @@
     AlgorithmSelectorCache,
     TritonTemplateCaller,
 )
-<<<<<<< HEAD
-
-from torch._inductor.utils import run_and_get_code
-=======
 from torch._inductor.test_case import run_tests, TestCase
 
 from torch._inductor.utils import fresh_inductor_cache, run_and_get_code
->>>>>>> eb5381da
 from torch._inductor.virtualized import V
 from torch.fx.experimental.proxy_tensor import make_fx
 from torch.testing import FileCheck
@@ -262,32 +253,20 @@
             def get(self, filenames):
                 nonlocal cache
                 nonlocal num_get
-<<<<<<< HEAD
-                ret = {file: cache[file] for file in filenames if file in cache}
-=======
                 ret = {
                     file: json.loads(cache[file]) for file in filenames if file in cache
                 }
->>>>>>> eb5381da
                 num_get += len(ret)
                 return ret
 
             def put(self, filename, data):
                 nonlocal cache
                 nonlocal num_put
-<<<<<<< HEAD
-                cache[filename] = data
-                num_put += 1
-
-        cache_module = (
-            "triton.runtime.fb_memcache.FbMemcacheRemoteCacheBackend"
-=======
                 cache[filename] = json.dumps(data)
                 num_put += 1
 
         cache_module = (
             "triton.runtime.fb_memcache.FbMemcacheRemoteAutotuneCacheBackend"
->>>>>>> eb5381da
             if config.is_fbcode()
             else "triton.runtime.cache.RedisRemoteCacheBackend"
         )
