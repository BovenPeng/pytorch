# Owner(s): ["module: inductor"]
import json
import os
import unittest

from typing import Callable, List, Optional

import torch
from torch import multiprocessing as mp
from torch._dynamo import reset
<<<<<<< HEAD
from torch._dynamo.test_case import run_tests, TestCase
=======
>>>>>>> 22ba180e
from torch._dynamo.testing import reset_rng_state
from torch._inductor import config
from torch._inductor.autotune_process import (
    BenchmarkRequest,
    CUDA_VISIBLE_DEVICES,
    TuningProcessPool,
)
from torch._inductor.graph import GraphLowering
from torch._inductor.ir import Buffer, ChoiceCaller, FixedLayout
from torch._inductor.kernel.mm_plus_mm import aten_mm_plus_mm
from torch._inductor.select_algorithm import (
    AlgorithmSelectorCache,
    TritonTemplateCaller,
)
<<<<<<< HEAD

from torch._inductor.utils import run_and_get_code
=======
from torch._inductor.test_case import run_tests, TestCase

from torch._inductor.utils import fresh_inductor_cache, run_and_get_code
>>>>>>> 22ba180e
from torch._inductor.virtualized import V
from torch.fx.experimental.proxy_tensor import make_fx
from torch.testing import FileCheck
from torch.testing._internal.common_utils import (
    instantiate_parametrized_tests,
    parametrize,
    skipIfRocm,
)

from torch.testing._internal.inductor_utils import HAS_CPU, HAS_CUDA

torch.set_float32_matmul_precision("high")
if HAS_CUDA:
    torch.cuda.memory._set_allocator_settings("expandable_segments:False")

_CUTLASS_DIR = os.path.join(os.path.dirname(__file__), "../../third_party/cutlass/")


def _get_path_without_sccache() -> str:
    """
    Get the PATH environment variable without sccache.
    """
    path_envs = os.environ.get("PATH", "").split(":")
    path_envs = [env for env in path_envs if "/opt/cache/bin" not in env]
    return ":".join(path_envs)


def benchmark_choice(choice, args, out, expected_out, timings):
    result = choice.benchmark(*args, out=out)
    if expected_out is not None:
        torch.testing.assert_close(out, expected_out)

    timings.copy_(torch.tensor(result))


class FailChoiceCaller(ChoiceCaller):
    def benchmark(self, *args, out):
        raise RuntimeError("This choice caller will always throw")


@instantiate_parametrized_tests
class TestMaxAutotune(TestCase):
    def _create_buffer(self, name, shape):
        return Buffer(name, FixedLayout(torch.device("cuda:0"), torch.float32, shape))

    def test_benchmark_choice_in_subproc(self):
        gm = make_fx(
            lambda: torch.zeros(2, 3)
        )()  # a dummy graph to construct the GraphLowering
        graph = GraphLowering(gm)

        # the graph handler is neede to create benchmark example value below
        with V.set_graph_handler(graph):
            buf1 = self._create_buffer("mat1", (2, 3))
            buf2 = self._create_buffer("mat2", (3, 2))
            buf3 = self._create_buffer("mat3", (2, 3))
            buf4 = self._create_buffer("mat4", (3, 2))

            layout = FixedLayout(torch.device("cuda:0"), torch.float32, (2, 2))

            mat1 = AlgorithmSelectorCache.benchmark_example_value(buf1)
            mat2 = AlgorithmSelectorCache.benchmark_example_value(buf2)
            mat3 = AlgorithmSelectorCache.benchmark_example_value(buf3)
            mat4 = AlgorithmSelectorCache.benchmark_example_value(buf4)

            out = AlgorithmSelectorCache.benchmark_example_value(layout)
            # expected_out = (mat1 @ mat2) + (mat3 @ mat4)
            expected_out = None

            choice = aten_mm_plus_mm.bind((buf1, buf2, buf3, buf4), layout)
            # use a tensor since the mutation to a python list in a sub process
            # is not synced back to the parent process
            timings = torch.zeros(3, dtype=torch.float32)
            ctx = mp.get_context("spawn")
            child = ctx.Process(
                target=benchmark_choice,
                args=(choice, (mat1, mat2, mat3, mat4), out, expected_out, timings),
            )
            child.start()
            child.join()
            self.assertEqual(0, child.exitcode)
            print(f"timings is {timings}, out {out}, expected_out {expected_out}")

    def test_benchmark_choice_fail_in_subproc(self):
        gm = make_fx(
            lambda: torch.zeros(2, 3)
        )()  # a dummy graph to construct the GraphLowering
        graph = GraphLowering(gm)

        # the graph handler is neede to create benchmark example value below
        with V.set_graph_handler(graph):
            buf1 = self._create_buffer("mat1", (2, 3))
            buf2 = self._create_buffer("mat2", (3, 2))
            buf3 = self._create_buffer("mat3", (2, 3))
            buf4 = self._create_buffer("mat4", (3, 2))

            layout = FixedLayout(torch.device("cuda:0"), torch.float32, (2, 2))

            mat1 = AlgorithmSelectorCache.benchmark_example_value(buf1)
            mat2 = AlgorithmSelectorCache.benchmark_example_value(buf2)
            mat3 = AlgorithmSelectorCache.benchmark_example_value(buf3)
            mat4 = AlgorithmSelectorCache.benchmark_example_value(buf4)

            out = AlgorithmSelectorCache.benchmark_example_value(layout)
            expected_out = (mat1 @ mat2) + (mat3 @ mat4)

            choice = FailChoiceCaller("fail_choice_caller", [], None)

            # use a tensor since python list is not synced back
            timings = torch.zeros(3, dtype=torch.float32)
            ctx = mp.get_context("spawn")
            child = ctx.Process(
                target=benchmark_choice,
                args=(choice, (mat1, mat2, mat3, mat4), out, expected_out, timings),
            )
            child.start()
            child.join()
            self.assertNotEqual(0, child.exitcode)

    @parametrize("autotune_in_subproc", (True, False))
    @parametrize("autotune_multi_device", (True, False))
    def test_max_autotune_mm_plus_mm(self, autotune_in_subproc, autotune_multi_device):
        """
        This crash previously due to a triton issue: https://github.com/openai/triton/issues/1298 .
        With autotuning in subprocess, we don't crash anymore.
        """
        m, n, k = 2048, 1536, 64

        def mm_plus_mm(a, b, c, d):
            return a @ b + c @ d

        a = torch.randn(m, k).cuda()
        b = torch.randn(k, n).cuda()
        c = torch.randn(m, k).cuda()
        d = torch.randn(k, n).cuda()

        with config.patch(
            {
                "max_autotune": True,
                "autotune_in_subproc": autotune_in_subproc,
                "autotune_multi_device": autotune_multi_device,
            }
        ):
            torch.compile(mm_plus_mm)(a, b, c, d)

    @parametrize("dynamic", (False, True))
    def test_max_autotune_mm_plus_mm_zero_size_input(self, dynamic):
        """
        Make sure autotuning mm_plus_mm with zero-size input works without crashes.
        """
        m, n, k = 0, 1536, 64

        def mm_plus_mm(a, b, c, d):
            return a @ b + c @ d

        a = torch.randn(m, k).cuda()
        b = torch.randn(k, n).cuda()
        c = torch.randn(m, k).cuda()
        d = torch.randn(k, n).cuda()

        with config.patch({"max_autotune": True}):
            torch.compile(mm_plus_mm, dynamic=dynamic)(a, b, c, d)

    @parametrize("dynamic", (False, True))
    def test_max_autotune_regular_mm(self, dynamic: bool):
        """
        Make sure autotuning mm in sub processes work without crashes.
        """

        def mm(a, b):
            a = torch.sin(a)
            return a @ b

        a = torch.randn(100, 10).cuda()
        b = torch.randn(10, 100).cuda()

        with config.patch({"max_autotune": True, "autotune_in_subproc": True}):
            torch.compile(mm, dynamic=dynamic)(a, b)

    @parametrize("dynamic", (False, True))
    def test_max_autotune_regular_mm_zero_size_input(self, dynamic: bool):
        """
        Make sure autotuning mm with zero-size input works without crashes.
        """

        def mm(a, b):
            a = torch.sin(a)
            return a @ b

        a = torch.randn(0, 10).cuda()
        b = torch.randn(10, 100).cuda()

        with config.patch({"max_autotune": True}):
            torch.compile(mm, dynamic=dynamic)(a, b)

    @skipIfRocm
    @parametrize("dynamic", (False, True))
    def test_max_autotune_remote_caching(self, dynamic: bool):
        from unittest.mock import patch

        def mm(a, b):
            a = torch.sin(a)
            return a @ b

        a = torch.randn(100, 10).cuda()
        b = torch.randn(10, 100).cuda()

        class Model(torch.nn.Module):
            def forward(self, x, y):
                return x + y

        def f(x, y):
            return Model()(x, y)

        x = torch.randn(100, 100).cuda()
        y = torch.randn(100, 100).cuda()

        cache = {}
        num_get = 0
        num_put = 0

        class MyCache:
            def __init__(self, key, is_autotune=False):
                pass

            def get(self, filenames):
                nonlocal cache
                nonlocal num_get
<<<<<<< HEAD
                ret = {file: cache[file] for file in filenames if file in cache}
=======
                ret = {
                    file: json.loads(cache[file]) for file in filenames if file in cache
                }
>>>>>>> 22ba180e
                num_get += len(ret)
                return ret

            def put(self, filename, data):
                nonlocal cache
                nonlocal num_put
<<<<<<< HEAD
                cache[filename] = data
                num_put += 1

        cache_module = (
            "triton.runtime.fb_memcache.FbMemcacheRemoteCacheBackend"
=======
                cache[filename] = json.dumps(data)
                num_put += 1

        cache_module = (
            "triton.runtime.fb_memcache.FbMemcacheRemoteAutotuneCacheBackend"
>>>>>>> 22ba180e
            if config.is_fbcode()
            else "triton.runtime.cache.RedisRemoteCacheBackend"
        )

        with config.patch(
            {
                "use_autotune_local_cache": False,
                "use_autotune_remote_cache": True,
            }
        ), patch.dict(os.environ), patch(cache_module, MyCache, create=True):
            os.environ.pop("TRITON_CACHE_MANAGER", None)
            with config.patch({"max_autotune": True}):
                for _ in range(4):
<<<<<<< HEAD
                    torch.compile(mm, dynamic=dynamic)(a, b)
                    reset()
                    torch._inductor.codecache.PyCodeCache.clear()
=======
                    with fresh_inductor_cache():
                        torch.compile(mm, dynamic=dynamic)(a, b)
                    reset()
>>>>>>> 22ba180e
                self.assertEqual(num_get, 3)
                self.assertEqual(num_put, 1)
            num_get = 0
            num_put = 0
            for _ in range(4):
<<<<<<< HEAD
                torch.compile(f, dynamic=dynamic)(x, y)
                reset()
                torch._inductor.codecache.PyCodeCache.clear()
=======
                with fresh_inductor_cache():
                    torch.compile(f, dynamic=dynamic)(x, y)
                reset()
>>>>>>> 22ba180e
            self.assertEqual(num_get, 3)
            self.assertEqual(num_put, 1)

    def test_precompilation_threads(self):
        import threading
        from typing import Any, Dict
        from unittest.mock import Mock, patch

        class FakeChoiceCaller(ChoiceCaller):
            def __init__(self):
                super().__init__("none", [], Mock())
                self.thread_id = None

            def precompile(self):
                self.thread_id = threading.get_ident()

            def call_name(self) -> str:
                return None

            def to_callable(self):
                return None

            def hash_key(self) -> str:
                return None

            def output_node(self) -> "TensorBox":  # noqa: F821
                return None

        fake_choices = [FakeChoiceCaller() for i in range(10)]
        fake_lookup_result = {choice: 0.123 for choice in fake_choices}

        def no_lookup(
            choices: List[ChoiceCaller],
            op: str,
            inputs: str,
            benchmark: Callable[[Any], Dict[ChoiceCaller, float]],
        ) -> Dict[ChoiceCaller, float]:
            return benchmark(choices)

        asc = AlgorithmSelectorCache()

        def fake_benchmark_fn(*args, **kwargs):
            return fake_lookup_result

        main_thread_id = threading.get_ident()
        mock_debug_handler = Mock()
        old_debug_handler = V.debug
        try:
            V.set_debug_handler(mock_debug_handler)
            with patch.object(asc, "lookup", new=no_lookup):
                with patch.object(
                    asc, "make_benchmark_fn", return_value=fake_benchmark_fn
                ):
                    with config.patch(
                        {
                            "autotune_in_subproc": False,
                            "compile_threads": len(fake_choices),
                        }
                    ):
                        asc("test_call", fake_choices, [], Mock())
            for fake_choice in fake_choices:
                assert (
                    fake_choice.thread_id is not None
                ), "Expected all ChoiceCaller's precompile method to have been called"
                assert (
                    fake_choice.thread_id != main_thread_id
                ), "Expected all ChoiceCaller's precompile method to have been called on separate thread"
        finally:
            V.set_debug_handler(old_debug_handler)

    @parametrize("dynamic", (False, True))
    def test_max_autotune_addmm(self, dynamic=False):
        """
        Make sure autotuning addmm in sub processes work without crashes.
        """

        torch.backends.cuda.matmul.allow_fp16_reduced_precision_reduction = False

        def addmm(x, a, b):
            return torch.addmm(x, a, b)

        x = torch.randn(100).cuda()
        a = torch.randn(100, 10).cuda()
        b = torch.randn(10, 100).cuda()
        with config.patch({"max_autotune": True, "autotune_in_subproc": True}):
            Y_compiled = torch.compile(addmm, dynamic=dynamic)(x, a, b)
            Y = addmm(x, a, b)
            torch.testing.assert_close(Y_compiled, Y, atol=1e-2, rtol=1e-2)

    @parametrize("dynamic", (False, True))
    def test_max_autotune_addmm_zero_size_input(self, dynamic):
        """
        Make sure autotuning addmm with zero-size input works without crashes.
        """

        def addmm(x, a, b):
            return torch.addmm(x, a, b)

        x = torch.randn(100).cuda()
        a = torch.randn(0, 10).cuda()
        b = torch.randn(10, 100).cuda()
        with config.patch({"max_autotune": True}):
            torch.compile(addmm, dynamic=dynamic)(x, a, b)

    @skipIfRocm
    def test_autotune_conv1x1(self):
        # Assuming input has 3 channels and we want to produce 16 channels as output
        conv1x1 = (
            torch.nn.Conv2d(in_channels=3, out_channels=16, kernel_size=1)
            .to(memory_format=torch.channels_last)
            .cuda()
        )

        # Example input tensor: batch size = 4, channels = 3, height = 32, width = 32
        # The memory format is set to `channels_last`
        input_tensor = (
            torch.randn(4, 3, 32, 32)
            .contiguous(memory_format=torch.channels_last)
            .cuda()
        )

        with config.patch(
            {"max_autotune": True, "max_autotune_gemm_backends": "TRITON"}
        ):

            @torch.compile()
            def foo(mod, x):
                return mod(x)

            with torch.no_grad():
                out, code = run_and_get_code(foo, conv1x1, input_tensor)

            FileCheck().check_not("extern_kernels.convolution").run(code[0])
            self.assertEqual(conv1x1(input_tensor), out, atol=1e-2, rtol=0)

    def test_cat_addmm(self):
        def fn(a: torch.Tensor, b: torch.Tensor, c: torch.Tensor):
            return torch.cat(
                [
                    torch.addmm(a, b, c),
                    torch.addmm(b, c, a),
                ],
                1,
            )

        args = [
            torch.randn(4, 4, device="cuda"),
            torch.randn(4, 4, device="cuda"),
            torch.randn(4, 4, device="cuda"),
        ]
        with config.patch(
            {
                "max_autotune": True,
                "max_autotune_gemm_backends": "Triton",
            }
        ):
            expected = fn(*args)
            actual = torch.compile(fn)(*args)
            torch.testing.assert_close(actual, expected, atol=1e-2, rtol=1e-2)

    def test_triton_template_with_epilogues_and_dynamic_shape(self):
        def fn(
            x: torch.Tensor, w: torch.Tensor, bias: torch.Tensor, mul: torch.Tensor
        ) -> torch.Tensor:
            return (
                torch.nn.functional.relu(
                    torch.matmul(torch.transpose(x, 0, 1), torch.transpose(w, 0, 1))
                    + bias
                )
                * mul
            )

        M0 = 5
        M1 = 8
        K = 4
        N = 3
        w = torch.rand(N, K).cuda().half()
        b = torch.rand(N).cuda().half()

        with config.patch(
            {
                "max_autotune": True,
                "autotune_in_subproc": True,
                "max_autotune_gemm_backends": "Triton",
            }
        ):
            compiled_fn = torch.compile(
                fn, fullgraph=True, dynamic=True, mode="max-autotune-no-cudagraphs"
            )

            x0 = torch.rand(K, M0).cuda().half()
            mul0 = torch.rand(M0, N).cuda().half()
            y0 = compiled_fn(x0, w, b, mul0)
            y0_expected = fn(x0, w, b, mul0)
            torch.testing.assert_close(y0, y0_expected)

            x1 = torch.rand(K, M1).cuda().half()
            mul1 = torch.rand(M1, N).cuda().half()
            y1 = compiled_fn(x1, w, b, mul1)
            y1_expected = fn(x1, w, b, mul1)
            torch.testing.assert_close(y1, y1_expected)

    @config.patch(
        benchmark_kernel=True,
        fallback_random=True,
        max_autotune_gemm=True,
    )
    @parametrize("device", ("cpu", "cuda"))
    def test_matmul_dropout(self, device):
        def fwd(a, b):
            x = a @ b
            x = torch.nn.functional.dropout(x, 0.1)
            return x

        def fn(a, b):
            x = fwd(a, b).sum()
            x.backward()
            return a.grad

        N = 128
        a = torch.randn(N, N, device=device, requires_grad=True)
        b = torch.randn(N, N, device=device)

        opt_fn = torch.compile(fn)
        reset_rng_state()
        ref = fn(a, b)
        reset_rng_state()
        act = opt_fn(a, b)

        if N <= 8:
            print(f"ref\n{ref}\nact\n{act}")
        torch.testing.assert_close(ref, act, atol=1e-1, rtol=1e-1)

    @config.patch(
        max_autotune_gemm=True,
    )
    @unittest.skipIf(
        torch.cuda.device_count() < 2, "Need at least 2 devices for this test"
    )
    def test_autotune_device_guard(self):
        x = torch.randn(1024, 1024, device="cuda:1")
        y = torch.randn(1024, 1024, device="cuda:1")

        def f(x, y):
            return x @ y

        with fresh_inductor_cache():
            act = torch.compile(f)(x, y)
        ref = f(x, y)
        self.assertTrue(torch.allclose(act, ref, atol=4 * 1e-3, rtol=4 * 1e-3))

    @config.patch(max_autotune=True)
    def test_empty_conv_input(self, kernel_size=3):
        x = torch.randn(0, 256, 14, 14, device="cuda")
        weight = torch.randn(256, 256, kernel_size, kernel_size, device="cuda")

        def f(x, weight):
            return torch.convolution(
                x,
                weight,
                bias=None,
                stride=[1, 1],
                padding=[0, 0],
                dilation=[1, 1],
                transposed=False,
                output_padding=[0, 0],
                groups=1,
            )

        opt_f = torch.compile(f)
        ref = f(x, weight)
        act = opt_f(x, weight)
        self.assertTrue(torch.allclose(ref, act, atol=4 * 1e-3, rtol=4 * 1e-3))

    @config.patch(max_autotune=True)
    def test_empty_conv_input_with_1x1_kernel(self):
        self.test_empty_conv_input(kernel_size=1)


class TestBenchmarkRequest(BenchmarkRequest):
    def __init__(
        self, value: float, multi_device: bool, parent_visible_devices: Optional[str]
    ) -> None:
        self.value = value
        self.multi_device = multi_device
        self.parent_visible_devices = parent_visible_devices

    def benchmark(
        self, *input_tensors: torch.Tensor, output_tensor: Optional[torch.Tensor] = None
    ) -> float:
        # Verify that the visible devices env var is set correctly. If multi-device
        # auto-tuning is disabled, the visible devices should be unmanipulated from
        # the parent process. If multi-device auto-tuning is enabled, the visible
        # devices should be a _single_ valid device number. Note that we can't perform
        # this validation directly from the test body because benchmarks execute in a
        # separate process. If the check fails, however, the test will detect the
        # failure by virtue of not receiving the expected result back.
        visible_devices = os.environ.get(CUDA_VISIBLE_DEVICES)
        if not self.multi_device:
            assert visible_devices == self.parent_visible_devices
        else:
            valid_devices = self.parent_visible_devices.split(",")
            assert visible_devices in valid_devices

        return self.value


class TestTritonTemplateCaller(TritonTemplateCaller):
    def __init__(self, bmreq: TestBenchmarkRequest):
        self.bmreq = bmreq

    def __str__(self) -> str:
        return "test"


class TestTuningProcess(TestCase):
    def test_tuning_pool_crash(self):
        # Use only one device/subprocess so we test the process restarts
        # and is usable after a "crash".
        with config.patch({"autotune_multi_device": False}):
            tuning_pool = TuningProcessPool()
            tuning_pool.initialize()

            # First force the tuning process to "crash" by setting a bogus
            # string for the expected visible devices.
            bmreq = TestBenchmarkRequest(3.14, False, "invalid")
            choice = TestTritonTemplateCaller(bmreq)

            timings = tuning_pool.benchmark([choice])
            self.assertTrue(choice in timings)
            self.assertEqual(timings[choice], float("inf"))

            # Then send another request and make sure the sub-process
            # has restarted and is operational. 'valid_devices' expected
            # to be None because autotune_multi_device is off.
            choice.bmreq.parent_visible_devices = os.environ.get(CUDA_VISIBLE_DEVICES)

            timings = tuning_pool.benchmark([choice])
            self.assertTrue(choice in timings)
            self.assertEqual(timings[choice], bmreq.value)

            tuning_pool.terminate()

    def test_tuning_pool_multiple_devices(self):
        with config.patch({"autotune_multi_device": True}):
            # Adapt the test to the available devices (and whether CUDA_VISIBLE_DEVICES
            # is already set in the environment); use a subset of the available devices
            # to ensure only the subset are visible to the sub-processes.
            if CUDA_VISIBLE_DEVICES in os.environ:
                visible_devices = os.environ[CUDA_VISIBLE_DEVICES].split(",")
            else:
                visible_devices = [str(d) for d in range(torch.cuda.device_count())]

            parent_visible_devices = ",".join(visible_devices[-2:])
            os.environ[CUDA_VISIBLE_DEVICES] = parent_visible_devices

            tuning_pool = TuningProcessPool()
            tuning_pool.initialize()

            choice1 = TestTritonTemplateCaller(
                TestBenchmarkRequest(3.14, True, parent_visible_devices),
            )
            choice2 = TestTritonTemplateCaller(
                TestBenchmarkRequest(2.718, True, parent_visible_devices),
            )

            timings = tuning_pool.benchmark([choice1, choice2])
            self.assertEqual(timings[choice1], choice1.bmreq.value)
            self.assertEqual(timings[choice2], choice2.bmreq.value)

            tuning_pool.terminate()


if __name__ == "__main__":
    from torch._inductor.utils import is_big_gpu

    # Set env to make it work in CI.
    if HAS_CUDA and HAS_CPU and is_big_gpu(0):
        run_tests()<|MERGE_RESOLUTION|>--- conflicted
+++ resolved
@@ -8,10 +8,6 @@
 import torch
 from torch import multiprocessing as mp
 from torch._dynamo import reset
-<<<<<<< HEAD
-from torch._dynamo.test_case import run_tests, TestCase
-=======
->>>>>>> 22ba180e
 from torch._dynamo.testing import reset_rng_state
 from torch._inductor import config
 from torch._inductor.autotune_process import (
@@ -26,14 +22,9 @@
     AlgorithmSelectorCache,
     TritonTemplateCaller,
 )
-<<<<<<< HEAD
-
-from torch._inductor.utils import run_and_get_code
-=======
 from torch._inductor.test_case import run_tests, TestCase
 
 from torch._inductor.utils import fresh_inductor_cache, run_and_get_code
->>>>>>> 22ba180e
 from torch._inductor.virtualized import V
 from torch.fx.experimental.proxy_tensor import make_fx
 from torch.testing import FileCheck
@@ -262,32 +253,20 @@
             def get(self, filenames):
                 nonlocal cache
                 nonlocal num_get
-<<<<<<< HEAD
-                ret = {file: cache[file] for file in filenames if file in cache}
-=======
                 ret = {
                     file: json.loads(cache[file]) for file in filenames if file in cache
                 }
->>>>>>> 22ba180e
                 num_get += len(ret)
                 return ret
 
             def put(self, filename, data):
                 nonlocal cache
                 nonlocal num_put
-<<<<<<< HEAD
-                cache[filename] = data
-                num_put += 1
-
-        cache_module = (
-            "triton.runtime.fb_memcache.FbMemcacheRemoteCacheBackend"
-=======
                 cache[filename] = json.dumps(data)
                 num_put += 1
 
         cache_module = (
             "triton.runtime.fb_memcache.FbMemcacheRemoteAutotuneCacheBackend"
->>>>>>> 22ba180e
             if config.is_fbcode()
             else "triton.runtime.cache.RedisRemoteCacheBackend"
         )
@@ -301,29 +280,17 @@
             os.environ.pop("TRITON_CACHE_MANAGER", None)
             with config.patch({"max_autotune": True}):
                 for _ in range(4):
-<<<<<<< HEAD
-                    torch.compile(mm, dynamic=dynamic)(a, b)
-                    reset()
-                    torch._inductor.codecache.PyCodeCache.clear()
-=======
                     with fresh_inductor_cache():
                         torch.compile(mm, dynamic=dynamic)(a, b)
                     reset()
->>>>>>> 22ba180e
                 self.assertEqual(num_get, 3)
                 self.assertEqual(num_put, 1)
             num_get = 0
             num_put = 0
             for _ in range(4):
-<<<<<<< HEAD
-                torch.compile(f, dynamic=dynamic)(x, y)
-                reset()
-                torch._inductor.codecache.PyCodeCache.clear()
-=======
                 with fresh_inductor_cache():
                     torch.compile(f, dynamic=dynamic)(x, y)
                 reset()
->>>>>>> 22ba180e
             self.assertEqual(num_get, 3)
             self.assertEqual(num_put, 1)
 
