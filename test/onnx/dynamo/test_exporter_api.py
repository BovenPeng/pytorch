--- conflicted
+++ resolved
@@ -26,17 +26,6 @@
 
 
 class TestExportOptionsAPI(common_utils.TestCase):
-<<<<<<< HEAD
-    def test_opset_version_default(self):
-        options = ResolvedExportOptions(None)
-        self.assertEquals(options.opset_version, _DEFAULT_OPSET_VERSION)
-
-    def test_opset_version_explicit(self):
-        options = ResolvedExportOptions(ExportOptions(opset_version=3000))
-        self.assertEquals(options.opset_version, 3000)
-
-=======
->>>>>>> c379d628
     def test_raise_on_invalid_argument_type(self):
         expected_exception_type = roar.BeartypeException
         with self.assertRaises(expected_exception_type):
@@ -60,12 +49,12 @@
 
     def test_logger_default(self):
         options = ResolvedExportOptions(None)
-        self.assertEquals(options.logger, logging.getLogger().getChild("torch.onnx"))
+        self.assertEqual(options.logger, logging.getLogger().getChild("torch.onnx"))
 
     def test_logger_explicit(self):
         options = ResolvedExportOptions(ExportOptions(logger=logging.getLogger()))
-        self.assertEquals(options.logger, logging.getLogger())
-        self.assertNotEquals(options.logger, logging.getLogger().getChild("torch.onnx"))
+        self.assertEqual(options.logger, logging.getLogger())
+        self.assertNotEqual(options.logger, logging.getLogger().getChild("torch.onnx"))
 
 
 class TestDynamoExportAPI(common_utils.TestCase):
@@ -110,8 +99,8 @@
             dynamo_export(SampleModel(), torch.randn(1, 1, 2)).save(
                 path, serializer=CustomSerializer()
             )
-            with open(path, "r") as fp:
-                self.assertEquals(fp.read(), expected_buffer)
+            with open(path) as fp:
+                self.assertEqual(fp.read(), expected_buffer)
 
     def test_save_to_file_using_specified_serializer_without_inheritance(self):
         expected_buffer = "I am not actually ONNX"
@@ -129,8 +118,8 @@
             dynamo_export(SampleModel(), torch.randn(1, 1, 2)).save(
                 path, serializer=CustomSerializer()
             )
-            with open(path, "r") as fp:
-                self.assertEquals(fp.read(), expected_buffer)
+            with open(path) as fp:
+                self.assertEqual(fp.read(), expected_buffer)
 
     def test_save_sarif_log_to_file_with_successful_export(self):
         with common_utils.TemporaryFileName() as path:
@@ -156,6 +145,7 @@
             io_adapter.InputAdapter(),
             io_adapter.OutputAdapter(),
             infra.DiagnosticContext("test", "1.0"),
+            fake_context=None,
         )
         with self.assertRaises(roar.BeartypeException):
             export_output.save(None)  # type: ignore[arg-type]
