--- conflicted
+++ resolved
@@ -1748,11 +1748,7 @@
                     guard_str,
                     """\
 Eq(s3 - 1, s0)
-<<<<<<< HEAD
-Eq(s1, s4)""",
-=======
-Eq(zf1, zf6)""",
->>>>>>> 9e5912ab
+Eq(s1, s6)""",
                 )
             else:
                 self.assertExpectedInline(
