--- conflicted
+++ resolved
@@ -6,12 +6,8 @@
 import os
 import sys
 from dataclasses import dataclass
-<<<<<<< HEAD
+from pathlib import Path
 from typing import Literal, Sequence, TYPE_CHECKING
-=======
-from pathlib import Path
-from typing import List, Literal, Sequence, Union
->>>>>>> 5a02efd5
 
 import yaml
 
