--- conflicted
+++ resolved
@@ -23,28 +23,6 @@
 REPO_ROOT = Path(__file__).absolute().parents[3]
 ISORT_WHITELIST = re.compile(
     "|".join(
-<<<<<<< HEAD
-        map(
-            fnmatch.translate,
-            [
-                "test/d*/**",
-                "test/dy*/**",
-                "test/[e-h]*/**",
-                "test/i*/**",
-                "test/j*/**",
-                "test/[k-p]*/**",
-                "torch/**",
-                "torch/_[a-c]*/**",
-                "torch/_d*/**",
-                "torch/_[e-h]*/**",
-                "torch/_i*/**",
-                "torch/_[j-z]*/**",
-                "torch/[a-c]*/**",
-                "torch/d*/**",
-                "torch/[e-n]*/**",
-                "torch/[o-z]*/**",
-            ],
-=======
         (
             r"\A\Z",  # empty string
             *map(
@@ -59,7 +37,6 @@
                     # torchgen/**
                     # test/**
                     # test/[a-c]*/**
-                    "test/[a-c]*/**",
                     # test/d*/**
                     "test/d*/**",
                     # test/dy*/**
@@ -73,7 +50,6 @@
                     # test/[k-p]*/**
                     "test/[k-p]*/**",
                     # test/[q-z]*/**
-                    "test/[q-z]*/**",
                     # torch/**
                     "torch/**",
                     # torch/_[a-c]*/**
@@ -96,7 +72,6 @@
                     "torch/[o-z]*/**",
                 ],
             ),
->>>>>>> 5d879f62
         )
     )
 )
