from __future__ import annotations

import json
import os
import re
import subprocess
from collections import defaultdict
from functools import lru_cache
from pathlib import Path
from typing import cast, Dict, TYPE_CHECKING
from urllib.request import Request, urlopen
from warnings import warn


<<<<<<< HEAD
if TYPE_CHECKING:
    from tools.testing.test_run import TestRun


REPO_ROOT = Path(__file__).absolute().parents[4]
=======

REPO_ROOT = Path(__file__).resolve().parents[4]
>>>>>>> 999eec8d


def python_test_file_to_test_name(tests: set[str]) -> set[str]:
    prefix = f"test{os.path.sep}"
    valid_tests = {f for f in tests if f.startswith(prefix) and f.endswith(".py")}
    valid_tests = {f[len(prefix) : -len(".py")] for f in valid_tests}

    return valid_tests


@lru_cache(maxsize=None)
def get_pr_number() -> int | None:
    pr_number = os.environ.get("PR_NUMBER", "")
    if pr_number == "":
        re_match = re.match(r"^refs/tags/.*/(\d+)$", os.environ.get("GITHUB_REF", ""))
        if re_match is not None:
            pr_number = re_match.group(1)
    if pr_number != "":
        return int(pr_number)
    return None


@lru_cache(maxsize=None)
def get_merge_base() -> str:
    pr_number = get_pr_number()
    if pr_number is not None:
        github_token = os.environ.get("GITHUB_TOKEN")
        headers = {
            "Accept": "application/vnd.github.v3+json",
            "Authorization": f"token {github_token}",
        }
        url = f"https://api.github.com/repos/pytorch/pytorch/pulls/{pr_number}"
        with urlopen(Request(url, headers=headers)) as conn:
            pr_info = json.loads(conn.read().decode())
            base = f"origin/{pr_info['base']['ref']}"
        merge_base = (
            subprocess.check_output(["git", "merge-base", base, "HEAD"])
            .decode()
            .strip()
        )
        return merge_base
    default_branch = f"origin/{os.environ.get('GIT_DEFAULT_BRANCH', 'main')}"
    merge_base = (
        subprocess.check_output(["git", "merge-base", default_branch, "HEAD"])
        .decode()
        .strip()
    )

    head = subprocess.check_output(["git", "rev-parse", "HEAD"]).decode().strip()

    if merge_base == head:
        # We are on the default branch, so check for changes since the last commit
        merge_base = "HEAD^"
    return merge_base


def query_changed_files() -> list[str]:
    base_commit = get_merge_base()

    proc = subprocess.run(
        ["git", "diff", "--name-only", base_commit, "HEAD"],
        capture_output=True,
        check=False,
    )
    print(f"base_commit: {base_commit}")

    if proc.returncode != 0:
        raise RuntimeError("Unable to get changed files")

    lines = proc.stdout.decode().strip().split("\n")
    lines = [line.strip() for line in lines]
    print(f"Changed files: {lines}")
    return lines


@lru_cache(maxsize=None)
def get_git_commit_info() -> str:
    """Gets the commit info since the last commit on the default branch."""
    base_commit = get_merge_base()

    return (
        subprocess.check_output(
            ["git", "log", f"{base_commit}..HEAD"],
        )
        .decode()
        .strip()
    )


@lru_cache(maxsize=None)
def get_issue_or_pr_body(number: int) -> str:
    """Gets the body of an issue or PR"""
    github_token = os.environ.get("GITHUB_TOKEN")
    headers = {
        "Accept": "application/vnd.github.v3+json",
        "Authorization": f"token {github_token}",
    }
    # Despite the 'issues' in the link, this also works for PRs
    url = f"https://api.github.com/repos/pytorch/pytorch/issues/{number}"
    with urlopen(Request(url, headers=headers)) as conn:
        body: str = json.loads(conn.read().decode())["body"]
        return body


def normalize_ratings(
    ratings: dict[TestRun, float], max_value: float, min_value: float = 0
) -> dict[TestRun, float]:
    # Takse the ratings, makes the max value into max_value, and proportionally
    # distributes the rest of the ratings.
    # Ex [1,2,3,4] and max_value 8 gets converted to [2,4,6,8]
    # Assumes all rankings are >= 0
    # min_value is what 0 gets mapped to and shifts the values accordingly.  Ex
    # [1,2,3,4], min_value 1, max_value 5 gets converted to [2,3,4,5]
    # Don't modify in place
    if len(ratings) == 0:
        return ratings
    min_rating = min(ratings.values())
    assert min_rating > 0
    max_rating = max(ratings.values())
    assert max_rating > 0
    normalized_ratings = {}
    for tf, rank in ratings.items():
        normalized_ratings[tf] = rank / max_rating * (max_value - min_value) + min_value
    return normalized_ratings


def get_ratings_for_tests(file: str | Path) -> dict[str, float]:
    path = REPO_ROOT / file
    if not os.path.exists(path):
        print(f"could not find path {path}")
        return {}
    with open(path) as f:
        test_file_ratings = cast(Dict[str, Dict[str, float]], json.load(f))
    try:
        changed_files = query_changed_files()
    except Exception as e:
        warn(f"Can't query changed test files due to {e}")
        return {}
    ratings: dict[str, float] = defaultdict(float)
    for file in changed_files:
        for test_file, score in test_file_ratings.get(file, {}).items():
            ratings[test_file] += score
    return ratings


def get_correlated_tests(file: str | Path) -> list[str]:
    ratings = get_ratings_for_tests(file)
    prioritize = sorted(ratings, key=lambda x: -ratings[x])
    return prioritize<|MERGE_RESOLUTION|>--- conflicted
+++ resolved
@@ -12,16 +12,11 @@
 from warnings import warn
 
 
-<<<<<<< HEAD
 if TYPE_CHECKING:
     from tools.testing.test_run import TestRun
 
 
-REPO_ROOT = Path(__file__).absolute().parents[4]
-=======
-
 REPO_ROOT = Path(__file__).resolve().parents[4]
->>>>>>> 999eec8d
 
 
 def python_test_file_to_test_name(tests: set[str]) -> set[str]:
