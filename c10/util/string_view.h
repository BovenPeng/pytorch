--- conflicted
+++ resolved
@@ -587,10 +587,7 @@
     basic_string_view<CharT>& rhs) noexcept {
   lhs.swap(rhs);
 }
-<<<<<<< HEAD
-=======
-
->>>>>>> 6f275ae4
+
 using string_view = basic_string_view<char>;
 
 } // namespace c10
