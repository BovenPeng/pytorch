--- conflicted
+++ resolved
@@ -41,9 +41,9 @@
 
 namespace at::native {
 namespace mps {
-typedef MPSGraphTensor* (^NormOpBlock)(mps::MPSBinaryCachedGraph*, MPSGraphTensor*, MPSGraphTensor*);
+typedef MPSGraphTensor* (^NormOpBlock)(MPSBinaryCachedGraph*, MPSGraphTensor*, MPSGraphTensor*);
 #define NormOpFn(graph, primary, secondary) \
-  MPSGraphTensor*(mps::MPSBinaryCachedGraph * graph, MPSGraphTensor * primary, MPSGraphTensor * secondary)
+  MPSGraphTensor*(MPSBinaryCachedGraph * graph, MPSGraphTensor * primary, MPSGraphTensor * secondary)
 
 enum StdVarType { STANDARD_VARIANCE, STANDARD_DEVIATION };
 
@@ -59,8 +59,6 @@
   TRACE,
   NANSUM,
 };
-
-using namespace mps;
 
 static void set_apparent_shapes(NSMutableArray<NSNumber*>*& apparent_out_shape,
                                 NSMutableArray<NSNumber*>*& apparent_in_shape,
@@ -192,7 +190,7 @@
   NSMutableArray<NSNumber*>* output_shape = nil;
 
   set_axes_and_shapes(input_shape, opt_dim, axes, apparent_input_shape, apparent_output_shape, output_shape);
-  NSArray<NSNumber*>* wrappedAxes = mps::getTensorAxes(input_shape, opt_dim);
+  NSArray<NSNumber*>* wrappedAxes = getTensorAxes(input_shape, opt_dim);
 
   if (output_t.numel() == 0 || input_t.numel() == 0) {
     if (reduction_type == MPSReductionType::PROD) {
@@ -202,9 +200,9 @@
     }
     return;
   }
-  auto stream = at::mps::getCurrentMPSStream();
+  auto stream = getCurrentMPSStream();
   @autoreleasepool {
-    std::string dtype_str = dtype.has_value() ? mps::getMPSTypeString(dtype.value()) : "";
+    std::string dtype_str = dtype.has_value() ? getMPSTypeString(dtype.value()) : "";
     NSString* ns_key = [[wrappedAxes valueForKey:@"description"] componentsJoinedByString:@","];
     string key = func_name + ":" + string([ns_key UTF8String]) + ":" + getTensorsStringKey(input_t) + ":" +
         std::to_string(keepdim) + ":" + std::to_string(reduction_type) + ":" + getTensorsStringKey(output_t) + ":" +
@@ -213,8 +211,7 @@
     auto cachedGraph = LookUpOrCreateCachedGraph<CachedGraph>(key, [&](auto mpsGraph, auto newCachedGraph) {
       auto inputScalarType = input_t.scalar_type();
 
-      MPSGraphTensor* inputTensor =
-          mpsGraphRankedPlaceHolder(mpsGraph, getMPSDataType(input_t.scalar_type()), mpsShape);
+      MPSGraphTensor* inputTensor = mpsGraphRankedPlaceHolder(mpsGraph, getMPSDataType(input_t), mpsShape);
       MPSGraphTensor* castInputTensor = inputTensor;
       MPSDataType inputCastType = MPSDataTypeInvalid;
       if (dtype.has_value() &&
@@ -336,10 +333,10 @@
 
   set_apparent_shapes(apparent_output_shape, apparent_input_shape, num_reduce_dims, num_output_dims, input_shape, axes);
 
-  NSArray<NSNumber*>* wrappedAxes = mps::getTensorAxes(input_shape, dim);
+  NSArray<NSNumber*>* wrappedAxes = getTensorAxes(input_shape, dim);
   if (cdist) {
-    apparent_input_shape = [mps::getMPSShape(input_tensor.sizes()) mutableCopy];
-    apparent_output_shape = [mps::getMPSShape(output_t.sizes()) mutableCopy];
+    apparent_input_shape = [getMPSShape(input_tensor.sizes()) mutableCopy];
+    apparent_output_shape = [getMPSShape(output_t.sizes()) mutableCopy];
   }
 
   if (output_t.numel() == 0) {
@@ -354,7 +351,7 @@
     mps_input_dtype = MPSDataTypeFloat32;
   }
 
-  auto stream = at::mps::getCurrentMPSStream();
+  auto stream = getCurrentMPSStream();
   @autoreleasepool {
     NSString* ns_key = [[wrappedAxes valueForKey:@"description"] componentsJoinedByString:@","];
     string keepdim_info = (keepdim) ? "keepdim=1" : "keepdim=0";
@@ -412,7 +409,7 @@
       }
 
       if (cdist) {
-        outputTensor = [mpsGraph reshapeTensor:outputTensor withShape:mps::getMPSShape(output_t) name:nil];
+        outputTensor = [mpsGraph reshapeTensor:outputTensor withShape:getMPSShape(output_t) name:nil];
       }
 
       newCachedGraph->outputTensor_ =
@@ -566,7 +563,7 @@
 
   double dof = std::max(0.0, correction_n - correction_value);
   double bessel_correction = correction_n / dof;
-  auto stream = at::mps::getCurrentMPSStream();
+  auto stream = getCurrentMPSStream();
 
   @autoreleasepool {
     string op_key = (stdVarType == STANDARD_DEVIATION) ? "std_mps" : "var_mps";
@@ -623,7 +620,7 @@
   }
 
   @autoreleasepool {
-    string key = func_name + mps::getTensorsStringKey(input_t);
+    string key = func_name + getTensorsStringKey(input_t);
     CachedGraph* cachedGraph = LookUpOrCreateCachedGraph<CachedGraph>(key, [&](auto mpsGraph, auto newCachedGraph) {
       MPSGraphTensor* inputTensor = mpsGraphRankedPlaceHolder(mpsGraph, input_t);
 
@@ -697,7 +694,7 @@
     apparent_out_shape[i] = dim_ == i ? @1 : [NSNumber numberWithInt:input_shape[i]];
   }
 
-  auto stream = at::mps::getCurrentMPSStream();
+  auto stream = getCurrentMPSStream();
 
   @autoreleasepool {
     string key = func_name + getTensorsStringKey({input_t, indices_t}) + ":" + std::to_string(dim_);
@@ -856,7 +853,6 @@
     apparent_in_shape = [getMPSShape(input_t.sizes()) mutableCopy];
   }
 
-  auto stream = at::mps::getCurrentMPSStream();
   @autoreleasepool {
     NSString* ns_key = [[apparent_in_shape valueForKey:@"description"] componentsJoinedByString:@","];
     string key =
@@ -903,13 +899,15 @@
 
 } // namespace mps
 
+using namespace mps;
+
 TORCH_IMPL_FUNC(sum_out_mps)
 (const Tensor& input_t,
  OptionalIntArrayRef opt_dim,
  bool keepdim,
  std::optional<ScalarType> dtype,
  const Tensor& output_t) {
-  mps::reduction_out_mps(input_t, opt_dim, keepdim, dtype, output_t, mps::MPSReductionType::SUM, "sum_out_mps");
+  reduction_out_mps(input_t, opt_dim, keepdim, dtype, output_t, MPSReductionType::SUM, "sum_out_mps");
 }
 
 Tensor& nansum_out_mps(const Tensor& self,
@@ -924,7 +922,7 @@
   ScalarType dtype = get_dtype_from_result(result, opt_dtype);
   const auto mask = make_dim_mask(dim, self.dim());
   resize_reduction_result(result, self, mask, keepdim, dtype);
-  mps::reduction_out_mps(self, dim, keepdim, dtype, result, mps::MPSReductionType::NANSUM, "nansum_out_mps");
+  reduction_out_mps(self, dim, keepdim, dtype, result, MPSReductionType::NANSUM, "nansum_out_mps");
   return result;
 }
 
@@ -943,13 +941,13 @@
   std::vector<int64_t> dims(self.dim());
   std::iota(dims.begin(), dims.end(), 0);
 
-  mps::reduction_out_mps(self,
-                         IntArrayRef(dims),
-                         false,
-                         std::nullopt,
-                         const_cast<Tensor&>(output_t),
-                         mps::MPSReductionType::TRACE,
-                         "trace_mps");
+  reduction_out_mps(self,
+                    IntArrayRef(dims),
+                    false,
+                    std::nullopt,
+                    const_cast<Tensor&>(output_t),
+                    MPSReductionType::TRACE,
+                    "trace_mps");
 
   return output_t;
 }
@@ -957,34 +955,33 @@
 TORCH_IMPL_FUNC(prod_out_mps)
 (const Tensor& input_t, int64_t dim, bool keepdim, std::optional<ScalarType> dtype, const Tensor& output_t) {
   int64_t dims[1] = {dim};
-  mps::reduction_out_mps(
-      input_t, IntArrayRef(dims, 1), keepdim, dtype, output_t, mps::MPSReductionType::PROD, "prod_out_mps");
+  reduction_out_mps(input_t, IntArrayRef(dims, 1), keepdim, dtype, output_t, MPSReductionType::PROD, "prod_out_mps");
 }
 
 TORCH_IMPL_FUNC(amax_out_mps)(const Tensor& input_t, IntArrayRef dim, bool keepdim, const Tensor& output_t) {
-  mps::reduction_out_mps(input_t, dim, keepdim, std::nullopt, output_t, mps::MPSReductionType::AMAX, "amax_out_mps");
+  reduction_out_mps(input_t, dim, keepdim, std::nullopt, output_t, MPSReductionType::AMAX, "amax_out_mps");
 }
 
 TORCH_IMPL_FUNC(amin_out_mps)(const Tensor& input_t, IntArrayRef dim, bool keepdim, const Tensor& output_t) {
-  mps::reduction_out_mps(input_t, dim, keepdim, std::nullopt, output_t, mps::MPSReductionType::AMIN, "amin_out_mps");
+  reduction_out_mps(input_t, dim, keepdim, std::nullopt, output_t, MPSReductionType::AMIN, "amin_out_mps");
 }
 
 TORCH_IMPL_FUNC(aminmax_out_mps)
 (const Tensor& input_t, std::optional<int64_t> dim_opt, bool keepdim, const Tensor& min_t, const Tensor& max_t) {
-  mps::reduction_out_mps(input_t,
-                         dim_opt.has_value() ? OptionalIntArrayRef({*dim_opt}) : std::nullopt,
-                         keepdim,
-                         std::nullopt,
-                         min_t,
-                         mps::MPSReductionType::AMIN,
-                         "aminmax_out_mps_min");
-  mps::reduction_out_mps(input_t,
-                         dim_opt.has_value() ? OptionalIntArrayRef({*dim_opt}) : std::nullopt,
-                         keepdim,
-                         std::nullopt,
-                         max_t,
-                         mps::MPSReductionType::AMAX,
-                         "aminmax_out_mps_max");
+  reduction_out_mps(input_t,
+                    dim_opt.has_value() ? OptionalIntArrayRef({*dim_opt}) : std::nullopt,
+                    keepdim,
+                    std::nullopt,
+                    min_t,
+                    MPSReductionType::AMIN,
+                    "aminmax_out_mps_min");
+  reduction_out_mps(input_t,
+                    dim_opt.has_value() ? OptionalIntArrayRef({*dim_opt}) : std::nullopt,
+                    keepdim,
+                    std::nullopt,
+                    max_t,
+                    MPSReductionType::AMAX,
+                    "aminmax_out_mps_max");
 }
 
 Tensor prod_mps(const Tensor& self, std::optional<ScalarType> opt_dtype) {
@@ -994,13 +991,8 @@
   Tensor output_t =
       at::empty({}, get_dtype_from_self(self, opt_dtype, true), std::nullopt, kMPS, std::nullopt, std::nullopt);
 
-  mps::reduction_out_mps(self,
-                         IntArrayRef(dims),
-                         false,
-                         opt_dtype,
-                         const_cast<Tensor&>(output_t),
-                         mps::MPSReductionType::PROD,
-                         "prod_mps");
+  reduction_out_mps(
+      self, IntArrayRef(dims), false, opt_dtype, const_cast<Tensor&>(output_t), MPSReductionType::PROD, "prod_mps");
 
   return output_t;
 }
@@ -1023,13 +1015,13 @@
 
   Tensor output_t =
       at::empty(IntArrayRef(output_shape), ScalarType::Long, std::nullopt, kMPS, std::nullopt, std::nullopt);
-  mps::reduction_out_mps(self,
-                         dims,
-                         false,
-                         self.scalar_type(),
-                         const_cast<Tensor&>(output_t),
-                         mps::MPSReductionType::COUNT_NONZERO,
-                         "count_nonzero_mps");
+  reduction_out_mps(self,
+                    dims,
+                    false,
+                    self.scalar_type(),
+                    const_cast<Tensor&>(output_t),
+                    MPSReductionType::COUNT_NONZERO,
+                    "count_nonzero_mps");
 
   return output_t;
 }
@@ -1040,12 +1032,12 @@
  bool keepdim,
  std::optional<ScalarType> dtype,
  const Tensor& output_t) {
-  mps::reduction_out_mps(input_t, opt_dim, keepdim, dtype, output_t, mps::MPSReductionType::MEAN, "mean_out_mps");
+  reduction_out_mps(input_t, opt_dim, keepdim, dtype, output_t, MPSReductionType::MEAN, "mean_out_mps");
 }
 
 TORCH_IMPL_FUNC(norm_out_mps)
 (const Tensor& self, const OptionalScalarRef opt_p, IntArrayRef dim, bool keepdim, const Tensor& result) {
-  mps::impl_func_norm_mps(self, self, opt_p, dim, keepdim, std::nullopt, result, /*cdist=*/false);
+  impl_func_norm_mps(self, self, opt_p, dim, keepdim, std::nullopt, result, /*cdist=*/false);
 }
 
 TORCH_IMPL_FUNC(norm_dtype_out_mps)
@@ -1055,7 +1047,7 @@
  bool keepdim,
  ScalarType dtype,
  const Tensor& result) {
-  mps::impl_func_norm_mps(self, self, opt_p, dim, keepdim, dtype, result, /*cdist=*/false);
+  impl_func_norm_mps(self, self, opt_p, dim, keepdim, dtype, result, /*cdist=*/false);
 }
 
 TORCH_IMPL_FUNC(linalg_vector_norm_out_mps)
@@ -1065,12 +1057,11 @@
  bool keepdim,
  std::optional<ScalarType> opt_dtype,
  const Tensor& result) {
-  mps::impl_func_norm_mps(
+  impl_func_norm_mps(
       self, self, scalar_ord, opt_dim.value_or(IntArrayRef{}), keepdim, opt_dtype, result, /*cdist=*/false);
 }
 
 Tensor _cdist_forward_mps(const Tensor& x1, const Tensor& x2, const double p, std::optional<int64_t> compute_mode) {
-  using namespace mps;
   TORCH_CHECK(x1.dim() >= 2, "cdist only supports at least 2D tensors, X1 got: ", x1.dim(), "D");
   TORCH_CHECK(x2.dim() >= 2, "cdist only supports at least 2D tensors, X2 got: ", x2.dim(), "D");
   TORCH_CHECK(x1.size(-1) == x2.size(-1),
@@ -1178,21 +1169,16 @@
                at::OptionalIntArrayRef dim,
                const std::optional<Scalar>& correction,
                bool keepdim) {
-  return mps::std_var_common_impl_mps(input_t, dim, correction, keepdim, mps::STANDARD_VARIANCE);
+  return std_var_common_impl_mps(input_t, dim, correction, keepdim, STANDARD_VARIANCE);
 }
 
 Tensor std_mps(const Tensor& input_t,
                at::OptionalIntArrayRef dim,
                const std::optional<Scalar>& correction,
                bool keepdim) {
-  return mps::std_var_common_impl_mps(input_t, dim, correction, keepdim, mps::STANDARD_DEVIATION);
-}
-
-<<<<<<< HEAD
-TORCH_IMPL_FUNC(any_out_mps)
-(const Tensor& input_t, int64_t dim, bool keepdim, const Tensor& output_t) {
-  using namespace mps;
-=======
+  return std_var_common_impl_mps(input_t, dim, correction, keepdim, STANDARD_DEVIATION);
+}
+
 typedef MPSGraphTensor* (^ReductionOpBlock)(MPSGraph*, MPSGraphTensor*, int64_t);
 static void all_any_common_impl_mps(const Tensor& input_t,
                                     int64_t dim,
@@ -1200,7 +1186,6 @@
                                     const Tensor& output_t,
                                     ReductionOpBlock reduction_op,
                                     const std::string& op_name) {
->>>>>>> 6f275ae4
   using CachedGraph = MPSUnaryCachedGraph;
   if (output_t.numel() == 0 || input_t.numel() == 0) {
     return;
@@ -1226,21 +1211,10 @@
     apparent_out_shape[i] = dim_ == i ? @1 : [NSNumber numberWithInt:input_shape[i]];
   }
 
-  auto stream = at::mps::getCurrentMPSStream();
-
   @autoreleasepool {
-<<<<<<< HEAD
-    MPSShape* input_t_shape = getMPSShape(input_t);
-    string key = string("any_out_mps:") + getMPSShapeString(input_t_shape) + ":" + std::to_string(dim_) + ":" +
-        getMPSTypeString(input_t);
-    auto cachedGraph = LookUpOrCreateCachedGraph<CachedGraph>(key, [&](auto mpsGraph, auto newCachedGraph) {
-      MPSDataType input_type = getMPSDataType(input_t);
-      MPSGraphTensor* inputTensor = mpsGraphRankedPlaceHolder(mpsGraph, input_type, input_t_shape);
-=======
     string key = op_name + "_out_mps:" + getTensorsStringKey(input_t) + ":" + std::to_string(dim_);
     auto cachedGraph = LookUpOrCreateCachedGraph<CachedGraph>(key, [&](auto mpsGraph, auto newCachedGraph) {
       auto inputTensor = mpsGraphRankedPlaceHolder(mpsGraph, input_t);
->>>>>>> 6f275ae4
 
       auto castInputTensor = castToIHFTypes(mpsGraph, inputTensor, input_t, /*includesInt64=*/macOS13_3_plus);
       // reductionOrWithTensor:axis: will throw an internal assert if number of dimentions is more than 4
@@ -1297,7 +1271,6 @@
 }
 
 TORCH_IMPL_FUNC(any_all_out_mps)(const Tensor& input_t, const Tensor& output_t) {
-  using namespace mps;
   using CachedGraph = MPSUnaryCachedGraph;
   if (input_t.numel() == 0) {
     output_t.zero_();
@@ -1312,19 +1285,9 @@
   bool macOS13_3_plus = is_macos_13_or_newer(MacOSVersion::MACOS_VER_13_3_PLUS);
   MPS_CHECK_INT64_OP_SUPPORTED(input_t, macOS13_3_plus, "any_all_out");
 
-  auto stream = at::mps::getCurrentMPSStream();
-
   @autoreleasepool {
-    MPSShape* input_t_shape = getMPSShape(input_t);
-    string key = string("any_all_out_mps:") + getMPSShapeString(input_t_shape) + ":" + getMPSTypeString(input_t);
+    string key = string("any_all_out_mps:") + getTensorsStringKey(input_t);
     auto cachedGraph = LookUpOrCreateCachedGraph<CachedGraph>(key, [&](auto mpsGraph, auto newCachedGraph) {
-<<<<<<< HEAD
-      MPSDataType input_type = getMPSDataType(input_t);
-      MPSGraphTensor* inputTensor = mpsGraphRankedPlaceHolder(mpsGraph, input_type, input_t_shape);
-      MPSGraphTensor* castInputTensor =
-          castToIHFTypes(mpsGraph, inputTensor, input_t, /*includesInt64=*/macOS13_3_plus);
-      MPSGraphTensor* castOutputTensor = [mpsGraph reductionOrWithTensor:castInputTensor axes:nil name:nil];
-=======
       auto inputTensor = mpsGraphRankedPlaceHolder(mpsGraph, input_t);
       auto castInputTensor = castToIHFTypes(mpsGraph, inputTensor, input_t, /*includesInt64=*/macOS13_3_plus);
       // reductionOrWithTensor:axes: will throw an internal assert if number of dimentions is more than 4
@@ -1333,7 +1296,6 @@
         castInputTensor = [mpsGraph reshapeTensor:castInputTensor withShape:@[ @-1 ] name:nil];
       }
       auto outputTensor = [mpsGraph reductionOrWithTensor:castInputTensor axes:nil name:nil];
->>>>>>> 6f275ae4
 
       if (getMPSDataType(output_t) != [outputTensor dataType]) {
         outputTensor = castMPSTensor(mpsGraph, outputTensor, output_t.scalar_type());
@@ -1351,56 +1313,6 @@
 
 TORCH_IMPL_FUNC(all_out_mps)
 (const Tensor& input_t, int64_t dim, bool keepdim, const Tensor& output_t) {
-<<<<<<< HEAD
-  using namespace mps;
-  using CachedGraph = MPSUnaryCachedGraph;
-
-  if (output_t.numel() == 0 || input_t.numel() == 0) {
-    return;
-  }
-
-  bool macOS13_3_plus = is_macos_13_or_newer(MacOSVersion::MACOS_VER_13_3_PLUS);
-  MPS_CHECK_INT64_OP_SUPPORTED(input_t, macOS13_3_plus, "all_out");
-
-  int64_t dim_ = maybe_wrap_dim(dim, input_t.dim());
-  native::zero_numel_check_dims(input_t, dim_, "all()");
-
-  // Calculate the output shape according to keepdim=True
-  // If there is no dim argument, the input shape is flattened
-  IntArrayRef input_shape = input_t.sizes();
-  int64_t num_input_dims = input_shape.size();
-  NSMutableArray<NSNumber*>* apparent_out_shape = nil;
-  apparent_out_shape = [NSMutableArray<NSNumber*> arrayWithCapacity:num_input_dims];
-  for (const auto i : c10::irange(num_input_dims)) {
-    apparent_out_shape[i] = dim_ == i ? @1 : [NSNumber numberWithInt:input_shape[i]];
-  }
-
-  auto stream = at::mps::getCurrentMPSStream();
-
-  @autoreleasepool {
-    MPSShape* input_t_shape = getMPSShape(input_t);
-    string key = string("all_out_mps:") + getMPSShapeString(input_t_shape) + ":" + std::to_string(dim_) + ":" +
-        getMPSTypeString(input_t);
-    auto cachedGraph = LookUpOrCreateCachedGraph<CachedGraph>(key, [&](auto mpsGraph, auto newCachedGraph) {
-      MPSDataType input_type = getMPSDataType(input_t);
-      MPSGraphTensor* inputTensor = mpsGraphRankedPlaceHolder(mpsGraph, input_type, input_t_shape);
-      MPSGraphTensor* castInputTensor =
-          castToIHFTypes(mpsGraph, inputTensor, input_t, /*includesInt64=*/macOS13_3_plus);
-      MPSGraphTensor* castOutputTensor = [mpsGraph reductionAndWithTensor:castInputTensor axis:dim_ name:nil];
-      MPSGraphTensor* outputTensor = castOutputTensor;
-      if (MPSDataTypeBool != [castOutputTensor dataType]) {
-        outputTensor = castMPSTensor(mpsGraph, castOutputTensor, MPSDataTypeBool);
-      }
-      newCachedGraph->inputTensor_ = inputTensor;
-      newCachedGraph->outputTensor_ = outputTensor;
-    });
-
-    auto inputPlaceholder = Placeholder(cachedGraph->inputTensor_, input_t);
-    auto outputPlaceholder = Placeholder(cachedGraph->outputTensor_, output_t, apparent_out_shape);
-    auto feeds = dictionaryFromPlaceholders(inputPlaceholder);
-    runMPSGraph(getCurrentMPSStream(), cachedGraph->graph(), feeds, outputPlaceholder);
-  }
-=======
   all_any_common_impl_mps(
       input_t,
       dim,
@@ -1410,11 +1322,9 @@
         return [graph reductionAndWithTensor:tensor axis:dim_ name:nil];
       },
       "all");
->>>>>>> 6f275ae4
 }
 
 TORCH_IMPL_FUNC(all_all_out_mps)(const Tensor& input_t, const Tensor& output_t) {
-  using namespace mps;
   using CachedGraph = MPSUnaryCachedGraph;
   if (output_t.numel() == 0 || input_t.numel() == 0) {
     // in line with cpu behaviour and numpy, an empty tensor should return true.
@@ -1426,22 +1336,9 @@
   bool macOS13_3_plus = is_macos_13_or_newer(MacOSVersion::MACOS_VER_13_3_PLUS);
   MPS_CHECK_INT64_OP_SUPPORTED(input_t, macOS13_3_plus, "all_all_out");
 
-  auto stream = at::mps::getCurrentMPSStream();
-
   @autoreleasepool {
-    MPSShape* input_t_shape = getMPSShape(input_t);
-    string key = string("all_all_out_mps:") + getMPSShapeString(input_t_shape) + ":" + getMPSTypeString(input_t);
+    string key = string("all_all_out_mps:") + getTensorsStringKey(input_t);
     auto cachedGraph = LookUpOrCreateCachedGraph<CachedGraph>(key, [&](auto mpsGraph, auto newCachedGraph) {
-<<<<<<< HEAD
-      MPSDataType input_type = getMPSDataType(input_t);
-      MPSGraphTensor* inputTensor = mpsGraphRankedPlaceHolder(mpsGraph, input_type, input_t_shape);
-      MPSGraphTensor* castInputTensor =
-          castToIHFTypes(mpsGraph, inputTensor, input_t, /*includesInt64=*/macOS13_3_plus);
-      MPSGraphTensor* castOutputTensor = [mpsGraph reductionAndWithTensor:castInputTensor axes:nil name:nil];
-      MPSGraphTensor* outputTensor = castOutputTensor;
-      if (MPSDataTypeBool != [castOutputTensor dataType]) {
-        outputTensor = castMPSTensor(mpsGraph, castOutputTensor, MPSDataTypeBool);
-=======
       auto inputTensor = mpsGraphRankedPlaceHolder(mpsGraph, input_t);
       auto castInputTensor = castToIHFTypes(mpsGraph, inputTensor, input_t, /*includesInt64=*/macOS13_3_plus);
       // reductionAndWithTensor:axes: will throw an internal assert if number of dimentions is more than 4
@@ -1452,7 +1349,6 @@
       auto outputTensor = [mpsGraph reductionAndWithTensor:castInputTensor axes:nil name:nil];
       if (MPSDataTypeBool != [outputTensor dataType]) {
         outputTensor = castMPSTensor(mpsGraph, outputTensor, MPSDataTypeBool);
->>>>>>> 6f275ae4
       }
 
       newCachedGraph->inputTensor_ = inputTensor;
@@ -1471,12 +1367,12 @@
 
 // Max entire tensor into scalar result
 Tensor max_mps(const Tensor& input_t) {
-  return mps::min_max_mps_impl(input_t, mps::MPSReductionType::MAX, "max_mps");
+  return min_max_mps_impl(input_t, MPSReductionType::MAX, "max_mps");
 }
 
 // Min entire tensor into scalar result
 Tensor min_mps(const Tensor& input_t) {
-  return mps::min_max_mps_impl(input_t, mps::MPSReductionType::MIN, "min_mps");
+  return min_max_mps_impl(input_t, MPSReductionType::MIN, "min_mps");
 }
 
 // Max out with dim
@@ -1485,7 +1381,7 @@
   int64_t dim_ = maybe_wrap_dim(dim, input_t.dim());
   native::zero_numel_check_dims(input_t, dim_, "max()");
 
-  mps::min_max_out_mps(input_t, dim, keepdim, output_t, indices_t, mps::MPSReductionType::MAX, "max_out_mps");
+  min_max_out_mps(input_t, dim, keepdim, output_t, indices_t, MPSReductionType::MAX, "max_out_mps");
 }
 
 // Min out with dim
@@ -1494,27 +1390,27 @@
   int64_t dim_ = maybe_wrap_dim(dim, input_t.dim());
   native::zero_numel_check_dims(input_t, dim_, "min()");
 
-  mps::min_max_out_mps(input_t, dim, keepdim, output_t, indices_t, mps::MPSReductionType::MIN, "min_out_mps");
+  min_max_out_mps(input_t, dim, keepdim, output_t, indices_t, MPSReductionType::MIN, "min_out_mps");
 }
 
 TORCH_IMPL_FUNC(argmax_out_mps)
 (const Tensor& input_t, std::optional<int64_t> dim, bool keepdim, const Tensor& output_t) {
-  mps::argmax_argmin_out_mps(input_t, dim, keepdim, output_t, mps::MPSReductionType::MAX, "argmax_out_mps");
+  argmax_argmin_out_mps(input_t, dim, keepdim, output_t, MPSReductionType::MAX, "argmax_out_mps");
 }
 
 TORCH_IMPL_FUNC(argmin_out_mps)
 (const Tensor& input_t, std::optional<int64_t> dim, bool keepdim, const Tensor& output_t) {
-  mps::argmax_argmin_out_mps(input_t, dim, keepdim, output_t, mps::MPSReductionType::MIN, "argmin_out_mps");
+  argmax_argmin_out_mps(input_t, dim, keepdim, output_t, MPSReductionType::MIN, "argmin_out_mps");
 }
 
 // Max with dim
 static std::tuple<Tensor, Tensor> max_mps(const Tensor& input_t, int64_t dim, bool keepdim) {
-  return mps::min_max_mps_impl(input_t, dim, keepdim, mps::MPSReductionType::MAX, "max_mps");
+  return min_max_mps_impl(input_t, dim, keepdim, MPSReductionType::MAX, "max_mps");
 }
 
 // Min with dim
 static std::tuple<Tensor, Tensor> min_mps(const Tensor& input_t, int64_t dim, bool keepdim) {
-  return mps::min_max_mps_impl(input_t, dim, keepdim, mps::MPSReductionType::MIN, "min_mps");
+  return min_max_mps_impl(input_t, dim, keepdim, MPSReductionType::MIN, "min_mps");
 }
 
 // Median of entire tensor into scalar result
@@ -1525,8 +1421,6 @@
     return at::median(input_t.to("cpu"));
   }
 
-  using namespace mps;
-
   bool macOS13_3_plus = is_macos_13_or_newer(MacOSVersion::MACOS_VER_13_3_PLUS);
   MPS_CHECK_INT64_OP_SUPPORTED(input_t, macOS13_3_plus, "median");
 
@@ -1547,7 +1441,7 @@
   }
 
   @autoreleasepool {
-    string key = "median_mps:" + mps::getMPSTypeString(input_t) + mps::getTensorsStringKey(input_t);
+    string key = "median_mps:" + getMPSTypeString(input_t) + getTensorsStringKey(input_t);
     auto cachedGraph = LookUpOrCreateCachedGraph<CachedGraph>(key, [&](auto mpsGraph, auto newCachedGraph) {
       auto inputTensor = mpsGraphRankedPlaceHolder(mpsGraph, input_t);
       MPSGraphTensor* castInputTensor =
@@ -1581,8 +1475,6 @@
                            const Tensor& output_t,
                            const Tensor& indices_t,
                            const std::string& func_name) {
-  using namespace mps;
-
   if (output_t.numel() == 0) {
     return;
   }
@@ -1618,7 +1510,7 @@
   }
   int dim_total_elements = input_shape[dim_];
 
-  auto stream = at::mps::getCurrentMPSStream();
+  auto stream = getCurrentMPSStream();
 
   @autoreleasepool {
     string key = func_name + ":" + std::to_string(dim_) + ":" + getTensorsStringKey(input_t) + ":" +
@@ -1758,7 +1650,7 @@
   // TODO: Refactor it into a proper std_var_mean composite function
   auto std = std_mps(self, dim, correction, keepdim);
   auto mean = at::empty(std.sizes(), self.scalar_type(), std::nullopt, kMPS, std::nullopt, MemoryFormat::Contiguous);
-  mps::reduction_out_mps(self, dim, keepdim, std::nullopt, mean, mps::MPSReductionType::MEAN, "mean_out_mps");
+  reduction_out_mps(self, dim, keepdim, std::nullopt, mean, MPSReductionType::MEAN, "mean_out_mps");
   return {std, mean};
 }
 
@@ -1769,7 +1661,7 @@
   // TODO: Refactor it into a proper std_var_mean composite function
   auto var = var_mps(self, dim, correction, keepdim);
   auto mean = at::empty(var.sizes(), self.scalar_type(), std::nullopt, kMPS, std::nullopt, MemoryFormat::Contiguous);
-  mps::reduction_out_mps(self, dim, keepdim, std::nullopt, mean, mps::MPSReductionType::MEAN, "mean_out_mps");
+  reduction_out_mps(self, dim, keepdim, std::nullopt, mean, MPSReductionType::MEAN, "mean_out_mps");
   return {var, mean};
 }
 
