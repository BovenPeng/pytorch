--- conflicted
+++ resolved
@@ -19,10 +19,6 @@
     const std::optional<Tensor>& grad_scale,
     const std::optional<Tensor>& found_inf
 );
-<<<<<<< HEAD
-} //namespace mps
-}// namespace at::native
-=======
 
 void _fused_adam_amsgrad_mps_impl_(
     TensorList params,
@@ -41,5 +37,4 @@
     const std::optional<at::Tensor>& found_inf
 );
 
-} // namespace at::native::mps
->>>>>>> 6f275ae4
+} // namespace at::native::mps