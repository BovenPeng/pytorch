#import <ATen/native/metal/MetalTensorImpl.h>
#import <ATen/native/metal/MetalTensorImplStorage.h>
#import <ATen/native/metal/MetalContext.h>
#import <ATen/native/metal/MetalTensorUtils.h>
#include <ATen/metal/Context.h>
#include <torch/script.h>

namespace at {
namespace native::metal {

static Tensor& copy_from_metal_(Tensor& dst, const Tensor& src) {
  TORCH_INTERNAL_ASSERT(
      src.device().type() == DeviceType::Metal,
      "copy_from_metal input tensor's device is not metal");
  TORCH_INTERNAL_ASSERT(
      dst.device().is_cpu(),
      "copy_from_metal is implemented only for CPU device output");
  TORCH_INTERNAL_ASSERT(
      dst.layout() == Layout::Strided,
      "copy_from_metal is implemented only for Strided layout output");
  TORCH_INTERNAL_ASSERT(
      dst.scalar_type() == ScalarType::Float,
      "copy_from_metal is implemented only for float dtype output, got:",
      dst.scalar_type());
  TORCH_INTERNAL_ASSERT(
      dst.is_contiguous(),
      "copy_from_metal is implemented only for contiguous output tensor");
  if(dst.numel() == 0){
    return dst;
  }
  MetalTensorImplStorage& tensorImplStorage = getTensorImplStorage(src);
  tensorImplStorage.copy_data_to_host(dst.data_ptr<float>());
  return dst;
}

static Tensor& copy_to_metal_(Tensor& dst, const Tensor& src) {
  TORCH_INTERNAL_ASSERT(
      dst.device().type() == DeviceType::Metal,
      "copy_to_metal_ output tensor's device is not metal");
  TORCH_INTERNAL_ASSERT(
      src.device().is_cpu(),
      "copy_to_metal_ is implemented only for CPU device input");
  TORCH_INTERNAL_ASSERT(
      src.layout() == Layout::Strided,
      "copy_to_metal_ is implemented only for Strided layout input");
  TORCH_INTERNAL_ASSERT(
      src.scalar_type() == ScalarType::Float,
      "copy_to_metal_ is implemented only for float dtype");

  auto cpu_tensor_contiguous = src.contiguous();
  MetalTensorImplStorage& tensorImplStorage = getTensorImplStorage(dst);
  tensorImplStorage.set_data_from_host(cpu_tensor_contiguous.data_ptr<float>());
  return dst;
}

static Tensor& metal_copy_impl_(Tensor& dst, const Tensor& src) {
  if (src.device().type() == at::kMetal && dst.device().type() == at::kCPU) {
    return copy_from_metal_(dst, src);
  }
  if (src.device().type() == at::kCPU && dst.device().type() == at::kMetal) {
    return copy_to_metal_(dst, src);
  }
  TORCH_INTERNAL_ASSERT(
      src.device().type() == DeviceType::Metal,
      "metal_copy_ is implemented only for CPU,Strided,float->Metal; Metal->CPU,Strided,float");
  return dst;
}

#pragma mark - ATen Ops

static Tensor empty(
    c10::SymIntArrayRef sym_size,
<<<<<<< HEAD
    optional<ScalarType> dtype,
    optional<Layout> layout,
    optional<Device> device,
    optional<bool> pin_memory,
=======
    std::optional<ScalarType> dtype,
    std::optional<Layout> layout,
    std::optional<Device> device,
    std::optional<bool> pin_memory,
>>>>>>> d3ab8cec
    std::optional<MemoryFormat> memory_format) {
  auto size = C10_AS_INTARRAYREF_SLOW(sym_size);
  TORCH_CHECK(
      !pin_memory.has_value(),
      "'pin_memory' argument is incompatible with Metal tensor");
  TORCH_CHECK(
      !memory_format.has_value(),
      "'memory_format' argument is incompatible with Metal tensor");
  MetalTensorImplStorage mt{size.vec()};
  return makeTensor(
      std::move(mt), at::device(at::kMetal).dtype(dtype));
};

static Tensor empty_strided(
    IntArrayRef size,
    IntArrayRef stride,
    std::optional<ScalarType> dtype,
    std::optional<Layout> layout,
    std::optional<Device> device,
    std::optional<bool> pin_memory) {
  TORCH_CHECK(
      !pin_memory.has_value() || !pin_memory.value(),
      "'pin_memory' argument is incompatible with Metal tensor");
  MetalTensorImplStorage mt{size.vec(), stride.vec()};
  return makeTensor(
      std::move(mt), at::device(at::kMetal).dtype(dtype));
}


TORCH_LIBRARY_IMPL(aten, Metal, m) {
  m.impl(TORCH_SELECTIVE_NAME("aten::empty.memory_format"), empty);
  m.impl(TORCH_SELECTIVE_NAME("aten::empty_strided"), TORCH_FN(empty_strided));
}

} // namespace native::metal

struct MetalImpl : public at::metal::MetalInterface {
  bool is_metal_available() const override {
#if defined(USE_PYTORCH_METAL)
    return [[MetalContext sharedInstance] available];
#else
    return false;
#endif
  }
  at::Tensor& metal_copy_(at::Tensor& input, const at::Tensor& src)
      const override {
    TORCH_CHECK(
        is_metal_available(), "Metal is not available on the current device");
    return native::metal::metal_copy_impl_(input, src);
  }
};
#if defined(USE_PYTORCH_METAL)
static at::metal::MetalImplRegistrar g_metal_impl(new MetalImpl());
#endif

} // namespace at<|MERGE_RESOLUTION|>--- conflicted
+++ resolved
@@ -70,17 +70,10 @@
 
 static Tensor empty(
     c10::SymIntArrayRef sym_size,
-<<<<<<< HEAD
-    optional<ScalarType> dtype,
-    optional<Layout> layout,
-    optional<Device> device,
-    optional<bool> pin_memory,
-=======
     std::optional<ScalarType> dtype,
     std::optional<Layout> layout,
     std::optional<Device> device,
     std::optional<bool> pin_memory,
->>>>>>> d3ab8cec
     std::optional<MemoryFormat> memory_format) {
   auto size = C10_AS_INTARRAYREF_SLOW(sym_size);
   TORCH_CHECK(
